--- conflicted
+++ resolved
@@ -50,12 +50,8 @@
           - 3.8
           - 3.9
           - "3.10"
-<<<<<<< HEAD
-          - "pypy-3.6"
-=======
           - pypy3
           - pyjion
->>>>>>> 31c938d9
         os:
           - ubuntu-latest
 
