--- conflicted
+++ resolved
@@ -36,12 +36,6 @@
 
 HTML_VIEWSOURCE_BASE = 'https://svn.apache.org/viewvc/libcloud/trunk'
 PROJECT_BASE_DIR = 'http://libcloud.apache.org'
-<<<<<<< HEAD
-TEST_PATHS = ['test', 'test/common', 'test/compute', 'test/storage',
-              'test/loadbalancer']
-DOC_TEST_MODULES = [ 'libcloud.compute.drivers.dummy',
-                     'libcloud.storage.drivers.dummy' ]
-=======
 TEST_PATHS = ['libcloud/test', 'libcloud/test/common', 'libcloud/test/compute',
               'libcloud/test/storage', 'libcloud/test/loadbalancer',
               'libcloud/test/dns']
@@ -56,7 +50,6 @@
     print('Version ' + version + ' is not supported. Supported versions are ' +
           ', '.join(SUPPORTED_VERSIONS))
     sys.exit(1)
->>>>>>> f11b3d78
 
 
 def read_version_string():
