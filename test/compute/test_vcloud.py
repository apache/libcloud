# Licensed to the Apache Software Foundation (ASF) under one or more
# contributor license agreements.  See the NOTICE file distributed with
# this work for additional information regarding copyright ownership.
# The ASF licenses this file to You under the Apache License, Version 2.0
# (the "License"); you may not use this file except in compliance with
# the License.  You may obtain a copy of the License at
#
#     http://www.apache.org/licenses/LICENSE-2.0
#
# Unless required by applicable law or agreed to in writing, software
# distributed under the License is distributed on an "AS IS" BASIS,
# WITHOUT WARRANTIES OR CONDITIONS OF ANY KIND, either express or implied.
# See the License for the specific language governing permissions and
# limitations under the License.

import sys
import unittest
<<<<<<< HEAD
from xml.etree import ElementTree as ET
from libcloud.utils.py3 import httplib

from libcloud.compute.drivers.vcloud import TerremarkDriver, VCloudNodeDriver, VCloud_1_5_NodeDriver, Vdc
=======

from xml.etree import ElementTree as ET

from libcloud.utils.py3 import httplib, b

from libcloud.compute.drivers.vcloud import TerremarkDriver, VCloudNodeDriver
from libcloud.compute.drivers.vcloud import VCloud_1_5_NodeDriver, Vdc
>>>>>>> da9ae84e
from libcloud.compute.base import Node, NodeImage
from libcloud.compute.types import NodeState

from test import MockHttp
from test.compute import TestCaseMixin
from test.file_fixtures import ComputeFileFixtures

from test.secrets import VCLOUD_PARAMS

class TerremarkTests(unittest.TestCase, TestCaseMixin):

    def setUp(self):
        VCloudNodeDriver.connectionCls.host = "test"
        VCloudNodeDriver.connectionCls.conn_classes = (None, TerremarkMockHttp)
        TerremarkMockHttp.type = None
        self.driver = TerremarkDriver(*VCLOUD_PARAMS)

    def test_list_images(self):
        ret = self.driver.list_images()
        self.assertEqual(ret[0].id, 'https://services.vcloudexpress.terremark.com/api/v0.8/vAppTemplate/5')

    def test_list_sizes(self):
        ret = self.driver.list_sizes()
        self.assertEqual(ret[0].ram, 512)

    def test_create_node(self):
        image = self.driver.list_images()[0]
        size = self.driver.list_sizes()[0]
        node = self.driver.create_node(
            name='testerpart2',
            image=image,
            size=size,
            vdc='https://services.vcloudexpress.terremark.com/api/v0.8/vdc/224',
            network='https://services.vcloudexpress.terremark.com/api/v0.8/network/725',
            cpus=2,
        )
        self.assertTrue(isinstance(node, Node))
        self.assertEqual(node.id, 'https://services.vcloudexpress.terremark.com/api/v0.8/vapp/14031')
        self.assertEqual(node.name, 'testerpart2')

    def test_list_nodes(self):
        ret = self.driver.list_nodes()
        node = ret[0]
        self.assertEqual(node.id, 'https://services.vcloudexpress.terremark.com/api/v0.8/vapp/14031')
        self.assertEqual(node.name, 'testerpart2')
        self.assertEqual(node.state, NodeState.RUNNING)
        self.assertEqual(node.public_ips, [])
        self.assertEqual(node.private_ips, ['10.112.78.69'])

    def test_reboot_node(self):
        node = self.driver.list_nodes()[0]
        ret = self.driver.reboot_node(node)
        self.assertTrue(ret)

    def test_destroy_node(self):
        node = self.driver.list_nodes()[0]
        ret = self.driver.destroy_node(node)
        self.assertTrue(ret)

class VCloud_1_5_Tests(unittest.TestCase, TestCaseMixin):

    def setUp(self):
        VCloudNodeDriver.connectionCls.host = 'test'
        VCloudNodeDriver.connectionCls.conn_classes = (None, VCloud_1_5_MockHttp)
        VCloud_1_5_MockHttp.type = None
        self.driver = VCloud_1_5_NodeDriver(*VCLOUD_PARAMS)

    def test_list_images(self):
        ret = self.driver.list_images()
        self.assertEqual('https://vm-vcloud/api/vAppTemplate/vappTemplate-ac1bc027-bf8c-4050-8643-4971f691c158', ret[0].id)

    def test_list_sizes(self):
        ret = self.driver.list_sizes()
        self.assertEqual(ret[0].ram, 512)

    def test_networks(self):
        ret = self.driver.networks
<<<<<<< HEAD
        self.assertEqual(ret[0].get('href'), 'https://vm-vcloud/api/network/dca8b667-6c8f-4c3e-be57-7a9425dba4f4')
=======
        #self.assertEqual(ret[0].get('href'), 'https://vm-vcloud/api/network/dca8b667-6c8f-4c3e-be57-7a9425dba4f4')
>>>>>>> da9ae84e

    def test_create_node(self):
        image = self.driver.list_images()[0]
        size = self.driver.list_sizes()[0]
        node = self.driver.create_node(
            name='testNode',
            image=image,
            size=size,
            ex_vdc=Vdc('https://vm-vcloud/api/vdc/3d9ae28c-1de9-4307-8107-9356ff8ba6d0', 'MyVdc', self.driver),
            ex_network='https://vm-vcloud/api/network/dca8b667-6c8f-4c3e-be57-7a9425dba4f4',
            cpus=2,
            )
        self.assertTrue(isinstance(node, Node))
        self.assertEqual('https://vm-vcloud/api/vApp/vapp-8c57a5b6-e61b-48ca-8a78-3b70ee65ef6a', node.id)
        self.assertEqual('testNode', node.name)

    def test_create_node_clone(self):
        image = self.driver.list_nodes()[0]
        node = self.driver.create_node(name='testNode', image=image)
        self.assertTrue(isinstance(node, Node))
        self.assertEqual('https://vm-vcloud/api/vApp/vapp-8c57a5b6-e61b-48ca-8a78-3b70ee65ef6a', node.id)
        self.assertEqual('testNode', node.name)

    def test_list_nodes(self):
        ret = self.driver.list_nodes()
        node = ret[0]
        self.assertEqual(node.id, 'https://vm-vcloud/api/vApp/vapp-8c57a5b6-e61b-48ca-8a78-3b70ee65ef6a')
        self.assertEqual(node.name, 'testNode')
        self.assertEqual(node.state, NodeState.RUNNING)
        self.assertEqual(node.public_ips, ['65.41.67.2'])
        self.assertEqual(node.private_ips, [])

    def test_reboot_node(self):
        node = self.driver.list_nodes()[0]
        ret = self.driver.reboot_node(node)
        self.assertTrue(ret)

    def test_destroy_node(self):
        node = self.driver.list_nodes()[0]
        ret = self.driver.destroy_node(node)
        self.assertTrue(ret)

    def test_validate_vm_names(self):
        # valid inputs
        self.driver._validate_vm_names(['host-n-ame-name'])
        self.driver._validate_vm_names(['tc-mybuild-b1'])
        self.driver._validate_vm_names(None)
        # invalid inputs
        self.assertRaises(ValueError, self.driver._validate_vm_names, ['invalid.host'])
        self.assertRaises(ValueError, self.driver._validate_vm_names, ['inv-alid.host'])
        self.assertRaises(ValueError, self.driver._validate_vm_names, ['hostnametoooolong'])
        self.assertRaises(ValueError, self.driver._validate_vm_names, ['host$name'])

    def test_change_vm_names(self):
        self.driver._change_vm_names('/api/vApp/vapp-8c57a5b6-e61b-48ca-8a78-3b70ee65ef6a', ['changed1', 'changed2'])

    def test_is_node(self):
        self.assertTrue(self.driver._is_node(Node('testId', 'testNode', state=0, public_ips=[], private_ips=[], driver=self.driver)))
        self.assertFalse(self.driver._is_node(NodeImage('testId', 'testNode', driver=self.driver)))

    def test_ex_undeploy(self):
        node = self.driver.ex_undeploy_node(Node('https://test/api/vApp/undeployTest', 'testNode', state=0, public_ips=[], private_ips=[], driver=self.driver))
        self.assertEqual(node.state, NodeState.TERMINATED)

    def test_ex_undeploy_with_error(self):
        node = self.driver.ex_undeploy_node(Node('https://test/api/vApp/undeployErrorTest', 'testNode', state=0, public_ips=[], private_ips=[], driver=self.driver))
        self.assertEqual(node.state, NodeState.TERMINATED)

    def test_ex_find_node(self):
        node = self.driver.ex_find_node('testNode')
        self.assertEqual(node.name, "testNode")
        node = self.driver.ex_find_node('testNode', self.driver.vdcs[0])
        self.assertEqual(node.name, "testNode")
        node = self.driver.ex_find_node('testNonExisting', self.driver.vdcs[0])
        self.assertEqual(node, None)


class TerremarkMockHttp(MockHttp):

    fixtures = ComputeFileFixtures('terremark')

    def _api_v0_8_login(self, method, url, body, headers):
        headers['set-cookie'] = 'vcloud-token=testtoken'
        body = self.fixtures.load('api_v0_8_login.xml')
        return (httplib.OK, body, headers, httplib.responses[httplib.OK])

    def _api_v0_8_org_240(self, method, url, body, headers):
        body = self.fixtures.load('api_v0_8_org_240.xml')
        return (httplib.OK, body, headers, httplib.responses[httplib.OK])

    def _api_v0_8_vdc_224(self, method, url, body, headers):
        body = self.fixtures.load('api_v0_8_vdc_224.xml')
        return (httplib.OK, body, headers, httplib.responses[httplib.OK])

    def _api_v0_8_vdc_224_catalog(self, method, url, body, headers):
        body = self.fixtures.load('api_v0_8_vdc_224_catalog.xml')
        return (httplib.OK, body, headers, httplib.responses[httplib.OK])

    def _api_v0_8_catalogItem_5(self, method, url, body, headers):
        body = self.fixtures.load('api_v0_8_catalogItem_5.xml')
        return (httplib.OK, body, headers, httplib.responses[httplib.OK])

    def _api_v0_8_vdc_224_action_instantiateVAppTemplate(self, method, url, body, headers):
        body = self.fixtures.load('api_v0_8_vdc_224_action_instantiateVAppTemplate.xml')
        return (httplib.OK, body, headers, httplib.responses[httplib.OK])

    def _api_v0_8_vapp_14031_action_deploy(self, method, url, body, headers):
        body = self.fixtures.load('api_v0_8_vapp_14031_action_deploy.xml')
        return (httplib.ACCEPTED, body, headers, httplib.responses[httplib.ACCEPTED])

    def _api_v0_8_task_10496(self, method, url, body, headers):
        body = self.fixtures.load('api_v0_8_task_10496.xml')
        return (httplib.ACCEPTED, body, headers, httplib.responses[httplib.ACCEPTED])

    def _api_v0_8_vapp_14031_power_action_powerOn(self, method, url, body, headers):
        body = self.fixtures.load('api_v0_8_vapp_14031_power_action_powerOn.xml')
        return (httplib.ACCEPTED, body, headers, httplib.responses[httplib.ACCEPTED])

    def _api_v0_8_vapp_14031(self, method, url, body, headers):
        if method == 'GET':
            body = self.fixtures.load('api_v0_8_vapp_14031_get.xml')
        elif method == 'DELETE':
            body = ''
        return (httplib.ACCEPTED, body, headers, httplib.responses[httplib.ACCEPTED])

    def _api_v0_8_vapp_14031_power_action_reset(self, method, url, body, headers):
        body = self.fixtures.load('api_v0_8_vapp_14031_power_action_reset.xml')
        return (httplib.ACCEPTED, body, headers, httplib.responses[httplib.ACCEPTED])

    def _api_v0_8_vapp_14031_power_action_poweroff(self, method, url, body, headers):
        body = self.fixtures.load('api_v0_8_vapp_14031_power_action_poweroff.xml')
        return (httplib.ACCEPTED, body, headers, httplib.responses[httplib.ACCEPTED])

    def _api_v0_8_task_11001(self, method, url, body, headers):
        body = self.fixtures.load('api_v0_8_task_11001.xml')
        return (httplib.ACCEPTED, body, headers, httplib.responses[httplib.ACCEPTED])


class VCloud_1_5_MockHttp(MockHttp):

    fixtures = ComputeFileFixtures('vcloud_1_5')

    def _api_sessions(self, method, url, body, headers):
        headers['x-vcloud-authorization'] = 'testtoken'
        body = self.fixtures.load('api_sessions.xml')
        return httplib.OK, body, headers, httplib.responses[httplib.OK]

    def _api_org(self, method, url, body, headers):
        body = self.fixtures.load('api_org.xml')
        return httplib.OK, body, headers, httplib.responses[httplib.OK]

    def _api_org_96726c78_4ae3_402f_b08b_7a78c6903d2a(self, method, url, body, headers):
        body = self.fixtures.load('api_org_96726c78_4ae3_402f_b08b_7a78c6903d2a.xml')
        return httplib.OK, body, headers, httplib.responses[httplib.OK]

    def _api_network_dca8b667_6c8f_4c3e_be57_7a9425dba4f4(self, method, url, body, headers):
        body = self.fixtures.load('api_network_dca8b667_6c8f_4c3e_be57_7a9425dba4f4.xml')
        return httplib.OK, body, headers, httplib.responses[httplib.OK]

    def _api_vdc_3d9ae28c_1de9_4307_8107_9356ff8ba6d0(self, method, url, body, headers):
        body = self.fixtures.load('api_vdc_3d9ae28c_1de9_4307_8107_9356ff8ba6d0.xml')
        return httplib.OK, body, headers, httplib.responses[httplib.OK]

    def _api_vdc_3d9ae28c_1de9_4307_8107_9356ff8ba6d0_action_instantiateVAppTemplate(self, method, url, body, headers):
        body = self.fixtures.load('api_vdc_3d9ae28c_1de9_4307_8107_9356ff8ba6d0_action_instantiateVAppTemplate.xml')
        return httplib.ACCEPTED, body, headers, httplib.responses[httplib.ACCEPTED]

    def _api_vApp_vapp_8c57a5b6_e61b_48ca_8a78_3b70ee65ef6a_power_action_powerOn(self, method, url, body, headers):
        body = self.fixtures.load('api_vApp_vapp_8c57a5b6_e61b_48ca_8a78_3b70ee65ef6a_power_action_powerOn.xml')
        return httplib.ACCEPTED, body, headers, httplib.responses[httplib.ACCEPTED]

    # Clone
    def _api_vdc_3d9ae28c_1de9_4307_8107_9356ff8ba6d0_action_cloneVApp(self, method, url, body, headers):
        body = self.fixtures.load('api_vdc_3d9ae28c_1de9_4307_8107_9356ff8ba6d0_action_cloneVApp.xml')
        return httplib.ACCEPTED, body, headers, httplib.responses[httplib.ACCEPTED]

    def _api_vApp_vm_dd75d1d3_5b7b_48f0_aff3_69622ab7e045_networkConnectionSection(self, method, url, body, headers):
        body = self.fixtures.load('api_task_b034df55_fe81_4798_bc81_1f0fd0ead450.xml')
        return httplib.ACCEPTED, body, headers, httplib.responses[httplib.ACCEPTED]

    def _api_vApp_vapp_8c57a5b6_e61b_48ca_8a78_3b70ee65ef6a(self, method, url, body, headers):
        status = httplib.OK
        if method == 'GET':
            body = self.fixtures.load('api_vApp_vapp_8c57a5b6_e61b_48ca_8a78_3b70ee65ef6a.xml')
            status = httplib.OK
        elif method == 'DELETE':
            body = self.fixtures.load('api_task_b034df55_fe81_4798_bc81_1f0fd0ead450.xml')
            status = httplib.ACCEPTED
        return status, body, headers, httplib.responses[status]

    def _api_vApp_vm_dd75d1d3_5b7b_48f0_aff3_69622ab7e045(self, method, url, body, headers):
        body = self.fixtures.load('put_api_vApp_vm_dd75d1d3_5b7b_48f0_aff3_69622ab7e045_guestCustomizationSection.xml')
        return httplib.ACCEPTED, body, headers, httplib.responses[httplib.ACCEPTED]

    def _api_vApp_vm_dd75d1d3_5b7b_48f0_aff3_69622ab7e045_guestCustomizationSection(self, method, url, body, headers):
        if method == 'GET':
            body = self.fixtures.load('get_api_vApp_vm_dd75d1d3_5b7b_48f0_aff3_69622ab7e045_guestCustomizationSection.xml')
            status = httplib.OK
        else:
            body = self.fixtures.load('put_api_vApp_vm_dd75d1d3_5b7b_48f0_aff3_69622ab7e045_guestCustomizationSection.xml')
            status = httplib.ACCEPTED
        return status, body, headers, httplib.responses[status]

    def _api_vApp_vapp_8c57a5b6_e61b_48ca_8a78_3b70ee65ef6a_power_action_reset(self, method, url, body, headers):
        body = self.fixtures.load('api_vApp_vapp_8c57a5b6_e61b_48ca_8a78_3b70ee65ef6a_power_action_reset.xml')
        return httplib.ACCEPTED, body, headers, httplib.responses[httplib.ACCEPTED]

    def _api_task_b034df55_fe81_4798_bc81_1f0fd0ead450(self, method, url, body, headers):
        body = self.fixtures.load('api_task_b034df55_fe81_4798_bc81_1f0fd0ead450.xml')
        return httplib.OK, body, headers, httplib.responses[httplib.OK]

    def _api_catalog_cddb3cb2_3394_4b14_b831_11fbc4028da4(self, method, url, body, headers):
        body = self.fixtures.load('api_catalog_cddb3cb2_3394_4b14_b831_11fbc4028da4.xml')
        return httplib.OK, body, headers, httplib.responses[httplib.OK]

    def _api_catalogItem_3132e037_759b_4627_9056_ca66466fa607(self, method, url, body, headers):
        body = self.fixtures.load('api_catalogItem_3132e037_759b_4627_9056_ca66466fa607.xml')
        return httplib.OK, body, headers, httplib.responses[httplib.OK]

    def _api_vApp_undeployTest(self, method, url, body, headers):
        body = self.fixtures.load('api_vApp_undeployTest.xml')
        return httplib.OK, body, headers, httplib.responses[httplib.OK]

    def _api_vApp_undeployTest_action_undeploy(self, method, url, body, headers):
        body = self.fixtures.load('api_task_undeploy.xml')
        return httplib.ACCEPTED, body, headers, httplib.responses[httplib.ACCEPTED]

    def _api_task_undeploy(self, method, url, body, headers):
        body = self.fixtures.load('api_task_undeploy.xml')
        return httplib.OK, body, headers, httplib.responses[httplib.OK]

    def _api_vApp_undeployErrorTest(self, method, url, body, headers):
        body = self.fixtures.load('api_vApp_undeployTest.xml')
        return httplib.OK, body, headers, httplib.responses[httplib.OK]

    def _api_vApp_undeployErrorTest_action_undeploy(self, method, url, body, headers):
<<<<<<< HEAD
        if 'shutdown' in body:
=======
        if b('shutdown') in b(body):
>>>>>>> da9ae84e
            body = self.fixtures.load('api_task_undeploy_error.xml')
        else:
            body = self.fixtures.load('api_task_undeploy.xml')
        return httplib.ACCEPTED, body, headers, httplib.responses[httplib.ACCEPTED]

    def _api_task_undeployError(self, method, url, body, headers):
        body = self.fixtures.load('api_task_undeploy_error.xml')
        return httplib.OK, body, headers, httplib.responses[httplib.OK]

    def _api_vApp_vapp_access_to_resource_forbidden(self, method, url, body, headers):
        raise Exception(ET.fromstring(self.fixtures.load('api_vApp_vapp_access_to_resource_forbidden.xml')))

if __name__ == '__main__':
    sys.exit(unittest.main())<|MERGE_RESOLUTION|>--- conflicted
+++ resolved
@@ -15,12 +15,7 @@
 
 import sys
 import unittest
-<<<<<<< HEAD
 from xml.etree import ElementTree as ET
-from libcloud.utils.py3 import httplib
-
-from libcloud.compute.drivers.vcloud import TerremarkDriver, VCloudNodeDriver, VCloud_1_5_NodeDriver, Vdc
-=======
 
 from xml.etree import ElementTree as ET
 
@@ -28,7 +23,6 @@
 
 from libcloud.compute.drivers.vcloud import TerremarkDriver, VCloudNodeDriver
 from libcloud.compute.drivers.vcloud import VCloud_1_5_NodeDriver, Vdc
->>>>>>> da9ae84e
 from libcloud.compute.base import Node, NodeImage
 from libcloud.compute.types import NodeState
 
@@ -106,11 +100,7 @@
 
     def test_networks(self):
         ret = self.driver.networks
-<<<<<<< HEAD
-        self.assertEqual(ret[0].get('href'), 'https://vm-vcloud/api/network/dca8b667-6c8f-4c3e-be57-7a9425dba4f4')
-=======
         #self.assertEqual(ret[0].get('href'), 'https://vm-vcloud/api/network/dca8b667-6c8f-4c3e-be57-7a9425dba4f4')
->>>>>>> da9ae84e
 
     def test_create_node(self):
         image = self.driver.list_images()[0]
@@ -347,11 +337,7 @@
         return httplib.OK, body, headers, httplib.responses[httplib.OK]
 
     def _api_vApp_undeployErrorTest_action_undeploy(self, method, url, body, headers):
-<<<<<<< HEAD
-        if 'shutdown' in body:
-=======
         if b('shutdown') in b(body):
->>>>>>> da9ae84e
             body = self.fixtures.load('api_task_undeploy_error.xml')
         else:
             body = self.fixtures.load('api_task_undeploy.xml')
