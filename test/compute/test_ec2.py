# Licensed to the Apache Software Foundation (ASF) under one or more
# contributor license agreements.  See the NOTICE file distributed with
# this work for additional information regarding copyright ownership.
# The ASF licenses this file to You under the Apache License, Version 2.0
# (the "License"); you may not use this file except in compliance with
# the License.  You may obtain a copy of the License at
#
#     http://www.apache.org/licenses/LICENSE-2.0
#
# Unless required by applicable law or agreed to in writing, software
# distributed under the License is distributed on an "AS IS" BASIS,
# WITHOUT WARRANTIES OR CONDITIONS OF ANY KIND, either express or implied.
# See the License for the specific language governing permissions and
# limitations under the License.
import sys
import unittest
import httplib

from libcloud.compute.drivers.ec2 import EC2NodeDriver, EC2APSENodeDriver
from libcloud.compute.drivers.ec2 import NimbusNodeDriver, EucNodeDriver
from libcloud.compute.drivers.ec2 import EC2APNENodeDriver
from libcloud.compute.drivers.ec2 import IdempotentParamError
from libcloud.compute.base import Node, NodeImage, NodeSize, NodeLocation

from test import MockHttp, LibcloudTestCase
from test.compute import TestCaseMixin
from test.file_fixtures import ComputeFileFixtures

from test.secrets import EC2_PARAMS


class EC2Tests(LibcloudTestCase, TestCaseMixin):
    image_name = 'ec2-public-images/fedora-8-i386-base-v1.04.manifest.xml'

    def setUp(self):
        EC2MockHttp.test = self
        EC2NodeDriver.connectionCls.conn_classes = (None, EC2MockHttp)
        EC2MockHttp.use_param = 'Action'
        EC2MockHttp.type = None
        self.driver = EC2NodeDriver(*EC2_PARAMS)

    def test_create_node(self):
        image = NodeImage(id='ami-be3adfd7',
                          name=self.image_name,
                          driver=self.driver)
        size = NodeSize('m1.small', 'Small Instance', None, None, None, None,
                        driver=self.driver)
        node = self.driver.create_node(name='foo', image=image, size=size)
        self.assertEqual(node.id, 'i-2ba64342')
        self.assertEqual(node.name, 'foo')
        self.assertEqual(node.extra['tags']['Name'], 'foo')
        self.assertEqual(len(node.extra['tags']), 1)

    def test_create_node_idempotent(self):
        EC2MockHttp.type = 'idempotent'
        image = NodeImage(id='ami-be3adfd7',
                          name=self.image_name,
                          driver=self.driver)
        size = NodeSize('m1.small', 'Small Instance', None, None, None, None,
                        driver=self.driver)
        token = 'testclienttoken'
        node = self.driver.create_node(name='foo', image=image, size=size,
                ex_clienttoken=token)
        self.assertEqual(node.id, 'i-2ba64342')
        self.assertEqual(node.extra['clienttoken'], token)

        # from: http://docs.amazonwebservices.com/AWSEC2/latest/DeveloperGuide/index.html?Run_Instance_Idempotency.html

        #    If you repeat the request with the same client token, but change
        #    another request parameter, Amazon EC2 returns an
        #    IdempotentParameterMismatch error.
        # In our case, changing the parameter doesn't actually matter since we
        # are forcing the error response fixture.
        EC2MockHttp.type = 'idempotent_mismatch'

        idem_error = None
        # different count
        try:
            self.driver.create_node(name='foo', image=image, size=size,
                    ex_mincount='2', ex_maxcount='2',
                    ex_clienttoken=token)
        except IdempotentParamError, e:
            idem_error = e
        self.assertTrue(idem_error is not None)

    def test_create_node_no_availability_zone(self):
        image = NodeImage(id='ami-be3adfd7',
                          name=self.image_name,
                          driver=self.driver)
        size = NodeSize('m1.small', 'Small Instance', None, None, None, None,
                        driver=self.driver)
        node = self.driver.create_node(name='foo', image=image, size=size)
        location = NodeLocation(0, 'Amazon US N. Virginia', 'US', self.driver)
        self.assertEqual(node.id, 'i-2ba64342')
        node = self.driver.create_node(name='foo', image=image, size=size,
                                       location=location)
        self.assertEqual(node.id, 'i-2ba64342')
        self.assertEqual(node.name, 'foo')

    def test_list_nodes(self):
        node = self.driver.list_nodes()[0]
        public_ips = sorted(node.public_ips)
        self.assertEqual(node.id, 'i-4382922a')
        self.assertEqual(node.name, node.id)
        self.assertEqual(len(node.public_ips), 2)
        self.assertEqual(node.extra['launchdatetime'], '2009-08-07T05:47:04.000Z')
        self.assertTrue('instancetype' in node.extra)

        self.assertEqual(public_ips[0], '1.2.3.4')
        self.assertEqual(public_ips[1], '1.2.3.5')

    def test_ex_list_nodes(self):
        node1 = Node('i-4382922a', None, None, None, None, self.driver)
        node2 = Node('i-8474834a', None, None, None, None, self.driver)

        nodes = self.driver.ex_list_nodes([node1, node2])

        ret_node1 = nodes[0]
        ret_node2 = nodes[1]

        self.assertEqual(ret_node1.id, 'i-4382922a')
        self.assertEqual(ret_node2.id, 'i-8474834a')

        self.assertEqual(ret_node1.extra['launchdatetime'], '2009-08-07T05:47:04.000Z')
        self.assertTrue('instancetype' in ret_node1.extra)

        self.assertEqual(ret_node2.extra['launchdatetime'], '2009-08-07T05:47:04.000Z')
        self.assertTrue('instancetype' in ret_node2.extra)

    def test_list_nodes_with_name_tag(self):
        EC2MockHttp.type = 'WITH_TAGS'
        node = self.driver.list_nodes()[0]
        self.assertEqual(node.id, 'i-8474834a')
        self.assertEqual(node.name, 'foobar1')

    def test_list_location(self):
        locations = self.driver.list_locations()
        self.assertTrue(len(locations) > 0)
        self.assertTrue(locations[0].availability_zone != None)

    def test_reboot_node(self):
        node = Node('i-4382922a', None, None, None, None, self.driver)
        ret = self.driver.reboot_node(node)
        self.assertTrue(ret)

    def test_ex_start_node(self):
        node = Node('i-4382922a', None, None, None, None, self.driver)
        ret = self.driver.ex_start_node(node)
        self.assertTrue(ret)

    def test_ex_stop_node(self):
        node = Node('i-4382922a', None, None, None, None, self.driver)
        ret = self.driver.ex_stop_node(node)
        self.assertTrue(ret)

    def test_destroy_node(self):
        node = Node('i-4382922a', None, None, None, None, self.driver)
        ret = self.driver.destroy_node(node)
        self.assertTrue(ret)

    def test_list_sizes(self):
        region_old = self.driver.region_name

        names = [('ec2_us_east', 'us-east-1'),
                  ('ec2_us_west', 'us-west-1'),
                  ('ec2_eu_west', 'eu-west-1'),
                  ('ec2_ap_southeast', 'ap-southeast-1'),
                  ('ec2_ap_northeast', 'ap-northeast-1')
                ]
        for api_name, region_name in names:
            self.driver.api_name = api_name
            self.driver.region_name = region_name
            sizes = self.driver.list_sizes()

            ids = [s.id for s in sizes]
            self.assertTrue('t1.micro' in ids)
            self.assertTrue('m1.small' in ids)
            self.assertTrue('m1.large' in ids)
            self.assertTrue('m1.xlarge' in ids)
            self.assertTrue('c1.medium' in ids)
            self.assertTrue('c1.xlarge' in ids)
            self.assertTrue('m2.xlarge' in ids)
            self.assertTrue('m2.2xlarge' in ids)
            self.assertTrue('m2.4xlarge' in ids)

            if region_name == 'us-east-1':
                self.assertEqual(len(sizes), 12)
                self.assertTrue('cg1.4xlarge' in ids)
                self.assertTrue('cc1.4xlarge' in ids)
                self.assertTrue('cc2.8xlarge' in ids)
            else:
                self.assertEqual(len(sizes), 9)

        self.driver.region_name = region_old

    def test_list_images(self):
        images = self.driver.list_images()
        image = images[0]
        self.assertEqual(len(images), 1)
        self.assertEqual(image.name, 'ec2-public-images/fedora-8-i386-base-v1.04.manifest.xml')
        self.assertEqual(image.id, 'ami-be3adfd7')

    def test_ex_list_availability_zones(self):
        availability_zones = self.driver.ex_list_availability_zones()
        availability_zone = availability_zones[0]
        self.assertTrue(len(availability_zones) > 0)
        self.assertEqual(availability_zone.name, 'eu-west-1a')
        self.assertEqual(availability_zone.zone_state, 'available')
        self.assertEqual(availability_zone.region_name, 'eu-west-1')

    def test_ex_describe_tags(self):
        node = Node('i-4382922a', None, None, None, None, self.driver)
        tags = self.driver.ex_describe_tags(node)

        self.assertEqual(len(tags), 3)
        self.assertTrue('tag' in tags)
        self.assertTrue('owner' in tags)
        self.assertTrue('stack' in tags)

    def test_ex_create_tags(self):
        node = Node('i-4382922a', None, None, None, None, self.driver)
        self.driver.ex_create_tags(node, {'sample': 'tag'})

    def test_ex_delete_tags(self):
        node = Node('i-4382922a', None, None, None, None, self.driver)
        self.driver.ex_delete_tags(node, {'sample': 'tag'})

    def test_ex_describe_addresses_for_node(self):
        node1 = Node('i-4382922a', None, None, None, None, self.driver)
        ip_addresses1 = self.driver.ex_describe_addresses_for_node(node1)
        node2 = Node('i-4382922b', None, None, None, None, self.driver)
        ip_addresses2 = sorted(self.driver.ex_describe_addresses_for_node(node2))
        node3 = Node('i-4382922g', None, None, None, None, self.driver)
        ip_addresses3 = sorted(self.driver.ex_describe_addresses_for_node(node3))

        self.assertEqual(len(ip_addresses1), 1)
        self.assertEqual(ip_addresses1[0], '1.2.3.4')

        self.assertEqual(len(ip_addresses2), 2)
        self.assertEqual(ip_addresses2[0], '1.2.3.5')
        self.assertEqual(ip_addresses2[1], '1.2.3.6')

        self.assertEqual(len(ip_addresses3), 0)

    def test_ex_describe_addresses(self):
        node1 = Node('i-4382922a', None, None, None, None, self.driver)
        node2 = Node('i-4382922g', None, None, None, None, self.driver)
        nodes_elastic_ips1 = self.driver.ex_describe_addresses([node1])
        nodes_elastic_ips2 = self.driver.ex_describe_addresses([node2])

        self.assertEqual(len(nodes_elastic_ips1), 1)
        self.assertTrue(node1.id in nodes_elastic_ips1)
        self.assertEqual(nodes_elastic_ips1[node1.id], ['1.2.3.4'])

        self.assertEqual(len(nodes_elastic_ips2), 1)
        self.assertTrue(node2.id in nodes_elastic_ips2)
        self.assertEqual(nodes_elastic_ips2[node2.id], [])

    def test_ex_describe_all_addresses(self):
        EC2MockHttp.type = 'all_addresses'
        elastic_ips1 = self.driver.ex_describe_all_addresses()
        elastic_ips2 = self.driver.ex_describe_all_addresses(only_allocated=True)

        self.assertEqual(len(elastic_ips1), 3)
        self.assertTrue('1.2.3.5' in elastic_ips1)
<<<<<<< HEAD
        
        self.assertEqual(len(elastic_ips2), 2)
        self.assertTrue('1.2.3.5' not in elastic_ips2)

    def test_ex_associate_addresses(self): 
=======

        self.assertEqual(len(elastic_ips2), 2)
        self.assertTrue('1.2.3.5' not in elastic_ips2)

    def test_ex_associate_addresses(self):
>>>>>>> 782538b2
        node = Node('i-4382922a', None, None, None, None, self.driver)
        ret = self.driver.ex_associate_addresses(node, '1.2.3.4')
        self.assertTrue(ret)

    def test_ex_change_node_size_same_size(self):
        size = NodeSize('m1.small', 'Small Instance', None, None, None, None, driver=self.driver)
        node = Node('i-4382922a', None, None, None, None, self.driver,
                    extra={'instancetype': 'm1.small'})

        try:
            self.driver.ex_change_node_size(node=node, new_size=size)
        except ValueError:
            pass
        else:
            self.fail('Same size was passed, but an exception was not thrown')

    def test_ex_change_node_size(self):
        size = NodeSize('m1.large', 'Small Instance', None, None, None, None, driver=self.driver)
        node = Node('i-4382922a', None, None, None, None, self.driver,
                    extra={'instancetype': 'm1.small'})

        result = self.driver.ex_change_node_size(node=node, new_size=size)
        self.assertTrue(result)


class EC2MockHttp(MockHttp):

    fixtures = ComputeFileFixtures('ec2')

    def _DescribeInstances(self, method, url, body, headers):
        body = self.fixtures.load('describe_instances.xml')
        return (httplib.OK, body, {}, httplib.responses[httplib.OK])

    def _WITH_TAGS_DescribeInstances(self, method, url, body, headers):
        body = self.fixtures.load('describe_instances_with_tags.xml')
        return (httplib.OK, body, {}, httplib.responses[httplib.OK])

    def _DescribeAvailabilityZones(self, method, url, body, headers):
        body = self.fixtures.load('describe_availability_zones.xml')
        return (httplib.OK, body, {}, httplib.responses[httplib.OK])

    def _RebootInstances(self, method, url, body, headers):
        body = self.fixtures.load('reboot_instances.xml')
        return (httplib.OK, body, {}, httplib.responses[httplib.OK])

    def _StartInstances(self, method, url, body, headers):
        body = self.fixtures.load('start_instances.xml')
        return (httplib.OK, body, {}, httplib.responses[httplib.OK])

    def _StopInstances(self, method, url, body, headers):
        body = self.fixtures.load('stop_instances.xml')
        return (httplib.OK, body, {}, httplib.responses[httplib.OK])

    def _DescribeImages(self, method, url, body, headers):
        body = self.fixtures.load('describe_images.xml')
        return (httplib.OK, body, {}, httplib.responses[httplib.OK])

    def _RunInstances(self, method, url, body, headers):
        body = self.fixtures.load('run_instances.xml')
        return (httplib.OK, body, {}, httplib.responses[httplib.OK])

    def _idempotent_RunInstances(self, method, url, body, headers):
        body = self.fixtures.load('run_instances_idem.xml')
        return (httplib.OK, body, {}, httplib.responses[httplib.OK])

    def _idempotent_mismatch_RunInstances(self, method, url, body, headers):
        body = self.fixtures.load('run_instances_idem_mismatch.xml')
        return (httplib.BAD_REQUEST, body, {}, httplib.responses[httplib.BAD_REQUEST])

    def _TerminateInstances(self, method, url, body, headers):
        body = self.fixtures.load('terminate_instances.xml')
        return (httplib.OK, body, {}, httplib.responses[httplib.OK])

    def _DescribeTags(self, method, url, body, headers):
        body = self.fixtures.load('describe_tags.xml')
        return (httplib.OK, body, {}, httplib.responses[httplib.OK])

    def _CreateTags(self, method, url, body, headers):
        body = self.fixtures.load('create_tags.xml')
        return (httplib.OK, body, {}, httplib.responses[httplib.OK])

    def _DeleteTags(self, method, url, body, headers):
        body = self.fixtures.load('delete_tags.xml')
        return (httplib.OK, body, {}, httplib.responses[httplib.OK])

    def _DescribeAddresses(self, method, url, body, headers):
        body = self.fixtures.load('describe_addresses_multi.xml')
        return (httplib.OK, body, {}, httplib.responses[httplib.OK])

    def _AssociateAddress(self, method, url, body, headers):
        body = self.fixtures.load('associate_address.xml')
        return (httplib.OK, body, {}, httplib.responses[httplib.OK])

    def _all_addresses_DescribeAddresses(self, method, url, body, headers):
        body = self.fixtures.load('describe_addresses_all.xml')
        return (httplib.OK, body, {}, httplib.responses[httplib.OK])

    def _WITH_TAGS_DescribeAddresses(self, method, url, body, headers):
        body = self.fixtures.load('describe_addresses_multi.xml')
        return (httplib.OK, body, {}, httplib.responses[httplib.OK])

    def _ModifyInstanceAttribute(self, method, url, body, headers):
        body = self.fixtures.load('modify_instance_attribute.xml')
        return (httplib.OK, body, {}, httplib.responses[httplib.OK])

    def _idempotent_CreateTags(self, method, url, body, headers):
        body = self.fixtures.load('create_tags.xml')
        return (httplib.OK, body, {}, httplib.responses[httplib.OK])


class EucMockHttp(EC2MockHttp):
    fixtures = ComputeFileFixtures('ec2')

    def _services_Eucalyptus_DescribeInstances(self, method, url, body,
                                               headers):
        return self._DescribeInstances(method, url, body, headers)

    def _services_Eucalyptus_DescribeImages(self, method, url, body,
                                            headers):
        return self._DescribeImages(method, url, body, headers)

    def _services_Eucalyptus_DescribeAddresses(self, method, url, body,
                                               headers):
        return self._DescribeAddresses(method, url, body, headers)

    def _services_Eucalyptus_RebootInstances(self, method, url, body,
                                             headers):
        return self._RebootInstances(method, url, body, headers)

    def _services_Eucalyptus_TerminateInstances(self, method, url, body,
                                                headers):
        return self._TerminateInstances(method, url, body, headers)

    def _services_Eucalyptus_RunInstances(self, method, url, body,
                                          headers):
        return self._RunInstances(method, url, body, headers)

    def _services_Eucalyptus_CreateTags(self, method, url, body,
                                        headers):
        return self._CreateTags(method, url, body, headers)


class EC2APSETests(EC2Tests):
    def setUp(self):
        EC2APSENodeDriver.connectionCls.conn_classes = (None, EC2MockHttp)
        EC2MockHttp.use_param = 'Action'
        EC2MockHttp.type = None
        self.driver = EC2APSENodeDriver(*EC2_PARAMS)


class EC2APNETests(EC2Tests):
    def setUp(self):
        EC2APNENodeDriver.connectionCls.conn_classes = (None, EC2MockHttp)
        EC2MockHttp.use_param = 'Action'
        EC2MockHttp.type = None
        self.driver = EC2APNENodeDriver(*EC2_PARAMS)


class NimbusTests(EC2Tests):
    def setUp(self):
        NimbusNodeDriver.connectionCls.conn_classes = (None, EC2MockHttp)
        EC2MockHttp.use_param = 'Action'
        EC2MockHttp.type = None
        self.driver = NimbusNodeDriver(key=EC2_PARAMS[0], secret=EC2_PARAMS[1],
                                       host='some.nimbuscloud.com')

    def test_ex_describe_addresses_for_node(self):
        # overridden from EC2Tests -- Nimbus doesn't support elastic IPs.
        node = Node('i-4382922a', None, None, None, None, self.driver)
        ip_addresses = self.driver.ex_describe_addresses_for_node(node)
        self.assertEqual(len(ip_addresses), 0)

    def test_ex_describe_addresses(self):
        # overridden from EC2Tests -- Nimbus doesn't support elastic IPs.
        node = Node('i-4382922a', None, None, None, None, self.driver)
        nodes_elastic_ips = self.driver.ex_describe_addresses([node])

        self.assertEqual(len(nodes_elastic_ips), 1)
        self.assertEqual(len(nodes_elastic_ips[node.id]), 0)

    def test_list_sizes(self):
        sizes = self.driver.list_sizes()

        ids = [s.id for s in sizes]
        self.assertTrue('m1.small' in ids)
        self.assertTrue('m1.large' in ids)
        self.assertTrue('m1.xlarge' in ids)

    def test_list_nodes(self):
        # overridden from EC2Tests -- Nimbus doesn't support elastic IPs.
        node = self.driver.list_nodes()[0]
        self.assertExecutedMethodCount(0)
        public_ips = node.public_ips
        self.assertEqual(node.id, 'i-4382922a')
        self.assertEqual(len(node.public_ips), 1)
        self.assertEqual(public_ips[0], '1.2.3.5')
        self.assertEqual(node.extra['tags'], {})

        node = self.driver.list_nodes()[1]
        self.assertExecutedMethodCount(0)
        public_ips = node.public_ips
        self.assertEqual(node.id, 'i-8474834a')
        self.assertEqual(len(node.public_ips), 1)
        self.assertEqual(public_ips[0], '1.2.3.5')
        self.assertEqual(node.extra['tags'], {'user_key0': 'user_val0', 'user_key1': 'user_val1'})

    def test_ex_create_tags(self):
        # Nimbus doesn't support creating tags so this one should be a
        # passthrough
        node = self.driver.list_nodes()[0]
        self.driver.ex_create_tags(node=node, tags={'foo': 'bar'})
        self.assertExecutedMethodCount(0)


class EucTests(LibcloudTestCase, TestCaseMixin):
    def setUp(self):
        EucNodeDriver.connectionCls.conn_classes = (None, EucMockHttp)
        EC2MockHttp.use_param = 'Action'
        EC2MockHttp.type = None
        self.driver = EucNodeDriver(key=EC2_PARAMS[0], secret=EC2_PARAMS[1],
                                    host='some.eucalyptus.com')

    def test_list_locations_response(self):
        try:
            self.driver.list_locations()
        except Exception:
            pass
        else:
            self.fail('Exception was not thrown')

    def test_list_location(self):
        pass


if __name__ == '__main__':
    sys.exit(unittest.main())<|MERGE_RESOLUTION|>--- conflicted
+++ resolved
@@ -263,19 +263,11 @@
 
         self.assertEqual(len(elastic_ips1), 3)
         self.assertTrue('1.2.3.5' in elastic_ips1)
-<<<<<<< HEAD
-        
+
         self.assertEqual(len(elastic_ips2), 2)
         self.assertTrue('1.2.3.5' not in elastic_ips2)
 
-    def test_ex_associate_addresses(self): 
-=======
-
-        self.assertEqual(len(elastic_ips2), 2)
-        self.assertTrue('1.2.3.5' not in elastic_ips2)
-
     def test_ex_associate_addresses(self):
->>>>>>> 782538b2
         node = Node('i-4382922a', None, None, None, None, self.driver)
         ret = self.driver.ex_associate_addresses(node, '1.2.3.4')
         self.assertTrue(ret)
