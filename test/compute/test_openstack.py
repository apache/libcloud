# Licensed to the Apache Software Foundation (ASF) under one or more
# contributor license agreements.  See the NOTICE file distributed with
# this work for additional information regarding copyright ownership.
# The ASF licenses this file to You under the Apache License, Version 2.0
# (the "License"); you may not use this file except in compliance with
# the License.  You may obtain a copy of the License at
#
#     http://www.apache.org/licenses/LICENSE-2.0
#
# Unless required by applicable law or agreed to in writing, software
# distributed under the License is distributed on an "AS IS" BASIS,
# WITHOUT WARRANTIES OR CONDITIONS OF ANY KIND, either express or implied.
# See the License for the specific language governing permissions and
# limitations under the License.
import sys
import unittest
import httplib

from libcloud.common.types import InvalidCredsError, MalformedResponseError
from libcloud.compute.drivers.openstack import (
    OpenStack_1_0_NodeDriver, OpenStack_1_0_Response,
    OpenStack_1_1_NodeDriver
)
from libcloud.compute.base import Node, NodeImage, NodeSize
from libcloud.pricing import set_pricing, clear_pricing_data

from test import MockResponse, MockHttpTestCase, XML_HEADERS
from test.file_fixtures import ComputeFileFixtures, OpenStackFixtures
from test.compute import TestCaseMixin

from test.secrets import OPENSTACK_PARAMS


class OpenStack_1_0_ResponseTestCase(unittest.TestCase):
    XML = """<?xml version="1.0" encoding="UTF-8"?><root/>"""

    def test_simple_xml_content_type_handling(self):
<<<<<<< HEAD
        http_response = MockResponse(200, OpenStack_1_0_ResponseTestCase.XML, headers={'content-type': 'application/xml'})
        body = OpenStack_1_0_Response(http_response).parse_body()
=======
        http_response = MockResponse(200, OpenStackResponseTestCase.XML, headers={'content-type': 'application/xml'})
        body = OpenStack_1_0_Response(http_response, None).parse_body()
>>>>>>> 96c11b46

        self.assertTrue(hasattr(body, 'tag'), "Body should be parsed as XML")

    def test_extended_xml_content_type_handling(self):
        http_response = MockResponse(200,
                                     OpenStack_1_0_ResponseTestCase.XML,
                                     headers={'content-type': 'application/xml; charset=UTF-8'})
        body = OpenStack_1_0_Response(http_response, None).parse_body()

        self.assertTrue(hasattr(body, 'tag'), "Body should be parsed as XML")

    def test_non_xml_content_type_handling(self):
        RESPONSE_BODY = "Accepted"

        http_response = MockResponse(202, RESPONSE_BODY, headers={'content-type': 'text/html'})
        body = OpenStack_1_0_Response(http_response, None).parse_body()

        self.assertEqual(body, RESPONSE_BODY, "Non-XML body should be returned as is")


class OpenStack_1_0_Tests(unittest.TestCase, TestCaseMixin):
    should_list_locations = False

    driver_type = OpenStack_1_0_NodeDriver
    driver_args = OPENSTACK_PARAMS

    @classmethod
    def create_driver(self):
        return self.driver_type(*self.driver_args)

    def setUp(self):
        self.driver_type.connectionCls.conn_classes = (OpenStackMockHttp, OpenStackMockHttp)
        self.driver_type.connectionCls.auth_url = "https://auth.api.example.com/v1.1/"
        OpenStackMockHttp.type = None
        self.driver = self.create_driver()
        clear_pricing_data()

    def test_auth(self):
        OpenStackMockHttp.type = 'UNAUTHORIZED'
        try:
            self.driver = self.create_driver()
        except InvalidCredsError, e:
            self.assertEqual(True, isinstance(e, InvalidCredsError))
        else:
            self.fail('test should have thrown')

    def test_auth_missing_key(self):
        OpenStackMockHttp.type = 'UNAUTHORIZED_MISSING_KEY'
        try:
            self.driver = self.create_driver()
        except MalformedResponseError, e:
            self.assertEqual(True, isinstance(e, MalformedResponseError))
        else:
            self.fail('test should have thrown')

    def test_auth_server_error(self):
        OpenStackMockHttp.type = 'INTERNAL_SERVER_ERROR'
        try:
            self.driver = self.create_driver()
        except MalformedResponseError, e:
            self.assertEqual(True, isinstance(e, MalformedResponseError))
        else:
            self.fail('test should have thrown')

    def test_list_nodes(self):
        OpenStackMockHttp.type = 'EMPTY'
        ret = self.driver.list_nodes()
        self.assertEqual(len(ret), 0)
        OpenStackMockHttp.type = None
        ret = self.driver.list_nodes()
        self.assertEqual(len(ret), 1)
        node = ret[0]
        self.assertEqual('67.23.21.33', node.public_ip[0])
        self.assertEqual('10.176.168.218', node.private_ip[0])
        self.assertEqual(node.extra.get('flavorId'), '1')
        self.assertEqual(node.extra.get('imageId'), '11')
        self.assertEqual(type(node.extra.get('metadata')), type(dict()))
        OpenStackMockHttp.type = 'METADATA'
        ret = self.driver.list_nodes()
        self.assertEqual(len(ret), 1)
        node = ret[0]
        self.assertEqual(type(node.extra.get('metadata')), type(dict()))
        self.assertEqual(node.extra.get('metadata').get('somekey'),
                         'somevalue')
        OpenStackMockHttp.type = None

    def test_list_images(self):
        ret = self.driver.list_images()
        expected = {10: {'serverId': None,
                         'status': 'ACTIVE',
                         'created': '2009-07-20T09:14:37-05:00',
                         'updated': '2009-07-20T09:14:37-05:00',
                         'progress': None},
                    11: {'serverId': '91221',
                         'status': 'ACTIVE',
                         'created': '2009-11-29T20:22:09-06:00',
                         'updated': '2009-11-29T20:24:08-06:00',
                         'progress': '100'}}
        for ret_idx, extra in expected.items():
            for key, value in extra.items():
                self.assertEqual(ret[ret_idx].extra[key], value)

    def test_create_node(self):
        image = NodeImage(id=11, name='Ubuntu 8.10 (intrepid)',
                          driver=self.driver)
        size = NodeSize(1, '256 slice', None, None, None, None,
                        driver=self.driver)
        node = self.driver.create_node(name='racktest', image=image, size=size)
        self.assertEqual(node.name, 'racktest')
        self.assertEqual(node.extra.get('password'), 'racktestvJq7d3')

    def test_create_node_ex_shared_ip_group(self):
        OpenStackMockHttp.type = 'EX_SHARED_IP_GROUP'
        image = NodeImage(id=11, name='Ubuntu 8.10 (intrepid)',
                          driver=self.driver)
        size = NodeSize(1, '256 slice', None, None, None, None,
                        driver=self.driver)
        node = self.driver.create_node(name='racktest', image=image, size=size,
                                       ex_shared_ip_group_id='12345')
        self.assertEqual(node.name, 'racktest')
        self.assertEqual(node.extra.get('password'), 'racktestvJq7d3')

    def test_create_node_with_metadata(self):
        OpenStackMockHttp.type = 'METADATA'
        image = NodeImage(id=11, name='Ubuntu 8.10 (intrepid)',
                          driver=self.driver)
        size = NodeSize(1, '256 slice', None, None, None, None,
                        driver=self.driver)
        metadata = {'a': 'b', 'c': 'd'}
        files = {'/file1': 'content1', '/file2': 'content2'}
        node = self.driver.create_node(name='racktest', image=image, size=size,
                                       metadata=metadata, files=files)
        self.assertEqual(node.name, 'racktest')
        self.assertEqual(node.extra.get('password'), 'racktestvJq7d3')
        self.assertEqual(node.extra.get('metadata'), metadata)

    def test_reboot_node(self):
        node = Node(id=72258, name=None, state=None, public_ip=None,
                    private_ip=None, driver=self.driver)
        ret = node.reboot()
        self.assertTrue(ret is True)

    def test_destroy_node(self):
        node = Node(id=72258, name=None, state=None, public_ip=None,
                    private_ip=None, driver=self.driver)
        ret = node.destroy()
        self.assertTrue(ret is True)

    def test_ex_limits(self):
        limits = self.driver.ex_limits()
        self.assertTrue("rate" in limits)
        self.assertTrue("absolute" in limits)

    def test_ex_save_image(self):
        node = Node(id=444222, name=None, state=None, public_ip=None,
                    private_ip=None, driver=self.driver)
        image = self.driver.ex_save_image(node, "imgtest")
        self.assertEqual(image.name, "imgtest")
        self.assertEqual(image.id, "12345")

    def test_ex_delete_image(self):
        image = NodeImage(id=333111, name='Ubuntu 8.10 (intrepid)',
                          driver=self.driver)
        ret = self.driver.ex_delete_image(image)
        self.assertTrue(ret)

    def test_ex_list_ip_addresses(self):
        ret = self.driver.ex_list_ip_addresses(node_id=72258)
        self.assertEquals(2, len(ret.public_addresses))
        self.assertTrue('67.23.10.131' in ret.public_addresses)
        self.assertTrue('67.23.10.132' in ret.public_addresses)
        self.assertEquals(1, len(ret.private_addresses))
        self.assertTrue('10.176.42.16' in ret.private_addresses)

    def test_ex_list_ip_groups(self):
        ret = self.driver.ex_list_ip_groups()
        self.assertEquals(2, len(ret))
        self.assertEquals('1234', ret[0].id)
        self.assertEquals('Shared IP Group 1', ret[0].name)
        self.assertEquals('5678', ret[1].id)
        self.assertEquals('Shared IP Group 2', ret[1].name)
        self.assertTrue(ret[0].servers is None)

    def test_ex_list_ip_groups_detail(self):
        ret = self.driver.ex_list_ip_groups(details=True)

        self.assertEquals(2, len(ret))

        self.assertEquals('1234', ret[0].id)
        self.assertEquals('Shared IP Group 1', ret[0].name)
        self.assertEquals(2, len(ret[0].servers))
        self.assertEquals('422', ret[0].servers[0])
        self.assertEquals('3445', ret[0].servers[1])

        self.assertEquals('5678', ret[1].id)
        self.assertEquals('Shared IP Group 2', ret[1].name)
        self.assertEquals(3, len(ret[1].servers))
        self.assertEquals('23203', ret[1].servers[0])
        self.assertEquals('2456', ret[1].servers[1])
        self.assertEquals('9891', ret[1].servers[2])

    def test_ex_create_ip_group(self):
        ret = self.driver.ex_create_ip_group('Shared IP Group 1', '5467')
        self.assertEquals('1234', ret.id)
        self.assertEquals('Shared IP Group 1', ret.name)
        self.assertEquals(1, len(ret.servers))
        self.assertEquals('422', ret.servers[0])

    def test_ex_delete_ip_group(self):
        ret = self.driver.ex_delete_ip_group('5467')
        self.assertEquals(True, ret)

    def test_ex_share_ip(self):
        ret = self.driver.ex_share_ip('1234', '3445', '67.23.21.133')
        self.assertEquals(True, ret)

    def test_ex_unshare_ip(self):
        ret = self.driver.ex_unshare_ip('3445', '67.23.21.133')
        self.assertEquals(True, ret)

    def test_ex_resize(self):
        node = Node(id=444222, name=None, state=None, public_ip=None,
                    private_ip=None, driver=self.driver)
        size = NodeSize(1, '256 slice', None, None, None, None,
                        driver=self.driver)
        self.assertTrue(self.driver.ex_resize(node=node, size=size))

    def test_ex_confirm_resize(self):
        node = Node(id=444222, name=None, state=None, public_ip=None,
                    private_ip=None, driver=self.driver)
        self.assertTrue(self.driver.ex_confirm_resize(node=node))

    def test_ex_revert_resize(self):
        node = Node(id=444222, name=None, state=None, public_ip=None,
                    private_ip=None, driver=self.driver)
        self.assertTrue(self.driver.ex_revert_resize(node=node))

    def test_list_sizes(self):
        sizes = self.driver.list_sizes()
        self.assertEqual(len(sizes), 7, 'Wrong sizes count')

        for size in sizes:
            self.assertTrue(isinstance(size.price, float),
                            'Wrong size price type')

            if self.driver.api_name == 'openstack':
                self.assertEqual(size.price, 0,
                                 'Size price should be zero by default')

    def test_list_sizes_with_specified_pricing(self):
        if self.driver.api_name != 'openstack':
            return

        pricing = dict((str(i), i) for i in range(1, 9))

        set_pricing(driver_type='compute', driver_name='openstack',
                    pricing=pricing)

        sizes = self.driver.list_sizes()
        self.assertEqual(len(sizes), 7, 'Wrong sizes count')

        for size in sizes:
            self.assertTrue(isinstance(size.price, float),
                            'Wrong size price type')
            self.assertEqual(float(size.price), float(pricing[size.id]))


class OpenStackMockHttp(MockHttpTestCase):
    fixtures = ComputeFileFixtures('openstack')
    auth_fixtures = OpenStackFixtures()
    json_content_headers = {'content-type': 'application/json; charset=UTF-8'}

    # fake auth token response
    def _v1_0(self, method, url, body, headers):
        headers = {'x-server-management-url': 'https://servers.api.rackspacecloud.com/v1.0/slug',
                   'x-auth-token': 'FE011C19-CF86-4F87-BE5D-9229145D7A06',
                   'x-cdn-management-url': 'https://cdn.clouddrive.com/v1/MossoCloudFS_FE011C19-CF86-4F87-BE5D-9229145D7A06',
                   'x-storage-token': 'FE011C19-CF86-4F87-BE5D-9229145D7A06',
                   'x-storage-url': 'https://storage4.clouddrive.com/v1/MossoCloudFS_FE011C19-CF86-4F87-BE5D-9229145D7A06'}
        return (httplib.NO_CONTENT, "", headers, httplib.responses[httplib.NO_CONTENT])

    def _v1_0_UNAUTHORIZED(self, method, url, body, headers):
        return  (httplib.UNAUTHORIZED, "", {}, httplib.responses[httplib.UNAUTHORIZED])

    def _v1_0_INTERNAL_SERVER_ERROR(self, method, url, body, headers):
        return (httplib.INTERNAL_SERVER_ERROR, "<h1>500: Internal Server Error</h1>", {}, httplib.responses[httplib.INTERNAL_SERVER_ERROR])

    def _v1_0_UNAUTHORIZED_MISSING_KEY(self, method, url, body, headers):
        headers = {'x-server-management-url': 'https://servers.api.rackspacecloud.com/v1.0/slug',
                   'x-auth-token': 'FE011C19-CF86-4F87-BE5D-9229145D7A06',
                   'x-cdn-management-url': 'https://cdn.clouddrive.com/v1/MossoCloudFS_FE011C19-CF86-4F87-BE5D-9229145D7A06'}
        return (httplib.NO_CONTENT, "", headers, httplib.responses[httplib.NO_CONTENT])

    def _v1_0_slug_servers_detail_EMPTY(self, method, url, body, headers):
        body = self.fixtures.load('v1_slug_servers_detail_empty.xml')
        return (httplib.OK, body, XML_HEADERS, httplib.responses[httplib.OK])

    def _v1_0_slug_servers_detail(self, method, url, body, headers):
        body = self.fixtures.load('v1_slug_servers_detail.xml')
        return (httplib.OK, body, XML_HEADERS, httplib.responses[httplib.OK])

    def _v1_0_slug_servers_detail_METADATA(self, method, url, body, headers):
        body = self.fixtures.load('v1_slug_servers_detail_metadata.xml')
        return (httplib.OK, body, XML_HEADERS, httplib.responses[httplib.OK])

    def _v1_0_slug_images_333111(self, method, url, body, headers):
        if method != "DELETE":
            raise NotImplemented
        # this is currently used for deletion of an image
        # as such it should not accept GET/POST
        return(httplib.NO_CONTENT,"","",httplib.responses[httplib.NO_CONTENT])

    def _v1_0_slug_images(self, method, url, body, headers):
        if method != "POST":
            raise NotImplemented
        # this is currently used for creation of new image with
        # POST request, don't handle GET to avoid possible confusion
        body = self.fixtures.load('v1_slug_images_post.xml')
        return (httplib.ACCEPTED, body, XML_HEADERS, httplib.responses[httplib.ACCEPTED])

    def _v1_0_slug_images_detail(self, method, url, body, headers):
        body = self.fixtures.load('v1_slug_images_detail.xml')
        return (httplib.OK, body, XML_HEADERS, httplib.responses[httplib.OK])

    def _v1_0_slug_servers(self, method, url, body, headers):
        body = self.fixtures.load('v1_slug_servers.xml')
        return (httplib.ACCEPTED, body, XML_HEADERS, httplib.responses[httplib.ACCEPTED])

    def _v1_0_slug_servers_EX_SHARED_IP_GROUP(self, method, url, body, headers):
        # test_create_node_ex_shared_ip_group
        # Verify that the body contains sharedIpGroupId XML element
        self.assertTrue(body.find('sharedIpGroupId="12345"') != -1)
        body = self.fixtures.load('v1_slug_servers.xml')
        return (httplib.ACCEPTED, body, XML_HEADERS, httplib.responses[httplib.ACCEPTED])

    def _v1_0_slug_servers_METADATA(self, method, url, body, headers):
        body = self.fixtures.load('v1_slug_servers_metadata.xml')
        return (httplib.ACCEPTED, body, XML_HEADERS, httplib.responses[httplib.ACCEPTED])

    def _v1_0_slug_servers_72258_action(self, method, url, body, headers):
        if method != "POST" or body[:8] != "<reboot ":
            raise NotImplemented
        # only used by reboot() right now, but we will need to parse body someday !!!!
        return (httplib.ACCEPTED, "", {}, httplib.responses[httplib.ACCEPTED])

    def _v1_0_slug_limits(self, method, url, body, headers):
        body = self.fixtures.load('v1_slug_limits.xml')
        return (httplib.ACCEPTED, body, XML_HEADERS, httplib.responses[httplib.ACCEPTED])

    def _v1_0_slug_servers_72258(self, method, url, body, headers):
        if method != "DELETE":
            raise NotImplemented
        # only used by destroy node()
        return (httplib.ACCEPTED, "", {}, httplib.responses[httplib.ACCEPTED])

    def _v1_0_slug_servers_72258_ips(self, method, url, body, headers):
        body = self.fixtures.load('v1_slug_servers_ips.xml')
        return (httplib.OK, body, XML_HEADERS, httplib.responses[httplib.OK])

    def _v1_0_slug_shared_ip_groups_5467(self, method, url, body, headers):
        if method != 'DELETE':
            raise NotImplemented
        return (httplib.NO_CONTENT, "", {}, httplib.responses[httplib.NO_CONTENT])

    def _v1_0_slug_shared_ip_groups(self, method, url, body, headers):

        fixture = 'v1_slug_shared_ip_group.xml' if method == 'POST' else 'v1_slug_shared_ip_groups.xml'
        body = self.fixtures.load(fixture)
        return (httplib.OK, body, XML_HEADERS, httplib.responses[httplib.OK])

    def _v1_0_slug_shared_ip_groups_detail(self, method, url, body, headers):
        body = self.fixtures.load('v1_slug_shared_ip_groups_detail.xml')
        return (httplib.OK, body, XML_HEADERS, httplib.responses[httplib.OK])

    def _v1_0_slug_servers_3445_ips_public_67_23_21_133(self, method, url, body, headers):
        return (httplib.ACCEPTED, "", {}, httplib.responses[httplib.ACCEPTED])

    def _v1_0_slug_servers_444222_action(self, method, url, body, headers):
        if body.find('resize') != -1:
            # test_ex_resize_server
            return (httplib.ACCEPTED, "", headers, httplib.responses[httplib.NO_CONTENT])
        elif body.find('confirmResize') != -1:
            # test_ex_confirm_resize
            return (httplib.NO_CONTENT, "", headers, httplib.responses[httplib.NO_CONTENT])
        elif body.find('revertResize') != -1:
            # test_ex_revert_resize
            return (httplib.NO_CONTENT, "", headers, httplib.responses[httplib.NO_CONTENT])

    def _v1_0_slug_flavors_detail(self, method, url, body, headers):
        body = self.fixtures.load('v1_slug_flavors_detail.xml')
        headers = {'date': 'Tue, 14 Jun 2011 09:43:55 GMT', 'content-length': '529'}
        headers.update(XML_HEADERS)
        return (httplib.OK, body, headers, httplib.responses[httplib.OK])

    def _v1_1__auth(self, method, url, body, headers):
        body = self.auth_fixtures.load('_v1_1__auth.json')
        return (httplib.OK, body, self.json_content_headers, httplib.responses[httplib.OK])

    def _v1_1__auth_UNAUTHORIZED(self, method, url, body, headers):
        body = self.auth_fixtures.load('_v1_1__auth_unauthorized.json')
        return  (httplib.UNAUTHORIZED, body, self.json_content_headers, httplib.responses[httplib.UNAUTHORIZED])

    def _v1_1__auth_UNAUTHORIZED_MISSING_KEY(self, method, url, body, headers):
        body = self.auth_fixtures.load('_v1_1__auth_mssing_token.json')
        return (httplib.OK, body, self.json_content_headers, httplib.responses[httplib.OK])

    def _v1_1__auth_INTERNAL_SERVER_ERROR(self, method, url, body, headers):
        return (httplib.INTERNAL_SERVER_ERROR, "<h1>500: Internal Server Error</h1>",  {'content-type': 'text/html'}, httplib.responses[httplib.INTERNAL_SERVER_ERROR])

class OpenStack_1_1_Tests(unittest.TestCase, TestCaseMixin):
    should_list_locations = False

    driver_type = OpenStack_1_1_NodeDriver
    driver_args = OPENSTACK_PARAMS

    @classmethod
    def create_driver(self):
        return self.driver_type(*self.driver_args, ex_force_auth_version='1.0')

    def setUp(self):
        self.driver_type.connectionCls.conn_classes = (OpenStack_1_1_MockHttp, OpenStack_1_1_MockHttp)
        self.driver_type.connectionCls.auth_url = "https://auth.api.example.com/v1.0/"
        OpenStack_1_1_MockHttp.type = None
        self.driver = self.create_driver()
        clear_pricing_data()
        self.node = self.driver.list_nodes()[0]

    def test_list_nodes(self):
        nodes = self.driver.list_nodes()
        self.assertEqual(len(nodes), 2)
        node = nodes[0]
        self.assertEqual('67.23.10.132', node.public_ip[0])
        self.assertEqual('10.176.42.16', node.private_ip[0])
        self.assertEqual(node.extra.get('flavorId'), '52415800-8b69-11e0-9b19-734f216543fd')
        self.assertEqual(node.extra.get('imageId'), '52415800-8b69-11e0-9b19-734f6f006e54')
        self.assertEqual(node.extra.get('metadata')['Server Label'], 'Web Head 1')

    def test_list_sizes(self):
        sizes = self.driver.list_sizes()
        self.assertEqual(len(sizes), 2, 'Wrong sizes count')

        for size in sizes:
            self.assertTrue(isinstance(size.price, float),
                            'Wrong size price type')
            self.assertEqual(size.price, 0,
                             'Size price should be zero by default')

    def test_list_sizes_with_specified_pricing(self):
        pricing = {
            '52415800-8b69-11e0-9b19-734f1195ff37': 10.0,
            '52415800-8b69-11e0-9b19-734f216543fd': 20.0,
        }

        set_pricing(driver_type='compute', driver_name='openstack', pricing=pricing)

        sizes = self.driver.list_sizes()
        self.assertEqual(len(sizes), 2, 'Wrong sizes count')

        for size in sizes:
            self.assertTrue(isinstance(size.price, float),
                            'Wrong size price type')
            self.assertEqual(size.price, pricing[size.id],
                             'Size price should match')

    def test_list_images(self):
        images = self.driver.list_images()
        self.assertEqual(len(images), 1, 'Wrong images count')

        image = images[0]
        self.assertEqual(image.id, '52415800-8b69-11e0-9b19-734f6f006e54')
        self.assertEqual(image.name, 'CentOS 5.2')
        self.assertEqual(image.extra['updated'], '2010-10-10T12:00:00Z')
        self.assertEqual(image.extra['created'], '2010-08-10T12:00:00Z')
        self.assertEqual(image.extra['status'], 'ACTIVE')
        self.assertEqual(image.extra['metadata']['ImageType'], 'Gold')

    def test_create_node(self):
        image = NodeImage(id=11, name='Ubuntu 8.10 (intrepid)', driver=self.driver)
        size = NodeSize(1, '256 slice', None, None, None, None, driver=self.driver)
        node = self.driver.create_node(name='racktest', image=image, size=size)
        self.assertEqual(node.id, '52415800-8b69-11e0-9b19-734f565bc83b')
        self.assertEqual(node.name, 'new-server-test')
        self.assertEqual(node.extra['password'], 'GFf1j9aP')
        self.assertEqual(node.extra['metadata']['My Server Name'], 'Apache1')

    def test_destroy_node(self):
        self.assertTrue(self.node.destroy())

    def test_reboot_node(self):
        self.assertTrue(self.node.reboot())

    def test_ex_set_password(self):
        try:
            self.driver.ex_set_password(self.node, 'New1&53jPass')
        except Exception as e:
            self.fail('An error was raised: ' + repr(e))

    def test_ex_rebuild(self):
        image = NodeImage(id=11, name='Ubuntu 8.10 (intrepid)', driver=self.driver)
        try:
            self.driver.ex_rebuild(self.node, image)
        except Exception as e:
            self.fail('An error was raised: ' + repr(e))

    def test_ex_resize(self):
        size = NodeSize(1, '256 slice', None, None, None, None,
                        driver=self.driver)
        try:
            self.driver.ex_resize(self.node, size)
        except Exception as e:
            self.fail('An error was raised: ' + repr(e))

    def test_ex_confirm_resize(self):
        try:
            self.driver.ex_confirm_resize(self.node)
        except Exception as e:
            self.fail('An error was raised: ' + repr(e))

    def test_ex_revert_resize(self):
        try:
            self.driver.ex_revert_resize(self.node)
        except Exception as e:
            self.fail('An error was raised: ' + repr(e))

    def test_ex_save_image(self):
        try:
            self.driver.ex_save_image(self.node, 'new_image')
        except Exception as e:
            self.fail('An error was raised: ' + repr(e))

    def test_ex_update_node(self):
        old_node = Node(
            id='52415800-8b69-11e0-9b19-734f565bc83b',
            name=None, state=None, public_ip=None, private_ip=None, driver=self.driver,
        )

        new_node = self.driver.ex_update_node(old_node, name='Bob')

        self.assertTrue(new_node)

    def test_ex_get_node(self):
        node_id = '52415800-8b69-11e0-9b19-734f000004d2'
        node = self.driver.ex_get_node(node_id)
        self.assertEqual(node.id, node_id)
        self.assertEqual(node.name, 'sample-server')

    def test_ex_get_size(self):
        size_id = '52415800-8b69-11e0-9b19-734f1195ff37'
        size = self.driver.ex_get_size(size_id)
        self.assertEqual(size.id, size_id)
        self.assertEqual(size.name, '256 MB Server')

    def test_ex_get_image(self):
        image_id = '52415800-8b69-11e0-9b19-734f5736d2a2'
        image = self.driver.ex_get_image(image_id)
        self.assertEqual(image.id, image_id)
        self.assertEqual(image.name, 'My Server Backup')

    def test_ex_delete_image(self):
        image = NodeImage(id='26365521-8c62-11f9-2c33-283d153ecc3a', name='My Backup', driver=self.driver)
        try:
            self.driver.ex_delete_image(image)
        except Exception as e:
            self.fail('An error was raised: ' + repr(e))

    def test_ex_quotas(self):
        quotas = self.driver.ex_quotas('aTenantId')
        self.assertEqual(quotas['cores'], 50)
        self.assertEqual(quotas['gigabytes'], 500)
        self.assertEqual(quotas['instances'], 25)
        self.assertEqual(quotas['ram'], 102400)


class OpenStack_1_1_MockHttp(MockHttpTestCase):
    fixtures = ComputeFileFixtures('openstack_v1.1')
    auth_fixtures = OpenStackFixtures()
    json_content_headers = {'content-type': 'application/json; charset=UTF-8'}

    def _v1_0_(self, method, url, body, headers):
        headers = {
            'x-auth-token': 'FE011C19-CF86-4F87-BE5D-9229145D7A06',
            'x-server-management-url': 'https://api.example.com/v1.1/slug',
        }
        return (httplib.NO_CONTENT, "", headers, httplib.responses[httplib.NO_CONTENT])

    def _servers_detail(self, method, url, body, headers):
        body = self.fixtures.load('_servers_detail.json')
        return (httplib.OK, body, self.json_content_headers, httplib.responses[httplib.OK])

    def _flavors_detail(self, method, url, body, headers):
        body = self.fixtures.load('_flavors_detail.json')
        return (httplib.OK, body, self.json_content_headers, httplib.responses[httplib.OK])

    def _images_detail(self, method, url, body, headers):
        body = self.fixtures.load('_images_detail.json')
        return (httplib.OK, body, self.json_content_headers, httplib.responses[httplib.OK])

    def _servers(self, method, url, body, headers):
        body = self.fixtures.load('_servers.json')
        return (httplib.OK, body, self.json_content_headers, httplib.responses[httplib.OK])

    def _servers_52415800_8b69_11e0_9b19_734f6af67565_action(self, method, url, body, headers):
        if method != "POST":
            self.fail('HTTP method other than POST to action URL')

        return (httplib.ACCEPTED, "", {}, httplib.responses[httplib.ACCEPTED])

    def _servers_52415800_8b69_11e0_9b19_734f6af67565(self, method, url, body, headers):
        if method == "DELETE":
            return (httplib.ACCEPTED, "", {}, httplib.responses[httplib.ACCEPTED])
        else:
            raise NotImplemented

    def _servers_52415800_8b69_11e0_9b19_734f000004d2(self, method, url, body, headers):
        if method == "GET":
            body = self.fixtures.load('_servers_52415800-8b69-11e0-9b19-734f000004d2.json')
            return (httplib.OK, body, self.json_content_headers, httplib.responses[httplib.OK])
        else:
            raise NotImplemented

    def _servers_52415800_8b69_11e0_9b19_734f565bc83b(self, method, url, body, headers):
        if method == "PUT":
            body = self.fixtures.load('_servers_52415800-8b69-11e0-9b19-734f565bc83b.json')
            return (httplib.OK, body, self.json_content_headers, httplib.responses[httplib.OK])
        else:
            raise NotImplemented

    def _flavors_52415800_8b69_11e0_9b19_734f1195ff37(self, method, url, body, headers):
        if method == "GET":
            body = self.fixtures.load('_flavors_52415800-8b69-11e0-9b19-734f1195ff37.json')
            return (httplib.OK, body, self.json_content_headers, httplib.responses[httplib.OK])
        else:
            raise NotImplemented

    def _images_52415800_8b69_11e0_9b19_734f5736d2a2(self, method, url, body, headers):
        if method == "GET":
            body = self.fixtures.load('_images_52415800-8b69-11e0-9b19-734f5736d2a2.json')
            return (httplib.OK, body, self.json_content_headers, httplib.responses[httplib.OK])
        else:
            raise NotImplemented

    def _images_26365521_8c62_11f9_2c33_283d153ecc3a(self, method, url, body, headers):
        if method == "DELETE":
            return (httplib.ACCEPTED, "", {}, httplib.responses[httplib.ACCEPTED])
        else:
            raise NotImplemented

    def _os_quota_sets_aTenantId(self, method, url, body, headers):
        body = self.fixtures.load('_os_quota_sets_aTenantId.json')
        return (httplib.OK, body, self.json_content_headers, httplib.responses[httplib.OK])


if __name__ == '__main__':
    sys.exit(unittest.main())<|MERGE_RESOLUTION|>--- conflicted
+++ resolved
@@ -35,13 +35,8 @@
     XML = """<?xml version="1.0" encoding="UTF-8"?><root/>"""
 
     def test_simple_xml_content_type_handling(self):
-<<<<<<< HEAD
         http_response = MockResponse(200, OpenStack_1_0_ResponseTestCase.XML, headers={'content-type': 'application/xml'})
-        body = OpenStack_1_0_Response(http_response).parse_body()
-=======
-        http_response = MockResponse(200, OpenStackResponseTestCase.XML, headers={'content-type': 'application/xml'})
         body = OpenStack_1_0_Response(http_response, None).parse_body()
->>>>>>> 96c11b46
 
         self.assertTrue(hasattr(body, 'tag'), "Body should be parsed as XML")
 
