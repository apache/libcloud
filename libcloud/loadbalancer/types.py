# Licensed to the Apache Software Foundation (ASF) under one or more
# contributor license agreements.  See the NOTICE file distributed with
# this work for additional information regarding copyright ownership.
# The ASF licenses this file to You under the Apache License, Version 2.0
# (the "License"); you may not use this file except in compliance with
# the License.  You may obtain a copy of the License at
#
#     http://www.apache.org/licenses/LICENSE-2.0
#
# Unless required by applicable law or agreed to in writing, software
# distributed under the License is distributed on an "AS IS" BASIS,
# WITHOUT WARRANTIES OR CONDITIONS OF ANY KIND, either express or implied.
# See the License for the specific language governing permissions and
# limitations under the License.

__all__ = [
        "Provider",
        "State",
        "LibcloudLBError",
        "LibcloudLBImmutableError",
        ]

from libcloud.common.types import LibcloudError


class LibcloudLBError(LibcloudError):
    pass


class LibcloudLBImmutableError(LibcloudLBError):
    pass


class Provider(object):
    RACKSPACE_US = 0
    GOGRID = 1
    NINEFOLD = 2
<<<<<<< HEAD
=======
    RACKSPACE_UK = 3
    BRIGHTBOX = 4

>>>>>>> f11b3d78

class State(object):
    """
    Standard states for a loadbalancer

    @cvar RUNNING: loadbalancer is running and ready to use
    @cvar UNKNOWN: loabalancer state is unknown
    """

    RUNNING = 0
    PENDING = 1
    UNKNOWN = 2
    ERROR = 3
    DELETED = 4

class MemberCondition(object):
    """
    Each member of a load balancer can have an associated condition 
    which determines its role within the load balancer.
    """
    ENABLED = 0
    DISABLED = 1
    DRAINING = 2<|MERGE_RESOLUTION|>--- conflicted
+++ resolved
@@ -35,12 +35,9 @@
     RACKSPACE_US = 0
     GOGRID = 1
     NINEFOLD = 2
-<<<<<<< HEAD
-=======
     RACKSPACE_UK = 3
     BRIGHTBOX = 4
 
->>>>>>> f11b3d78
 
 class State(object):
     """
