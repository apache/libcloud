# Licensed to the Apache Software Foundation (ASF) under one or more
# contributor license agreements.  See the NOTICE file distributed with
# this work for additional information regarding copyright ownership.
# The ASF licenses this file to You under the Apache License, Version 2.0
# (the "License"); you may not use this file except in compliance with
# the License.  You may obtain a copy of the License at
#
#     http://www.apache.org/licenses/LICENSE-2.0
#
# Unless required by applicable law or agreed to in writing, software
# distributed under the License is distributed on an "AS IS" BASIS,
# WITHOUT WARRANTIES OR CONDITIONS OF ANY KIND, either express or implied.
# See the License for the specific language governing permissions and
# limitations under the License.

from __future__ import with_statement

from collections import OrderedDict

import os
import sys
import base64
from datetime import datetime
from libcloud.utils.iso8601 import UTC

from libcloud.utils.py3 import httplib
from libcloud.utils.py3 import parse_qs
from libcloud.utils.py3 import b

from libcloud.compute.drivers.ec2 import EC2NodeDriver
from libcloud.compute.drivers.ec2 import EC2PlacementGroup
from libcloud.compute.drivers.ec2 import NimbusNodeDriver, EucNodeDriver
from libcloud.compute.drivers.ec2 import OutscaleSASNodeDriver
from libcloud.compute.drivers.ec2 import IdempotentParamError
from libcloud.compute.drivers.ec2 import VALID_EC2_REGIONS
from libcloud.compute.drivers.ec2 import ExEC2AvailabilityZone
from libcloud.compute.drivers.ec2 import EC2NetworkSubnet
from libcloud.compute.base import Node, NodeImage, NodeSize, NodeLocation
from libcloud.compute.base import StorageVolume, VolumeSnapshot
from libcloud.compute.types import (
    KeyPairDoesNotExistError,
    StorageVolumeState,
    VolumeSnapshotState,
)

from libcloud.test import MockHttp, LibcloudTestCase
from libcloud.test.compute import TestCaseMixin
from libcloud.test.file_fixtures import ComputeFileFixtures

from libcloud.test import unittest
from libcloud.test.secrets import EC2_PARAMS


null_fingerprint = "00:00:00:00:00:00:00:00:00:00:00:00:00:00:00:" + "00:00:00:00:00"


class BaseEC2Tests(LibcloudTestCase):
    def test_instantiate_driver_valid_regions(self):
        regions = VALID_EC2_REGIONS
        regions = [d for d in regions if d != "nimbus" and d != "cn-north-1"]

        region_endpoints = [
            EC2NodeDriver(*EC2_PARAMS, **{"region": region}).connection.host
            for region in regions
        ]

        # Verify that each driver doesn't get the same API host endpoint
        self.assertEqual(
            len(region_endpoints),
            len(set(region_endpoints)),
            "Multiple Region Drivers were given the same API endpoint",
        )

    def test_instantiate_driver_invalid_regions(self):
        for region in ["invalid", "nimbus"]:
            try:
                EC2NodeDriver(*EC2_PARAMS, **{"region": region})
            except ValueError:
                pass
            else:
                self.fail("Invalid region, but exception was not thrown")

    def test_list_sizes_valid_regions(self):
        unsupported_regions = list()

        for region in VALID_EC2_REGIONS:
            no_pricing = region in ["cn-north-1"]
            driver = EC2NodeDriver(*EC2_PARAMS, **{"region": region})
            try:
                sizes = driver.list_sizes()
                if no_pricing:
                    self.assertTrue(all([s.price is None for s in sizes]))
            except Exception:
                unsupported_regions.append(region)

        if unsupported_regions:
            self.fail("Cannot list sizes from ec2 regions: %s" % unsupported_regions)


class EC2Tests(LibcloudTestCase, TestCaseMixin):
    image_name = "ec2-public-images/fedora-8-i386-base-v1.04.manifest.xml"
    region = "us-east-1"

    def setUp(self):
        EC2MockHttp.test = self
        EC2NodeDriver.connectionCls.conn_class = EC2MockHttp
        EC2MockHttp.use_param = "Action"
        EC2MockHttp.type = None

        self.driver = EC2NodeDriver(*EC2_PARAMS, **{"region": self.region})

    def test_regions_and_signature_versions(self):
        # Verify that correct signature versions are used for each region
        driver = EC2NodeDriver(*EC2_PARAMS, region="us-east-1")
        self.assertEqual(driver.signature_version, "2")

        driver = EC2NodeDriver(*EC2_PARAMS, region="us-east-2")
        self.assertEqual(driver.signature_version, "4")

        driver = EC2NodeDriver(*EC2_PARAMS, region="eu-west-1")
        self.assertEqual(driver.signature_version, "2")

        driver = EC2NodeDriver(*EC2_PARAMS, region="eu-west-3")
        self.assertEqual(driver.signature_version, "4")

        driver = EC2NodeDriver(*EC2_PARAMS, region="ca-central-1")
        self.assertEqual(driver.signature_version, "4")

        driver = EC2NodeDriver(*EC2_PARAMS, region="eu-central-1")
        self.assertEqual(driver.signature_version, "4")

        # Verify that signature_version can be overriden via constructor argument
        driver = EC2NodeDriver(*EC2_PARAMS, region="us-east-1", signature_version="2")
        self.assertEqual(driver.signature_version, "2")

        driver = EC2NodeDriver(*EC2_PARAMS, region="us-east-1", signature_version="4")
        self.assertEqual(driver.signature_version, "4")

        driver = EC2NodeDriver(
            *EC2_PARAMS, region="eu-central-1", signature_version="2"
        )
        self.assertEqual(driver.signature_version, "2")

        driver = EC2NodeDriver(
            *EC2_PARAMS, region="eu-central-1", signature_version="4"
        )
<<<<<<< HEAD
=======
        self.assertEqual(driver.signature_version, "4")

        driver = EC2NodeDriver(*EC2_PARAMS, region="ap-east-1")
        self.assertEqual(driver.signature_version, "2")

        driver = EC2NodeDriver(*EC2_PARAMS, region="ap-east-1", signature_version="4")
>>>>>>> 46087653
        self.assertEqual(driver.signature_version, "4")

    def test_instantiate_driver_with_token(self):
        token = "temporary_credentials_token"
        driver = EC2NodeDriver(*EC2_PARAMS, **{"region": self.region, "token": token})
        self.assertTrue(hasattr(driver, "token"), "Driver has no attribute token")
        self.assertEqual(
            token, driver.token, "Driver token does not match with provided token"
        )

    def test_driver_with_token_signature_version(self):
        token = "temporary_credentials_token"
        driver = EC2NodeDriver(*EC2_PARAMS, **{"region": self.region, "token": token})
        kwargs = driver._ex_connection_class_kwargs()
        self.assertIn("signature_version", kwargs)
        self.assertEqual(
            "4",
            kwargs["signature_version"],
            "Signature version is not 4 with temporary credentials",
        )

    def test_create_node(self):
        image = NodeImage(id="ami-be3adfd7", name=self.image_name, driver=self.driver)
        size = NodeSize(
            "m1.small", "Small Instance", None, None, None, None, driver=self.driver
        )
        node = self.driver.create_node(name="foo", image=image, size=size)
        self.assertEqual(node.id, "i-2ba64342")
        self.assertEqual(node.name, "foo")
        self.assertEqual(node.extra["tags"]["Name"], "foo")
        self.assertEqual(len(node.extra["tags"]), 1)

    def test_create_node_with_ex_mincount(self):
        image = NodeImage(id="ami-be3adfd7", name=self.image_name, driver=self.driver)
        size = NodeSize(
            "m1.small", "Small Instance", None, None, None, None, driver=self.driver
        )
        node = self.driver.create_node(
            name="foo", image=image, size=size, ex_mincount=1, ex_maxcount=10
        )
        self.assertEqual(node.id, "i-2ba64342")
        self.assertEqual(node.name, "foo")
        self.assertEqual(node.extra["tags"]["Name"], "foo")
        self.assertEqual(len(node.extra["tags"]), 1)

    def test_create_node_with_ex_assign_public_ip(self):
        # assertions are done in _create_ex_assign_public_ip_RunInstances
        EC2MockHttp.type = "create_ex_assign_public_ip"
        image = NodeImage(id="ami-11111111", name=self.image_name, driver=self.driver)
        size = NodeSize(
            "m1.small", "Small Instance", None, None, None, None, driver=self.driver
        )
        subnet = EC2NetworkSubnet("subnet-11111111", "test_subnet", "pending")
        self.driver.create_node(
            name="foo",
            image=image,
            size=size,
            ex_subnet=subnet,
            ex_security_group_ids=["sg-11111111"],
            ex_assign_public_ip=True,
        )

    def test_create_node_with_ex_terminate_on_shutdown(self):
        EC2MockHttp.type = "create_ex_terminate_on_shutdown"
        image = NodeImage(id="ami-be3adfd7", name=self.image_name, driver=self.driver)
        size = NodeSize(
            "m1.small", "Small Instance", None, None, None, None, driver=self.driver
        )

        # The important part about the test is asserted inside
        # EC2MockHttp._create_ex_terminate_on_shutdown
        self.driver.create_node(
            name="foo", image=image, size=size, ex_terminate_on_shutdown=True
        )

    def test_create_node_with_metadata(self):
        image = NodeImage(id="ami-be3adfd7", name=self.image_name, driver=self.driver)
        size = NodeSize(
            "m1.small", "Small Instance", None, None, None, None, driver=self.driver
        )
        node = self.driver.create_node(
            name="foo", image=image, size=size, ex_metadata={"Bar": "baz", "Num": "42"}
        )
        self.assertEqual(node.name, "foo")
        self.assertEqual(node.extra["tags"]["Name"], "foo")
        self.assertEqual(node.extra["tags"]["Bar"], "baz")
        self.assertEqual(node.extra["tags"]["Num"], "42")
        self.assertEqual(len(node.extra["tags"]), 3)

    def test_create_node_idempotent(self):
        EC2MockHttp.type = "idempotent"
        image = NodeImage(id="ami-be3adfd7", name=self.image_name, driver=self.driver)
        size = NodeSize(
            "m1.small", "Small Instance", None, None, None, None, driver=self.driver
        )
        token = "testclienttoken"
        node = self.driver.create_node(
            name="foo", image=image, size=size, ex_clienttoken=token
        )
        self.assertEqual(node.id, "i-2ba64342")
        self.assertEqual(node.extra["client_token"], token)

        # from: http://docs.amazonwebservices.com/AWSEC2/latest/DeveloperGuide/index.html?Run_Instance_Idempotency.html
        #    If you repeat the request with the same client token, but change
        #    another request parameter, Amazon EC2 returns an
        #    IdempotentParameterMismatch error.
        # In our case, changing the parameter doesn't actually matter since we
        # are forcing the error response fixture.
        EC2MockHttp.type = "idempotent_mismatch"

        idem_error = None
        # different count
        try:
            self.driver.create_node(
                name="foo",
                image=image,
                size=size,
                ex_mincount="2",
                ex_maxcount="2",
                ex_clienttoken=token,
            )
        except IdempotentParamError as e:
            idem_error = e
        self.assertTrue(idem_error is not None)

    def test_create_node_no_availability_zone(self):
        image = NodeImage(id="ami-be3adfd7", name=self.image_name, driver=self.driver)
        size = NodeSize(
            "m1.small", "Small Instance", None, None, None, None, driver=self.driver
        )
        node = self.driver.create_node(name="foo", image=image, size=size)
        location = NodeLocation(0, "Amazon US N. Virginia", "US", self.driver)
        self.assertEqual(node.id, "i-2ba64342")
        node = self.driver.create_node(
            name="foo", image=image, size=size, location=location
        )
        self.assertEqual(node.id, "i-2ba64342")
        self.assertEqual(node.name, "foo")

    def test_list_nodes(self):
        node = self.driver.list_nodes()[0]
        public_ips = sorted(node.public_ips)
        self.assertEqual(node.id, "i-4382922a")
        self.assertEqual(node.name, node.id)
        self.assertEqual(len(node.public_ips), 2)

        self.assertEqual(node.extra["launch_time"], "2013-12-02T11:58:11.000Z")
        self.assertEqual(node.created_at, datetime(2013, 12, 2, 11, 58, 11, tzinfo=UTC))

        self.assertTrue("instance_type" in node.extra)
        self.assertEqual(node.extra["availability"], "us-east-1d")
        self.assertEqual(node.extra["key_name"], "fauxkey")
        self.assertEqual(node.extra["monitoring"], "disabled")
        self.assertEqual(node.extra["image_id"], "ami-3215fe5a")
        self.assertEqual(len(node.extra["groups"]), 2)
        self.assertEqual(len(node.extra["block_device_mapping"]), 1)
        self.assertEqual(
            node.extra["block_device_mapping"][0]["device_name"], "/dev/sda1"
        )
        self.assertEqual(
            node.extra["block_device_mapping"][0]["ebs"]["volume_id"], "vol-5e312311"
        )
        self.assertTrue(node.extra["block_device_mapping"][0]["ebs"]["delete"])
        self.assertEqual(
            node.extra["block_device_mapping"][0]["ebs"]["status"], "attached"
        )
        self.assertEqual(
            node.extra["block_device_mapping"][0]["ebs"]["attach_time"],
            datetime(2013, 4, 9, 18, 1, 1, tzinfo=UTC),
        )
        self.assertEqual(public_ips[0], "1.2.3.4")

        nodes = self.driver.list_nodes(ex_node_ids=["i-4382922a", "i-8474834a"])
        ret_node1 = nodes[0]
        ret_node2 = nodes[1]

        self.assertEqual(ret_node1.id, "i-4382922a")
        self.assertEqual(ret_node2.id, "i-8474834a")
        self.assertEqual(ret_node2.name, "Test Server 2")
        self.assertEqual(ret_node2.extra["subnet_id"], "subnet-5fd9d412")
        self.assertEqual(ret_node2.extra["vpc_id"], "vpc-61dcd30e")
        self.assertEqual(ret_node2.extra["tags"]["Group"], "VPC Test")

        self.assertEqual(ret_node1.extra["launch_time"], "2013-12-02T11:58:11.000Z")
        self.assertEqual(
            ret_node1.created_at, datetime(2013, 12, 2, 11, 58, 11, tzinfo=UTC)
        )
        self.assertEqual(ret_node2.extra["launch_time"], "2013-12-02T15:58:29.000Z")
        self.assertEqual(
            ret_node2.created_at, datetime(2013, 12, 2, 15, 58, 29, tzinfo=UTC)
        )

        self.assertIn("instance_type", ret_node1.extra)
        self.assertIn("instance_type", ret_node2.extra)

    def test_ex_list_reserved_nodes(self):
        node = self.driver.ex_list_reserved_nodes()[0]
        self.assertEqual(node.id, "93bbbca2-c500-49d0-9ede-9d8737400498")
        self.assertEqual(node.state, "active")
        self.assertEqual(node.extra["instance_type"], "t1.micro")
        self.assertEqual(node.extra["availability"], "us-east-1b")
        self.assertEqual(node.extra["start"], "2013-06-18T12:07:53.161Z")
        self.assertEqual(node.extra["end"], "2014-06-18T12:07:53.161Z")
        self.assertEqual(node.extra["duration"], 31536000)
        self.assertEqual(node.extra["usage_price"], 0.012)
        self.assertEqual(node.extra["fixed_price"], 23.0)
        self.assertEqual(node.extra["instance_count"], 1)
        self.assertEqual(node.extra["description"], "Linux/UNIX")
        self.assertEqual(node.extra["instance_tenancy"], "default")
        self.assertEqual(node.extra["currency_code"], "USD")
        self.assertEqual(node.extra["offering_type"], "Light Utilization")

    def test_list_location(self):
        locations = self.driver.list_locations()
        self.assertTrue(len(locations) > 0)
        self.assertEqual(locations[0].name, "eu-west-1a")
        self.assertTrue(locations[0].availability_zone is not None)
        self.assertTrue(
            isinstance(locations[0].availability_zone, ExEC2AvailabilityZone)
        )

    def test_list_security_groups(self):
        groups = self.driver.ex_list_security_groups()
        self.assertEqual(groups, ["WebServers", "RangedPortsBySource"])

    def test_ex_delete_security_group_by_id(self):
        group_id = "sg-443d0a12"
        retValue = self.driver.ex_delete_security_group_by_id(group_id)
        self.assertTrue(retValue)

    def test_delete_security_group_by_name(self):
        group_name = "WebServers"
        retValue = self.driver.ex_delete_security_group_by_name(group_name)
        self.assertTrue(retValue)

    def test_ex_delete_security_group(self):
        name = "WebServers"
        retValue = self.driver.ex_delete_security_group(name)
        self.assertTrue(retValue)

    def test_authorize_security_group(self):
        resp = self.driver.ex_authorize_security_group(
            "TestGroup", "22", "22", "0.0.0.0/0"
        )
        self.assertTrue(resp)

    def test_authorize_security_group_ingress(self):
        ranges = ["1.1.1.1/32", "2.2.2.2/32"]
        description = "automated authorised IP ingress test"
        resp = self.driver.ex_authorize_security_group_ingress(
            "sg-42916629", 22, 22, cidr_ips=ranges, description=description
        )
        self.assertTrue(resp)
        groups = [{"group_id": "sg-949265ff"}]
        description = "automated authorised group ingress test"
        resp = self.driver.ex_authorize_security_group_ingress(
            "sg-42916629", 22, 23, group_pairs=groups, description=description
        )
        self.assertTrue(resp)

    def test_authorize_security_group_egress(self):
        ranges = ["1.1.1.1/32", "2.2.2.2/32"]
        resp = self.driver.ex_authorize_security_group_ingress(
            "sg-42916629", 22, 22, cidr_ips=ranges
        )
        self.assertTrue(resp)
        groups = [{"group_id": "sg-949265ff"}]
        resp = self.driver.ex_authorize_security_group_ingress(
            "sg-42916629", 22, 22, group_pairs=groups
        )
        self.assertTrue(resp)

    def test_revoke_security_group_ingress(self):
        ranges = ["1.1.1.1/32", "2.2.2.2/32"]
        resp = self.driver.ex_authorize_security_group_ingress(
            "sg-42916629", 22, 22, cidr_ips=ranges
        )
        self.assertTrue(resp)
        groups = [{"group_id": "sg-949265ff"}]
        resp = self.driver.ex_authorize_security_group_ingress(
            "sg-42916629", 22, 22, group_pairs=groups
        )
        self.assertTrue(resp)

    def test_revoke_security_group_egress(self):
        ranges = ["1.1.1.1/32", "2.2.2.2/32"]
        resp = self.driver.ex_authorize_security_group_ingress(
            "sg-42916629", 22, 22, cidr_ips=ranges
        )
        self.assertTrue(resp)
        groups = [{"group_id": "sg-949265ff"}]
        resp = self.driver.ex_authorize_security_group_ingress(
            "sg-42916629", 22, 22, group_pairs=groups
        )
        self.assertTrue(resp)

    def test_reboot_node(self):
        node = Node("i-4382922a", None, None, None, None, self.driver)
        ret = self.driver.reboot_node(node)
        self.assertTrue(ret)

    def test_ex_start_node(self):
        node = Node("i-4382922a", None, None, None, None, self.driver)
        ret = self.driver.ex_start_node(node)
        self.assertTrue(ret)

    def test_ex_stop_node(self):
        node = Node("i-4382922a", None, None, None, None, self.driver)
        ret = self.driver.ex_stop_node(node)
        self.assertTrue(ret)

    def test_ex_create_node_with_ex_blockdevicemappings(self):
        EC2MockHttp.type = "create_ex_blockdevicemappings"

        image = NodeImage(id="ami-be3adfd7", name=self.image_name, driver=self.driver)
        size = NodeSize(
            "m1.small", "Small Instance", None, None, None, None, driver=self.driver
        )
        mappings = [
            {"DeviceName": "/dev/sda1", "Ebs.VolumeSize": 10},
            {"DeviceName": "/dev/sdb", "VirtualName": "ephemeral0"},
            {"DeviceName": "/dev/sdc", "VirtualName": "ephemeral1"},
        ]
        node = self.driver.create_node(
            name="foo", image=image, size=size, ex_blockdevicemappings=mappings
        )
        self.assertEqual(node.id, "i-2ba64342")

    def test_ex_create_node_with_ex_blockdevicemappings_attribute_error(self):
        EC2MockHttp.type = "create_ex_blockdevicemappings"

        image = NodeImage(id="ami-be3adfd7", name=self.image_name, driver=self.driver)
        size = NodeSize(
            "m1.small", "Small Instance", None, None, None, None, driver=self.driver
        )

        mappings = "this should be a list"
        self.assertRaises(
            AttributeError,
            self.driver.create_node,
            name="foo",
            image=image,
            size=size,
            ex_blockdevicemappings=mappings,
        )

        mappings = ["this should be a dict"]
        self.assertRaises(
            AttributeError,
            self.driver.create_node,
            name="foo",
            image=image,
            size=size,
            ex_blockdevicemappings=mappings,
        )

    def test_destroy_node(self):
        node = Node("i-4382922a", None, None, None, None, self.driver)
        ret = self.driver.destroy_node(node)
        self.assertTrue(ret)

    def test_list_sizes(self):
        region_old = self.driver.region_name

        names = [
            ("ec2_us_east", "us-east-1"),
            ("ec2_us_west", "us-west-1"),
            ("ec2_us_west", "us-west-2"),
            ("ec2_eu_west", "eu-west-1"),
            ("ec2_ap_southeast", "ap-southeast-1"),
            ("ec2_ap_northeast", "ap-northeast-1"),
            ("ec2_ap_southeast_2", "ap-southeast-2"),
            ("ec2_ap_south_1", "ap-south-1"),
        ]

        for api_name, region_name in names:
            self.driver.api_name = api_name
            self.driver.region_name = region_name
            sizes = self.driver.list_sizes()
            self.assertNotEqual(len(sizes), 0)
        self.driver.region_name = region_old

    def test_ex_create_node_with_ex_iam_profile(self):
        iamProfile = {
            "id": "AIDGPMS9RO4H3FEXAMPLE",
            "name": "Foo",
            "arn": "arn:aws:iam:...",
        }

        image = NodeImage(id="ami-be3adfd7", name=self.image_name, driver=self.driver)
        size = NodeSize(
            "m1.small", "Small Instance", None, None, None, None, driver=self.driver
        )

        EC2MockHttp.type = None
        node1 = self.driver.create_node(name="foo", image=image, size=size)
        EC2MockHttp.type = "ex_iam_profile"
        node2 = self.driver.create_node(
            name="bar", image=image, size=size, ex_iamprofile=iamProfile["name"]
        )
        node3 = self.driver.create_node(
            name="bar", image=image, size=size, ex_iamprofile=iamProfile["arn"]
        )

        self.assertFalse(node1.extra["iam_profile"])
        self.assertEqual(node2.extra["iam_profile"], iamProfile["id"])
        self.assertEqual(node3.extra["iam_profile"], iamProfile["id"])

    def test_ex_create_node_with_ex_spot(self):
        image = NodeImage(id="ami-be3adfd7", name=self.image_name, driver=self.driver)
        size = NodeSize(
            "m1.small", "Small Instance", None, None, None, None, driver=self.driver
        )
        EC2MockHttp.type = "ex_spot"
        node = self.driver.create_node(name="foo", image=image, size=size, ex_spot=True)
        self.assertEqual(node.extra["instance_lifecycle"], "spot")
        node = self.driver.create_node(
            name="foo", image=image, size=size, ex_spot=True, ex_spot_max_price=1.5
        )
        self.assertEqual(node.extra["instance_lifecycle"], "spot")

    def test_list_images(self):
        images = self.driver.list_images()

        self.assertEqual(len(images), 2)
        location = "123456788908/Test Image"
        self.assertEqual(images[0].id, "ami-57ba933a")
        self.assertEqual(images[0].name, "Test Image")
        self.assertEqual(images[0].extra["image_location"], location)
        self.assertEqual(images[0].extra["architecture"], "x86_64")
        self.assertEqual(len(images[0].extra["block_device_mapping"]), 2)
        ephemeral = images[0].extra["block_device_mapping"][1]["virtual_name"]
        self.assertEqual(ephemeral, "ephemeral0")
        billing_product1 = images[0].extra["billing_products"][0]
        self.assertEqual(billing_product1, "ab-5dh78019")

        location = "123456788908/Test Image 2"
        self.assertEqual(images[1].id, "ami-85b2a8ae")
        self.assertEqual(images[1].name, "Test Image 2")
        self.assertEqual(images[1].extra["image_location"], location)
        self.assertEqual(images[1].extra["architecture"], "x86_64")
        size = images[1].extra["block_device_mapping"][0]["ebs"]["volume_size"]
        billing_product2 = images[1].extra["billing_products"][0]
        self.assertEqual(billing_product2, "as-6dr90319")
        self.assertEqual(size, 20)

    def test_list_images_with_image_ids(self):
        EC2MockHttp.type = "ex_imageids"
        images = self.driver.list_images(ex_image_ids=["ami-57ba933a"])

        self.assertEqual(len(images), 1)
        self.assertEqual(images[0].name, "Test Image")

    def test_list_images_with_executable_by(self):
        images = self.driver.list_images(ex_executableby="self")

        self.assertEqual(len(images), 2)

    def test_get_image(self):
        image = self.driver.get_image("ami-57ba933a")
        self.assertEqual(image.id, "ami-57ba933a")
        self.assertEqual(image.name, "Test Image")
        self.assertEqual(image.extra["architecture"], "x86_64")
        self.assertEqual(len(image.extra["block_device_mapping"]), 2)
        self.assertEqual(image.extra["billing_products"][0], "ab-5dh78019")

    def test_copy_image(self):
        image = self.driver.list_images()[0]
        resp = self.driver.copy_image(
            image, "us-east-1", name="Faux Image", description="Test Image Copy"
        )
        self.assertEqual(resp.id, "ami-4db38224")

    def test_create_image(self):
        node = self.driver.list_nodes()[0]

        mapping = [
            {
                "VirtualName": None,
                "Ebs": {
                    "VolumeSize": 10,
                    "VolumeType": "standard",
                    "DeleteOnTermination": "true",
                },
                "DeviceName": "/dev/sda1",
            }
        ]

        resp = self.driver.create_image(
            node, "New Image", description="New EBS Image", block_device_mapping=mapping
        )
        self.assertEqual(resp.id, "ami-e9b38280")

    def test_create_image_no_mapping(self):
        node = self.driver.list_nodes()[0]

        resp = self.driver.create_image(node, "New Image", description="New EBS Image")
        self.assertEqual(resp.id, "ami-e9b38280")

    def delete_image(self):
        images = self.driver.list_images()
        image = images[0]

        resp = self.driver.delete_image(image)
        self.assertTrue(resp)

    def ex_register_image(self):
        mapping = [{"DeviceName": "/dev/sda1", "Ebs": {"SnapshotId": "snap-5ade3e4e"}}]
        image = self.driver.ex_register_image(
            name="Test Image",
            root_device_name="/dev/sda1",
            description="My Image",
            architecture="x86_64",
            block_device_mapping=mapping,
            ena_support=True,
            billing_products=["ab-5dh78019"],
            sriov_net_support="simple",
        )
        self.assertEqual(image.id, "ami-57c2fb3e")

    def test_ex_import_snapshot(self):
        disk_container = [
            {
                "Description": "Dummy import snapshot task",
                "Format": "raw",
                "UserBucket": {"S3Bucket": "dummy-bucket", "S3Key": "dummy-key"},
            }
        ]

        snap = self.driver.ex_import_snapshot(disk_container=disk_container)
        self.assertEqual(snap.id, "snap-0ea83e8a87e138f39")

    def test_wait_for_import_snapshot_completion(self):
        snap = self.driver._wait_for_import_snapshot_completion(
            import_task_id="import-snap-fhdysyq6"
        )
        self.assertEqual(snap.id, "snap-0ea83e8a87e138f39")

    def test_timeout_wait_for_import_snapshot_completion(self):
        import_task_id = "import-snap-fhdysyq6"
        EC2MockHttp.type = "timeout"
        with self.assertRaises(Exception) as context:
            self.driver._wait_for_import_snapshot_completion(
                import_task_id=import_task_id, timeout=0.01, interval=0.001
            )
        self.assertEqual(
            "Timeout while waiting for import task Id %s" % import_task_id,
            str(context.exception),
        )

    def test_ex_describe_import_snapshot_tasks(self):
        snap = self.driver.ex_describe_import_snapshot_tasks(
            import_task_id="import-snap-fh7y6i6w<"
        )

        self.assertEqual(snap.snapshotId, "snap-0ea83e8a87e138f39")
        self.assertEqual(snap.status, "completed")

    def test_ex_list_availability_zones(self):
        availability_zones = self.driver.ex_list_availability_zones()
        availability_zone = availability_zones[0]
        self.assertTrue(len(availability_zones) > 0)
        self.assertEqual(availability_zone.name, "eu-west-1a")
        self.assertEqual(availability_zone.zone_state, "available")
        self.assertEqual(availability_zone.region_name, "eu-west-1")

    def test_list_keypairs(self):
        keypairs = self.driver.list_key_pairs()

        self.assertEqual(len(keypairs), 1)
        self.assertEqual(keypairs[0].name, "gsg-keypair")
        self.assertEqual(keypairs[0].fingerprint, null_fingerprint)

        # Test old deprecated method
        keypairs = self.driver.ex_list_keypairs()

        self.assertEqual(len(keypairs), 1)
        self.assertEqual(keypairs[0]["keyName"], "gsg-keypair")
        self.assertEqual(keypairs[0]["keyFingerprint"], null_fingerprint)

    def test_get_key_pair(self):
        EC2MockHttp.type = "get_one"

        key_pair = self.driver.get_key_pair(name="gsg-keypair")
        self.assertEqual(key_pair.name, "gsg-keypair")

    def test_get_key_pair_does_not_exist(self):
        EC2MockHttp.type = "doesnt_exist"

        self.assertRaises(
            KeyPairDoesNotExistError, self.driver.get_key_pair, name="test-key-pair"
        )

    def test_create_key_pair(self):
        key_pair = self.driver.create_key_pair(name="test-keypair")

        fingerprint = "1f:51:ae:28:bf:89:e9:d8:1f:25:5d" ":37:2d:7d:b8:ca:9f:f5:f1:6f"

        self.assertEqual(key_pair.name, "my-key-pair")
        self.assertEqual(key_pair.fingerprint, fingerprint)
        self.assertTrue(key_pair.private_key is not None)

        # Test old and deprecated method
        key_pair = self.driver.ex_create_keypair(name="test-keypair")
        self.assertEqual(key_pair["keyFingerprint"], fingerprint)
        self.assertTrue(key_pair["keyMaterial"] is not None)

    def test_ex_describe_all_keypairs(self):
        keys = self.driver.ex_describe_all_keypairs()
        self.assertEqual(keys, ["gsg-keypair"])

    def test_list_key_pairs(self):
        keypair1 = self.driver.list_key_pairs()[0]

        self.assertEqual(keypair1.name, "gsg-keypair")
        self.assertEqual(keypair1.fingerprint, null_fingerprint)

        # Test backward compatibility
        keypair2 = self.driver.ex_describe_keypairs("gsg-keypair")

        self.assertEqual(keypair2["keyName"], "gsg-keypair")
        self.assertEqual(keypair2["keyFingerprint"], null_fingerprint)

    def test_delete_key_pair(self):
        keypair = self.driver.list_key_pairs()[0]
        success = self.driver.delete_key_pair(keypair)

        self.assertTrue(success)

        # Test old and deprecated method
        resp = self.driver.ex_delete_keypair("gsg-keypair")
        self.assertTrue(resp)

    def test_ex_describe_tags(self):
        node = Node("i-4382922a", None, None, None, None, self.driver)
        tags = self.driver.ex_describe_tags(resource=node)

        self.assertEqual(len(tags), 3)
        self.assertTrue("tag" in tags)
        self.assertTrue("owner" in tags)
        self.assertTrue("stack" in tags)

    def test_import_key_pair_from_string(self):
        path = os.path.join(
            os.path.dirname(__file__), "fixtures", "misc", "test_rsa.pub"
        )

        with open(path, "r") as fp:
            key_material = fp.read()

        key = self.driver.import_key_pair_from_string(
            name="keypair", key_material=key_material
        )
        self.assertEqual(key.name, "keypair")
        self.assertEqual(key.fingerprint, null_fingerprint)

        # Test old and deprecated method
        key = self.driver.ex_import_keypair_from_string("keypair", key_material)
        self.assertEqual(key["keyName"], "keypair")
        self.assertEqual(key["keyFingerprint"], null_fingerprint)

    def test_import_key_pair_from_file(self):
        path = os.path.join(
            os.path.dirname(__file__), "fixtures", "misc", "test_rsa.pub"
        )

        key = self.driver.import_key_pair_from_file("keypair", path)
        self.assertEqual(key.name, "keypair")
        self.assertEqual(key.fingerprint, null_fingerprint)

        # Test old and deprecated method
        key = self.driver.ex_import_keypair("keypair", path)
        self.assertEqual(key["keyName"], "keypair")
        self.assertEqual(key["keyFingerprint"], null_fingerprint)

    def test_ex_create_tags(self):
        node = Node("i-4382922a", None, None, None, None, self.driver)
        self.driver.ex_create_tags(node, {"sample": "tag"})

    def test_ex_delete_tags(self):
        node = Node("i-4382922a", None, None, None, None, self.driver)
        self.driver.ex_delete_tags(node, {"sample": "tag"})

    def test_ex_delete_tags2(self):
        node = Node("i-4382922a", None, None, None, None, self.driver)
        self.driver.ex_create_tags(node, {"sample": "another tag"})
        self.driver.ex_delete_tags(node, {"sample": None})

    def test_ex_describe_addresses_for_node(self):
        node1 = Node("i-4382922a", None, None, None, None, self.driver)
        ip_addresses1 = self.driver.ex_describe_addresses_for_node(node1)
        node2 = Node("i-4382922b", None, None, None, None, self.driver)
        ip_addresses2 = sorted(self.driver.ex_describe_addresses_for_node(node2))
        node3 = Node("i-4382922g", None, None, None, None, self.driver)
        ip_addresses3 = sorted(self.driver.ex_describe_addresses_for_node(node3))

        self.assertEqual(len(ip_addresses1), 1)
        self.assertEqual(ip_addresses1[0], "1.2.3.4")

        self.assertEqual(len(ip_addresses2), 2)
        self.assertEqual(ip_addresses2[0], "1.2.3.5")
        self.assertEqual(ip_addresses2[1], "1.2.3.6")

        self.assertEqual(len(ip_addresses3), 0)

    def test_ex_describe_addresses(self):
        node1 = Node("i-4382922a", None, None, None, None, self.driver)
        node2 = Node("i-4382922g", None, None, None, None, self.driver)
        nodes_elastic_ips1 = self.driver.ex_describe_addresses([node1])
        nodes_elastic_ips2 = self.driver.ex_describe_addresses([node2])

        self.assertEqual(len(nodes_elastic_ips1), 1)
        self.assertTrue(node1.id in nodes_elastic_ips1)
        self.assertEqual(nodes_elastic_ips1[node1.id], ["1.2.3.4"])

        self.assertEqual(len(nodes_elastic_ips2), 1)
        self.assertTrue(node2.id in nodes_elastic_ips2)
        self.assertEqual(nodes_elastic_ips2[node2.id], [])

    def test_ex_describe_all_addresses(self):
        EC2MockHttp.type = "all_addresses"
        elastic_ips1 = self.driver.ex_describe_all_addresses()
        elastic_ips2 = self.driver.ex_describe_all_addresses(only_associated=True)
        self.assertEqual("1.2.3.7", elastic_ips1[3].ip)
        self.assertEqual("vpc", elastic_ips1[3].domain)
        self.assertEqual("eipalloc-992a5cf8", elastic_ips1[3].extra["allocation_id"])

        self.assertEqual(len(elastic_ips2), 2)
        self.assertEqual("1.2.3.5", elastic_ips2[1].ip)
        self.assertEqual("vpc", elastic_ips2[1].domain)

    def test_ex_allocate_address(self):
        elastic_ip = self.driver.ex_allocate_address()
        self.assertEqual("192.0.2.1", elastic_ip.ip)
        self.assertEqual("standard", elastic_ip.domain)
        EC2MockHttp.type = "vpc"
        elastic_ip = self.driver.ex_allocate_address(domain="vpc")
        self.assertEqual("192.0.2.2", elastic_ip.ip)
        self.assertEqual("vpc", elastic_ip.domain)
        self.assertEqual("eipalloc-666d7f04", elastic_ip.extra["allocation_id"])

    def test_ex_release_address(self):
        EC2MockHttp.type = "all_addresses"
        elastic_ips = self.driver.ex_describe_all_addresses()
        EC2MockHttp.type = ""
        ret = self.driver.ex_release_address(elastic_ips[2])
        self.assertTrue(ret)
        ret = self.driver.ex_release_address(elastic_ips[0], domain="vpc")
        self.assertTrue(ret)
        self.assertRaises(
            AttributeError,
            self.driver.ex_release_address,
            elastic_ips[0],
            domain="bogus",
        )

    def test_ex_associate_address_with_node(self):
        node = Node("i-4382922a", None, None, None, None, self.driver)
        EC2MockHttp.type = "all_addresses"
        elastic_ips = self.driver.ex_describe_all_addresses()
        EC2MockHttp.type = ""
        ret1 = self.driver.ex_associate_address_with_node(node, elastic_ips[2])
        ret2 = self.driver.ex_associate_addresses(node, elastic_ips[2])
        self.assertEqual(None, ret1)
        self.assertEqual(None, ret2)
        EC2MockHttp.type = "vpc"
        ret3 = self.driver.ex_associate_address_with_node(
            node, elastic_ips[3], domain="vpc"
        )
        ret4 = self.driver.ex_associate_addresses(node, elastic_ips[3], domain="vpc")
        self.assertEqual("eipassoc-167a8073", ret3)
        self.assertEqual("eipassoc-167a8073", ret4)
        self.assertRaises(
            AttributeError,
            self.driver.ex_associate_address_with_node,
            node,
            elastic_ips[1],
            domain="bogus",
        )

    def test_ex_disassociate_address(self):
        EC2MockHttp.type = "all_addresses"
        elastic_ips = self.driver.ex_describe_all_addresses()
        EC2MockHttp.type = ""
        ret = self.driver.ex_disassociate_address(elastic_ips[2])
        self.assertTrue(ret)
        # Test a VPC disassociation
        ret = self.driver.ex_disassociate_address(elastic_ips[1], domain="vpc")
        self.assertTrue(ret)
        self.assertRaises(
            AttributeError,
            self.driver.ex_disassociate_address,
            elastic_ips[1],
            domain="bogus",
        )

    def test_ex_change_node_size_same_size(self):
        size = NodeSize(
            "m1.small", "Small Instance", None, None, None, None, driver=self.driver
        )
        node = Node(
            "i-4382922a",
            None,
            None,
            None,
            None,
            self.driver,
            extra={"instancetype": "m1.small"},
        )

        try:
            self.driver.ex_change_node_size(node=node, new_size=size)
        except ValueError:
            pass
        else:
            self.fail("Same size was passed, but an exception was not thrown")

    def test_ex_change_node_size(self):
        size = NodeSize(
            "m1.large", "Small Instance", None, None, None, None, driver=self.driver
        )
        node = Node(
            "i-4382922a",
            None,
            None,
            None,
            None,
            self.driver,
            extra={"instancetype": "m1.small"},
        )

        result = self.driver.ex_change_node_size(node=node, new_size=size)
        self.assertTrue(result)

    def test_list_volumes(self):
        volumes = self.driver.list_volumes()

        self.assertEqual(len(volumes), 3)

        self.assertEqual("vol-10ae5e2b", volumes[0].id)
        self.assertEqual(1, volumes[0].size)
        self.assertEqual("available", volumes[0].extra["state"])
        self.assertEqual(StorageVolumeState.AVAILABLE, volumes[0].state)

        self.assertEqual("vol-v24bfh75", volumes[1].id)
        self.assertEqual(11, volumes[1].size)
        self.assertIsNone(volumes[1].extra["snapshot_id"])
        self.assertEqual("in-use", volumes[1].extra["state"])
        self.assertEqual(StorageVolumeState.INUSE, volumes[1].state)

        self.assertEqual("vol-b6c851ec", volumes[2].id)
        self.assertEqual(8, volumes[2].size)
        self.assertEqual("some-unknown-status", volumes[2].extra["state"])
        self.assertEqual("i-d334b4b3", volumes[2].extra["instance_id"])
        self.assertEqual("/dev/sda1", volumes[2].extra["device"])
        self.assertEqual("snap-30d37269", volumes[2].extra["snapshot_id"])
        self.assertEqual(StorageVolumeState.UNKNOWN, volumes[2].state)

        EC2MockHttp.type = "filters_nodes"
        node = Node("i-d334b4b3", None, None, None, None, self.driver)
        self.driver.list_volumes(node=node)

        EC2MockHttp.type = "filters_status"
        self.driver.list_volumes(ex_filters={"status": "available"})

    def test_create_volume(self):
        location = self.driver.list_locations()[0]
        vol = self.driver.create_volume(10, "vol", location=location)

        self.assertEqual(10, vol.size)
        self.assertEqual("vol", vol.name)
        self.assertEqual("creating", vol.extra["state"])
        self.assertTrue(isinstance(vol.extra["create_time"], datetime))
        self.assertEqual(False, vol.extra["encrypted"])

        expected_msg = "Invalid volume type specified: invalid-type"
        self.assertRaisesRegex(
            ValueError,
            expected_msg,
            self.driver.create_volume,
            10,
            "invalid-vol",
            location=location,
            ex_volume_type="invalid-type",
        )

    def test_create_encrypted_volume(self):
        location = self.driver.list_locations()[0]
        vol = self.driver.create_volume(
            10, "vol", location, ex_encrypted=True, ex_kms_key_id="1234"
        )

        self.assertEqual(10, vol.size)
        self.assertEqual("vol", vol.name)
        self.assertEqual("creating", vol.extra["state"])
        self.assertTrue(isinstance(vol.extra["create_time"], datetime))
        self.assertEqual(True, vol.extra["encrypted"])

    def test_destroy_volume(self):
        vol = StorageVolume(
            id="vol-4282672b",
            name="test",
            state=StorageVolumeState.AVAILABLE,
            size=10,
            driver=self.driver,
        )

        retValue = self.driver.destroy_volume(vol)
        self.assertTrue(retValue)

    def test_attach(self):
        vol = StorageVolume(
            id="vol-4282672b",
            name="test",
            size=10,
            state=StorageVolumeState.AVAILABLE,
            driver=self.driver,
        )

        node = Node("i-4382922a", None, None, None, None, self.driver)
        retValue = self.driver.attach_volume(node, vol, "/dev/sdh")

        self.assertTrue(retValue)

    def test_detach(self):
        vol = StorageVolume(
            id="vol-4282672b",
            name="test",
            state=StorageVolumeState.INUSE,
            size=10,
            driver=self.driver,
        )

        retValue = self.driver.detach_volume(vol)
        self.assertTrue(retValue)

    def test_create_volume_snapshot(self):
        vol = StorageVolume(
            id="vol-4282672b",
            name="test",
            state=StorageVolumeState.AVAILABLE,
            size=10,
            driver=self.driver,
        )
        snap = self.driver.create_volume_snapshot(vol, "Test snapshot")
        self.assertEqual("snap-a7cb2hd9", snap.id)
        self.assertEqual(vol.size, snap.size)
        self.assertEqual("Test snapshot", snap.extra["name"])
        self.assertEqual(vol.id, snap.extra["volume_id"])
        self.assertEqual("pending", snap.extra["state"])
        self.assertEqual(VolumeSnapshotState.CREATING, snap.state)
        # 2013-08-15T16:22:30.000Z
        self.assertEqual(datetime(2013, 8, 15, 16, 22, 30, tzinfo=UTC), snap.created)

    def test_create_volume_snapshot_with_tags(self):
        vol = StorageVolume(
            id="vol-4282672b",
            name="test",
            state=StorageVolumeState.AVAILABLE,
            size=10,
            driver=self.driver,
        )
        snap = self.driver.create_volume_snapshot(
            vol, "Test snapshot", ex_metadata={"my_tag": "test"}
        )
        self.assertEqual("test", snap.extra["tags"]["my_tag"])

    def test_list_snapshots(self):
        snaps = self.driver.list_snapshots()

        self.assertEqual(len(snaps), 3)

        self.assertEqual("snap-428abd35", snaps[0].id)
        self.assertEqual(VolumeSnapshotState.CREATING, snaps[0].state)
        self.assertEqual("vol-e020df80", snaps[0].extra["volume_id"])
        self.assertEqual(30, snaps[0].size)
        self.assertEqual("Daily Backup", snaps[0].extra["description"])

        self.assertEqual("snap-18349159", snaps[1].id)
        self.assertEqual("DB Backup 1", snaps[1].name)
        self.assertEqual(VolumeSnapshotState.AVAILABLE, snaps[1].state)
        self.assertEqual("vol-b5a2c1v9", snaps[1].extra["volume_id"])
        self.assertEqual(15, snaps[1].size)
        self.assertEqual("Weekly backup", snaps[1].extra["description"])
        self.assertEqual("DB Backup 1", snaps[1].extra["name"])

    def test_list_volume_snapshots(self):
        volume = self.driver.list_volumes()[0]
        assert volume.id == "vol-10ae5e2b"

        snapshots = self.driver.list_volume_snapshots(volume)
        self.assertEqual(len(snapshots), 1)
        self.assertEqual(snapshots[0].id, "snap-18349160")

    def test_destroy_snapshot(self):
        snap = VolumeSnapshot(id="snap-428abd35", size=10, driver=self.driver)
        resp = snap.destroy()
        self.assertTrue(resp)

    def test_ex_modify_image_attribute(self):
        images = self.driver.list_images()
        image = images[0]

        data = {"LaunchPermission.Add.1.Group": "all"}
        resp = self.driver.ex_modify_image_attribute(image, data)
        self.assertTrue(resp)

    def test_ex_modify_snapshot_attribute(self):
        snap = VolumeSnapshot(id="snap-1234567890abcdef0", size=10, driver=self.driver)

        data = {"CreateVolumePermission.Add.1.Group": "all"}
        resp = self.driver.ex_modify_snapshot_attribute(snap, data)
        self.assertTrue(resp)

    def test_create_node_ex_security_groups(self):
        EC2MockHttp.type = "ex_security_groups"

        image = NodeImage(id="ami-be3adfd7", name=self.image_name, driver=self.driver)
        size = NodeSize(
            "m1.small", "Small Instance", None, None, None, None, driver=self.driver
        )

        security_groups = ["group1", "group2"]

        # Old, deprecated argument name
        self.driver.create_node(
            name="foo", image=image, size=size, ex_securitygroup=security_groups
        )

        # New argument name
        self.driver.create_node(
            name="foo", image=image, size=size, ex_security_groups=security_groups
        )

        # Test old and new arguments are mutually exclusive
        self.assertRaises(
            ValueError,
            self.driver.create_node,
            name="foo",
            image=image,
            size=size,
            ex_securitygroup=security_groups,
            ex_security_groups=security_groups,
        )

    def test_create_node_ex_security_group_ids(self):
        EC2MockHttp.type = "ex_security_group_ids"

        image = NodeImage(id="ami-be3adfd7", name=self.image_name, driver=self.driver)
        size = NodeSize(
            "m1.small", "Small Instance", None, None, None, None, driver=self.driver
        )

        subnet = EC2NetworkSubnet(12345, "test_subnet", "pending")
        security_groups = ["sg-1aa11a1a", "sg-2bb22b2b"]

        self.driver.create_node(
            name="foo",
            image=image,
            size=size,
            ex_security_group_ids=security_groups,
            ex_subnet=subnet,
        )
        self.assertRaises(
            ValueError,
            self.driver.create_node,
            name="foo",
            image=image,
            size=size,
            ex_security_group_ids=security_groups,
        )

    def test_ex_get_metadata_for_node(self):
        image = NodeImage(id="ami-be3adfd7", name=self.image_name, driver=self.driver)
        size = NodeSize(
            "m1.small", "Small Instance", None, None, None, None, driver=self.driver
        )
        node = self.driver.create_node(
            name="foo", image=image, size=size, ex_metadata={"Bar": "baz", "Num": "42"}
        )

        metadata = self.driver.ex_get_metadata_for_node(node)
        self.assertEqual(metadata["Name"], "foo")
        self.assertEqual(metadata["Bar"], "baz")
        self.assertEqual(metadata["Num"], "42")
        self.assertEqual(len(metadata), 3)

    def test_ex_get_limits(self):
        limits = self.driver.ex_get_limits()

        expected = {"max-instances": 20, "vpc-max-elastic-ips": 5, "max-elastic-ips": 5}
        self.assertEqual(limits["resource"], expected)

    def test_ex_create_security_group(self):
        group = self.driver.ex_create_security_group(
            "WebServers", "Rules to protect web nodes", "vpc-143cab4"
        )

        self.assertEqual(group["group_id"], "sg-52e2f530")

    def test_ex_create_placement_groups(self):
        resp = self.driver.ex_create_placement_group("NewPG")
        self.assertTrue(resp)

    def test_ex_delete_placement_groups(self):
        pgs = self.driver.ex_list_placement_groups()
        pg = pgs[0]

        resp = self.driver.ex_delete_placement_group(pg.name)
        self.assertTrue(resp)

    def test_ex_list_placement_groups(self):
        pgs = self.driver.ex_list_placement_groups()
        self.assertEqual(len(pgs), 2)
        self.assertIsInstance(pgs[0], EC2PlacementGroup)

    def test_ex_list_networks(self):
        vpcs = self.driver.ex_list_networks()

        self.assertEqual(len(vpcs), 2)

        self.assertEqual("vpc-532335e1", vpcs[0].id)
        self.assertEqual("vpc-532335e1", vpcs[0].name)
        self.assertEqual("192.168.51.0/24", vpcs[0].cidr_block)
        self.assertEqual("available", vpcs[0].extra["state"])
        self.assertEqual("dopt-7eded312", vpcs[0].extra["dhcp_options_id"])

        self.assertEqual("vpc-62ded30e", vpcs[1].id)
        self.assertEqual("Test VPC", vpcs[1].name)
        self.assertEqual("192.168.52.0/24", vpcs[1].cidr_block)
        self.assertEqual("available", vpcs[1].extra["state"])
        self.assertEqual("dopt-7eded312", vpcs[1].extra["dhcp_options_id"])

    def test_ex_list_networks_network_ids(self):
        EC2MockHttp.type = "network_ids"
        network_ids = ["vpc-532335e1"]

        # We assert in the mock http method
        self.driver.ex_list_networks(network_ids=network_ids)

    def test_ex_list_networks_filters(self):
        EC2MockHttp.type = "filters"

        filters = OrderedDict(
            [
                ("dhcp-options-id", "dopt-7eded312"),  # matches two networks
                ("cidr", "192.168.51.0/24"),  # matches two networks
            ]
        )

        # We assert in the mock http method
        self.driver.ex_list_networks(filters=filters)

    def test_ex_create_network(self):
        vpc = self.driver.ex_create_network(
            "192.168.55.0/24", name="Test VPC", instance_tenancy="default"
        )

        self.assertEqual("vpc-ad3527cf", vpc.id)
        self.assertEqual("192.168.55.0/24", vpc.cidr_block)
        self.assertEqual("pending", vpc.extra["state"])

    def test_ex_delete_network(self):
        vpcs = self.driver.ex_list_networks()
        vpc = vpcs[0]

        resp = self.driver.ex_delete_network(vpc)
        self.assertTrue(resp)

    def test_ex_list_subnets(self):
        subnets = self.driver.ex_list_subnets()

        self.assertEqual(len(subnets), 2)

        self.assertEqual("subnet-ce0e7ce5", subnets[0].id)
        self.assertEqual("available", subnets[0].state)
        self.assertEqual(123, subnets[0].extra["available_ips"])

        self.assertEqual("subnet-ce0e7ce6", subnets[1].id)
        self.assertEqual("available", subnets[1].state)
        self.assertEqual(59, subnets[1].extra["available_ips"])

    def test_ex_create_subnet(self):
        subnet = self.driver.ex_create_subnet(
            "vpc-532135d1", "192.168.51.128/26", "us-east-1b", name="Test Subnet"
        )

        self.assertEqual("subnet-ce0e7ce6", subnet.id)
        self.assertEqual("pending", subnet.state)
        self.assertEqual("vpc-532135d1", subnet.extra["vpc_id"])

    def test_ex_modify_subnet_attribute(self):
        subnet = self.driver.ex_list_subnets()[0]
        resp = self.driver.ex_modify_subnet_attribute(subnet, "auto_public_ip", True)
        self.assertTrue(resp)
        resp = self.driver.ex_modify_subnet_attribute(subnet, "auto_ipv6", False)
        self.assertTrue(resp)

        expected_msg = "Unsupported attribute: invalid"
        self.assertRaisesRegex(
            ValueError,
            expected_msg,
            self.driver.ex_modify_subnet_attribute,
            subnet,
            "invalid",
            True,
        )

    def test_ex_delete_subnet(self):
        subnet = self.driver.ex_list_subnets()[0]
        resp = self.driver.ex_delete_subnet(subnet=subnet)
        self.assertTrue(resp)

    def test_ex_get_console_output(self):
        node = self.driver.list_nodes()[0]
        resp = self.driver.ex_get_console_output(node)
        self.assertEqual("Test String", resp["output"])

    def test_ex_list_network_interfaces(self):
        interfaces = self.driver.ex_list_network_interfaces()

        self.assertEqual(len(interfaces), 2)

        self.assertEqual("eni-18e6c05e", interfaces[0].id)
        self.assertEqual("in-use", interfaces[0].state)
        self.assertEqual("0e:6e:df:72:78:af", interfaces[0].extra["mac_address"])

        self.assertEqual("eni-83e3c5c5", interfaces[1].id)
        self.assertEqual("in-use", interfaces[1].state)
        self.assertEqual("0e:93:0b:e9:e9:c4", interfaces[1].extra["mac_address"])

    def test_ex_create_network_interface(self):
        subnet = self.driver.ex_list_subnets()[0]
        interface = self.driver.ex_create_network_interface(
            subnet, name="Test Interface", description="My Test"
        )

        self.assertEqual("eni-2b36086d", interface.id)
        self.assertEqual("pending", interface.state)
        self.assertEqual("0e:bd:49:3e:11:74", interface.extra["mac_address"])

    def test_ex_delete_network_interface(self):
        interface = self.driver.ex_list_network_interfaces()[0]
        resp = self.driver.ex_delete_network_interface(interface)
        self.assertTrue(resp)

    def test_ex_attach_network_interface_to_node(self):
        node = self.driver.list_nodes()[0]
        interface = self.driver.ex_list_network_interfaces()[0]
        resp = self.driver.ex_attach_network_interface_to_node(interface, node, 1)
        self.assertTrue(resp)

    def test_ex_detach_network_interface(self):
        resp = self.driver.ex_detach_network_interface("eni-attach-2b588b47")
        self.assertTrue(resp)

    def test_ex_list_internet_gateways(self):
        gateways = self.driver.ex_list_internet_gateways()

        self.assertEqual(len(gateways), 2)

        self.assertEqual("igw-84dd3ae1", gateways[0].id)
        self.assertEqual("igw-7fdae215", gateways[1].id)
        self.assertEqual("available", gateways[1].state)
        self.assertEqual("vpc-62cad41e", gateways[1].vpc_id)

    def test_ex_create_internet_gateway(self):
        gateway = self.driver.ex_create_internet_gateway()

        self.assertEqual("igw-13ac2b36", gateway.id)

    def test_ex_delete_internet_gateway(self):
        gateway = self.driver.ex_list_internet_gateways()[0]
        resp = self.driver.ex_delete_internet_gateway(gateway)
        self.assertTrue(resp)

    def test_ex_attach_internet_gateway(self):
        gateway = self.driver.ex_list_internet_gateways()[0]
        network = self.driver.ex_list_networks()[0]
        resp = self.driver.ex_attach_internet_gateway(gateway, network)
        self.assertTrue(resp)

    def test_ex_detach_internet_gateway(self):
        gateway = self.driver.ex_list_internet_gateways()[0]
        network = self.driver.ex_list_networks()[0]
        resp = self.driver.ex_detach_internet_gateway(gateway, network)
        self.assertTrue(resp)

    def test_ex_modify_volume(self):
        volume = self.driver.list_volumes()[0]
        assert volume.id == "vol-10ae5e2b"

        params = {"VolumeType": "io1", "Size": 2, "Iops": 1000}
        volume_modification = self.driver.ex_modify_volume(volume, params)

        self.assertIsNone(volume_modification.end_time)
        self.assertEqual("modifying", volume_modification.modification_state)
        self.assertEqual(300, volume_modification.original_iops)
        self.assertEqual(1, volume_modification.original_size)
        self.assertEqual("gp2", volume_modification.original_volume_type)
        self.assertEqual(0, volume_modification.progress)
        self.assertIsNone(volume_modification.status_message)
        self.assertEqual(1000, volume_modification.target_iops)
        self.assertEqual(2, volume_modification.target_size)
        self.assertEqual("io1", volume_modification.target_volume_type)
        self.assertEqual("vol-10ae5e2b", volume_modification.volume_id)

    def test_ex_describe_volumes_modifications(self):
        modifications = self.driver.ex_describe_volumes_modifications()

        self.assertEqual(len(modifications), 2)

        self.assertIsNone(modifications[0].end_time)
        self.assertEqual("optimizing", modifications[0].modification_state)
        self.assertEqual(100, modifications[0].original_iops)
        self.assertEqual(10, modifications[0].original_size)
        self.assertEqual("gp2", modifications[0].original_volume_type)
        self.assertEqual(3, modifications[0].progress)
        self.assertIsNone(modifications[0].status_message)
        self.assertEqual(10000, modifications[0].target_iops)
        self.assertEqual(2000, modifications[0].target_size)
        self.assertEqual("io1", modifications[0].target_volume_type)
        self.assertEqual("vol-06397e7a0eEXAMPLE", modifications[0].volume_id)

        self.assertEqual("completed", modifications[1].modification_state)
        self.assertEqual(100, modifications[1].original_iops)
        self.assertEqual(8, modifications[1].original_size)
        self.assertEqual("gp2", modifications[1].original_volume_type)
        self.assertEqual(100, modifications[1].progress)
        self.assertIsNone(modifications[1].status_message)
        self.assertEqual(10000, modifications[1].target_iops)
        self.assertEqual(200, modifications[1].target_size)
        self.assertEqual("io1", modifications[1].target_volume_type)
        self.assertEqual("vol-bEXAMPLE", modifications[1].volume_id)

    def test_params_is_not_simple_type_exception_is_thrown(self):
        params = {"not": {"not": ["simple"]}}

        expected_msg = 'dictionary contains an attribute "not" which value'
        self.assertRaisesRegex(
            ValueError, expected_msg, self.driver.connection.request, "/", params=params
        )

        params = {"invalid": [1, 2, 3]}

        expected_msg = 'dictionary contains an attribute "invalid" which value'
        self.assertRaisesRegex(
            ValueError, expected_msg, self.driver.connection.request, "/", params=params
        )


class EC2USWest1Tests(EC2Tests):
    region = "us-west-1"


class EC2USWest2Tests(EC2Tests):
    region = "us-west-2"


class EC2EUWestTests(EC2Tests):
    region = "eu-west-1"


class EC2APSE1Tests(EC2Tests):
    region = "ap-southeast-1"


class EC2APNETests(EC2Tests):
    region = "ap-northeast-1"


class EC2APSE2Tests(EC2Tests):
    region = "ap-southeast-2"


class EC2SAEastTests(EC2Tests):
    region = "sa-east-1"


class EC2MockHttp(MockHttp, unittest.TestCase):
    fixtures = ComputeFileFixtures("ec2")

    def _DescribeInstances(self, method, url, body, headers):
        body = self.fixtures.load("describe_instances.xml")
        return (httplib.OK, body, {}, httplib.responses[httplib.OK])

    def _DescribeReservedInstances(self, method, url, body, headers):
        body = self.fixtures.load("describe_reserved_instances.xml")
        return (httplib.OK, body, {}, httplib.responses[httplib.OK])

    def _DescribeAvailabilityZones(self, method, url, body, headers):
        body = self.fixtures.load("describe_availability_zones.xml")
        return (httplib.OK, body, {}, httplib.responses[httplib.OK])

    def _RebootInstances(self, method, url, body, headers):
        body = self.fixtures.load("reboot_instances.xml")
        return (httplib.OK, body, {}, httplib.responses[httplib.OK])

    def _StartInstances(self, method, url, body, headers):
        body = self.fixtures.load("start_instances.xml")
        return (httplib.OK, body, {}, httplib.responses[httplib.OK])

    def _StopInstances(self, method, url, body, headers):
        body = self.fixtures.load("stop_instances.xml")
        return (httplib.OK, body, {}, httplib.responses[httplib.OK])

    def _DescribeSecurityGroups(self, method, url, body, headers):
        body = self.fixtures.load("describe_security_groups.xml")
        return (httplib.OK, body, {}, httplib.responses[httplib.OK])

    def _DeleteSecurityGroup(self, method, url, body, headers):
        body = self.fixtures.load("delete_security_group.xml")
        return (httplib.OK, body, {}, httplib.responses[httplib.OK])

    def _AuthorizeSecurityGroupIngress(self, method, url, body, headers):
        body = self.fixtures.load("authorize_security_group_ingress.xml")
        return (httplib.OK, body, {}, httplib.responses[httplib.OK])

    def _DescribeImages(self, method, url, body, headers):
        body = self.fixtures.load("describe_images.xml")
        return (httplib.OK, body, {}, httplib.responses[httplib.OK])

    def _RegisterImages(self, method, url, body, headers):
        body = self.fixtures.load("register_image.xml")
        return (httplib.OK, body, {}, httplib.responses[httplib.OK])

    def _ImportSnapshot(self, method, url, body, headers):
        body = self.fixtures.load("import_snapshot.xml")
        return (httplib.OK, body, {}, httplib.responses[httplib.OK])

    def _DescribeImportSnapshotTasks(self, method, url, body, headers):
        body = self.fixtures.load("describe_import_snapshot_tasks.xml")
        return (httplib.OK, body, {}, httplib.responses[httplib.OK])

    def _timeout_DescribeImportSnapshotTasks(self, method, url, body, headers):
        body = self.fixtures.load("describe_import_snapshot_tasks_active.xml")
        return (httplib.OK, body, {}, httplib.responses[httplib.OK])

    def _ex_imageids_DescribeImages(self, method, url, body, headers):
        body = self.fixtures.load("describe_images_ex_imageids.xml")
        return (httplib.OK, body, {}, httplib.responses[httplib.OK])

    def _RunInstances(self, method, url, body, headers):
        body = self.fixtures.load("run_instances.xml")
        return (httplib.OK, body, {}, httplib.responses[httplib.OK])

    def _ex_user_data_RunInstances(self, method, url, body, headers):
        # test_create_node_with_ex_userdata
        if url.startswith("/"):
            url = url[1:]

        if url.startswith("?"):
            url = url[1:]

        params = parse_qs(url)

        self.assertTrue(
            "UserData" in params,
            "UserData not in params, actual params: %s" % (str(params)),
        )
        user_data = base64.b64decode(b(params["UserData"][0])).decode("utf-8")
        self.assertEqual(user_data, "foo\nbar\foo")

        body = self.fixtures.load("run_instances.xml")
        return (httplib.OK, body, {}, httplib.responses[httplib.OK])

    def _create_ex_assign_public_ip_RunInstances(self, method, url, body, headers):
        self.assertUrlContainsQueryParams(
            url,
            {
                "NetworkInterface.1.AssociatePublicIpAddress": "true",
                "NetworkInterface.1.DeleteOnTermination": "true",
                "NetworkInterface.1.DeviceIndex": "0",
                "NetworkInterface.1.SubnetId": "subnet-11111111",
                "NetworkInterface.1.SecurityGroupId.1": "sg-11111111",
            },
        )
        body = self.fixtures.load("run_instances_with_subnet_and_security_group.xml")
        return (httplib.OK, body, {}, httplib.responses[httplib.OK])

    def _create_ex_terminate_on_shutdown_RunInstances(self, method, url, body, headers):
        self.assertUrlContainsQueryParams(
            url, {"InstanceInitiatedShutdownBehavior": "terminate"}
        )

        body = self.fixtures.load("run_instances.xml")
        return (httplib.OK, body, {}, httplib.responses[httplib.OK])

    def _ex_security_groups_RunInstances(self, method, url, body, headers):
        self.assertUrlContainsQueryParams(url, {"SecurityGroup.1": "group1"})
        self.assertUrlContainsQueryParams(url, {"SecurityGroup.2": "group2"})

        body = self.fixtures.load("run_instances.xml")
        return (httplib.OK, body, {}, httplib.responses[httplib.OK])

    def _ex_security_group_ids_RunInstances(self, method, url, body, headers):
        self.assertUrlContainsQueryParams(url, {"SecurityGroupId.1": "sg-1aa11a1a"})
        self.assertUrlContainsQueryParams(url, {"SecurityGroupId.2": "sg-2bb22b2b"})

        body = self.fixtures.load("run_instances.xml")
        return (httplib.OK, body, {}, httplib.responses[httplib.OK])

    def _create_ex_blockdevicemappings_RunInstances(self, method, url, body, headers):
        expected_params = {
            "BlockDeviceMapping.1.DeviceName": "/dev/sda1",
            "BlockDeviceMapping.1.Ebs.VolumeSize": "10",
            "BlockDeviceMapping.2.DeviceName": "/dev/sdb",
            "BlockDeviceMapping.2.VirtualName": "ephemeral0",
            "BlockDeviceMapping.3.DeviceName": "/dev/sdc",
            "BlockDeviceMapping.3.VirtualName": "ephemeral1",
        }
        self.assertUrlContainsQueryParams(url, expected_params)

        body = self.fixtures.load("run_instances.xml")
        return (httplib.OK, body, {}, httplib.responses[httplib.OK])

    def _idempotent_RunInstances(self, method, url, body, headers):
        body = self.fixtures.load("run_instances_idem.xml")
        return (httplib.OK, body, {}, httplib.responses[httplib.OK])

    def _idempotent_mismatch_RunInstances(self, method, url, body, headers):
        body = self.fixtures.load("run_instances_idem_mismatch.xml")
        return (httplib.BAD_REQUEST, body, {}, httplib.responses[httplib.BAD_REQUEST])

    def _ex_iam_profile_RunInstances(self, method, url, body, headers):
        body = self.fixtures.load("run_instances_iam_profile.xml")
        return (httplib.OK, body, {}, httplib.responses[httplib.OK])

    def _ex_spot_RunInstances(self, method, url, body, headers):
        body = self.fixtures.load("run_instances_spot.xml")
        return (httplib.OK, body, {}, httplib.responses[httplib.OK])

    def _TerminateInstances(self, method, url, body, headers):
        body = self.fixtures.load("terminate_instances.xml")
        return (httplib.OK, body, {}, httplib.responses[httplib.OK])

    def _DescribeKeyPairs(self, method, url, body, headers):
        body = self.fixtures.load("describe_key_pairs.xml")
        return (httplib.OK, body, {}, httplib.responses[httplib.OK])

    def _get_one_DescribeKeyPairs(self, method, url, body, headers):
        self.assertUrlContainsQueryParams(url, {"KeyName": "gsg-keypair"})

        body = self.fixtures.load("describe_key_pairs.xml")
        return (httplib.OK, body, {}, httplib.responses[httplib.OK])

    def _doesnt_exist_DescribeKeyPairs(self, method, url, body, headers):
        body = self.fixtures.load("describe_key_pairs_doesnt_exist.xml")
        return (httplib.BAD_REQUEST, body, {}, httplib.responses[httplib.BAD_REQUEST])

    def _CreateKeyPair(self, method, url, body, headers):
        body = self.fixtures.load("create_key_pair.xml")
        return (httplib.OK, body, {}, httplib.responses[httplib.OK])

    def _ImportKeyPair(self, method, url, body, headers):
        body = self.fixtures.load("import_key_pair.xml")
        return (httplib.OK, body, {}, httplib.responses[httplib.OK])

    def _DescribeTags(self, method, url, body, headers):
        body = self.fixtures.load("describe_tags.xml")
        return (httplib.OK, body, {}, httplib.responses[httplib.OK])

    def _CreateTags(self, method, url, body, headers):
        body = self.fixtures.load("create_tags.xml")
        return (httplib.OK, body, {}, httplib.responses[httplib.OK])

    def _DeleteTags(self, method, url, body, headers):
        body = self.fixtures.load("delete_tags.xml")
        return (httplib.OK, body, {}, httplib.responses[httplib.OK])

    def _DescribeAddresses(self, method, url, body, headers):
        body = self.fixtures.load("describe_addresses_multi.xml")
        return (httplib.OK, body, {}, httplib.responses[httplib.OK])

    def _AllocateAddress(self, method, url, body, headers):
        body = self.fixtures.load("allocate_address.xml")
        return (httplib.OK, body, {}, httplib.responses[httplib.OK])

    def _vpc_AllocateAddress(self, method, url, body, headers):
        body = self.fixtures.load("allocate_vpc_address.xml")
        return (httplib.OK, body, {}, httplib.responses[httplib.OK])

    def _AssociateAddress(self, method, url, body, headers):
        body = self.fixtures.load("associate_address.xml")
        return (httplib.OK, body, {}, httplib.responses[httplib.OK])

    def _vpc_AssociateAddress(self, method, url, body, headers):
        body = self.fixtures.load("associate_vpc_address.xml")
        return (httplib.OK, body, {}, httplib.responses[httplib.OK])

    def _DisassociateAddress(self, method, url, body, headers):
        body = self.fixtures.load("disassociate_address.xml")
        return (httplib.OK, body, {}, httplib.responses[httplib.OK])

    def _ReleaseAddress(self, method, url, body, headers):
        body = self.fixtures.load("release_address.xml")
        return (httplib.OK, body, {}, httplib.responses[httplib.OK])

    def _all_addresses_DescribeAddresses(self, method, url, body, headers):
        body = self.fixtures.load("describe_addresses_all.xml")
        return (httplib.OK, body, {}, httplib.responses[httplib.OK])

    def _WITH_TAGS_DescribeAddresses(self, method, url, body, headers):
        body = self.fixtures.load("describe_addresses_multi.xml")
        return (httplib.OK, body, {}, httplib.responses[httplib.OK])

    def _ModifyInstanceAttribute(self, method, url, body, headers):
        body = self.fixtures.load("modify_instance_attribute.xml")
        return (httplib.OK, body, {}, httplib.responses[httplib.OK])

    def _ModifySnapshotAttribute(self, method, url, body, headers):
        body = self.fixtures.load("modify_snapshot_attribute.xml")
        return (httplib.OK, body, {}, httplib.responses[httplib.OK])

    def _CreateVolume(self, method, url, body, headers):
        if "KmsKeyId=" in url:
            assert "Encrypted=1" in url, (
                "If a KmsKeyId is specified, the " "Encrypted flag must also be set."
            )
        if "Encrypted=1" in url:
            body = self.fixtures.load("create_encrypted_volume.xml")
        else:
            body = self.fixtures.load("create_volume.xml")
        return (httplib.OK, body, {}, httplib.responses[httplib.OK])

    def _DeleteVolume(self, method, url, body, headers):
        body = self.fixtures.load("delete_volume.xml")
        return (httplib.OK, body, {}, httplib.responses[httplib.OK])

    def _AttachVolume(self, method, url, body, headers):
        body = self.fixtures.load("attach_volume.xml")
        return (httplib.OK, body, {}, httplib.responses[httplib.OK])

    def _DetachVolume(self, method, url, body, headers):
        body = self.fixtures.load("detach_volume.xml")
        return (httplib.OK, body, {}, httplib.responses[httplib.OK])

    def _DescribeVolumes(self, method, url, body, headers):
        body = self.fixtures.load("describe_volumes.xml")
        return (httplib.OK, body, {}, httplib.responses[httplib.OK])

    def _filters_nodes_DescribeVolumes(self, method, url, body, headers):
        expected_params = {
            "Filter.1.Name": "attachment.instance-id",
            "Filter.1.Value.1": "i-d334b4b3",
        }

        self.assertUrlContainsQueryParams(url, expected_params)

        body = self.fixtures.load("describe_volumes.xml")
        return (httplib.OK, body, {}, httplib.responses[httplib.OK])

    def _filters_status_DescribeVolumes(self, method, url, body, headers):
        expected_params = {"Filter.1.Name": "status", "Filter.1.Value.1": "available"}

        self.assertUrlContainsQueryParams(url, expected_params)

        body = self.fixtures.load("describe_volumes.xml")
        return (httplib.OK, body, {}, httplib.responses[httplib.OK])

    def _CreateSnapshot(self, method, url, body, headers):
        body = self.fixtures.load("create_snapshot.xml")
        return (httplib.OK, body, {}, httplib.responses[httplib.OK])

    def _DescribeSnapshots(self, method, url, body, headers):
        body = self.fixtures.load("describe_snapshots.xml")
        return (httplib.OK, body, {}, httplib.responses[httplib.OK])

    def _DeleteSnapshot(self, method, url, body, headers):
        body = self.fixtures.load("delete_snapshot.xml")
        return (httplib.OK, body, {}, httplib.responses[httplib.OK])

    def _CopyImage(self, method, url, body, headers):
        body = self.fixtures.load("copy_image.xml")
        return (httplib.OK, body, {}, httplib.responses[httplib.OK])

    def _CreateImage(self, method, url, body, headers):
        body = self.fixtures.load("create_image.xml")
        return (httplib.OK, body, {}, httplib.responses[httplib.OK])

    def _DeregisterImage(self, method, url, body, headers):
        body = self.fixtures.load("deregister_image.xml")
        return (httplib.OK, body, {}, httplib.responses[httplib.OK])

    def _DeleteKeyPair(self, method, url, body, headers):
        self.assertUrlContainsQueryParams(url, {"KeyName": "gsg-keypair"})

        body = self.fixtures.load("delete_key_pair.xml")
        return (httplib.OK, body, {}, httplib.responses[httplib.OK])

    def _ModifyImageAttribute(self, method, url, body, headers):
        body = self.fixtures.load("modify_image_attribute.xml")
        return (httplib.OK, body, {}, httplib.responses[httplib.OK])

    def _DescribeAccountAttributes(self, method, url, body, headers):
        body = self.fixtures.load("describe_account_attributes.xml")
        return (httplib.OK, body, {}, httplib.responses[httplib.OK])

    def _CreateSecurityGroup(self, method, url, body, headers):
        body = self.fixtures.load("create_security_group.xml")
        return (httplib.OK, body, {}, httplib.responses[httplib.OK])

    def _DescribeVpcs(self, method, url, body, headers):
        body = self.fixtures.load("describe_vpcs.xml")
        return (httplib.OK, body, {}, httplib.responses[httplib.OK])

    def _network_ids_DescribeVpcs(self, method, url, body, headers):
        expected_params = {"VpcId.1": "vpc-532335e1"}
        self.assertUrlContainsQueryParams(url, expected_params)

        body = self.fixtures.load("describe_vpcs.xml")
        return (httplib.OK, body, {}, httplib.responses[httplib.OK])

    def _filters_DescribeVpcs(self, method, url, body, headers):
        expected_params = {
            "Filter.1.Name": "dhcp-options-id",
            "Filter.1.Value.1": "dopt-7eded312",
            "Filter.2.Name": "cidr",
            "Filter.2.Value.1": "192.168.51.0/24",
        }

        self.assertUrlContainsQueryParams(url, expected_params)

        body = self.fixtures.load("describe_vpcs.xml")
        return (httplib.OK, body, {}, httplib.responses[httplib.OK])

    def _CreateVpc(self, method, url, body, headers):
        body = self.fixtures.load("create_vpc.xml")
        return (httplib.OK, body, {}, httplib.responses[httplib.OK])

    def _DeleteVpc(self, method, url, body, headers):
        body = self.fixtures.load("delete_vpc.xml")
        return (httplib.OK, body, {}, httplib.responses[httplib.OK])

    def _DescribeSubnets(self, method, url, body, headers):
        body = self.fixtures.load("describe_subnets.xml")
        return (httplib.OK, body, {}, httplib.responses[httplib.OK])

    def _CreateSubnet(self, method, url, body, headers):
        body = self.fixtures.load("create_subnet.xml")
        return (httplib.OK, body, {}, httplib.responses[httplib.OK])

    def _ModifySubnetAttribute(self, method, url, body, headers):
        body = self.fixtures.load("modify_subnet_attribute.xml")
        return (httplib.OK, body, {}, httplib.responses[httplib.OK])

    def _DeleteSubnet(self, method, url, body, headers):
        body = self.fixtures.load("delete_subnet.xml")
        return (httplib.OK, body, {}, httplib.responses[httplib.OK])

    def _GetConsoleOutput(self, method, url, body, headers):
        body = self.fixtures.load("get_console_output.xml")
        return (httplib.OK, body, {}, httplib.responses[httplib.OK])

    def _DescribeNetworkInterfaces(self, method, url, body, headers):
        body = self.fixtures.load("describe_network_interfaces.xml")
        return (httplib.OK, body, {}, httplib.responses[httplib.OK])

    def _CreateNetworkInterface(self, method, url, body, headers):
        body = self.fixtures.load("create_network_interface.xml")
        return (httplib.OK, body, {}, httplib.responses[httplib.OK])

    def _DeleteNetworkInterface(self, method, url, body, headers):
        body = self.fixtures.load("delete_network_interface.xml")
        return (httplib.OK, body, {}, httplib.responses[httplib.OK])

    def _AttachNetworkInterface(self, method, url, body, headers):
        body = self.fixtures.load("attach_network_interface.xml")
        return (httplib.OK, body, {}, httplib.responses[httplib.OK])

    def _DetachNetworkInterface(self, method, url, body, headers):
        body = self.fixtures.load("detach_network_interface.xml")
        return (httplib.OK, body, {}, httplib.responses[httplib.OK])

    def _DescribeInternetGateways(self, method, url, body, headers):
        body = self.fixtures.load("describe_internet_gateways.xml")
        return (httplib.OK, body, {}, httplib.responses[httplib.OK])

    def _CreateInternetGateway(self, method, url, body, headers):
        body = self.fixtures.load("create_internet_gateway.xml")
        return (httplib.OK, body, {}, httplib.responses[httplib.OK])

    def _DeleteInternetGateway(self, method, url, body, headers):
        body = self.fixtures.load("delete_internet_gateway.xml")
        return (httplib.OK, body, {}, httplib.responses[httplib.OK])

    def _AttachInternetGateway(self, method, url, body, headers):
        body = self.fixtures.load("attach_internet_gateway.xml")
        return (httplib.OK, body, {}, httplib.responses[httplib.OK])

    def _DetachInternetGateway(self, method, url, body, headers):
        body = self.fixtures.load("detach_internet_gateway.xml")
        return (httplib.OK, body, {}, httplib.responses[httplib.OK])

    def _CreatePlacementGroup(self, method, url, body, headers):
        body = self.fixtures.load("create_placement_groups.xml")
        return (httplib.OK, body, {}, httplib.responses[httplib.OK])

    def _DeletePlacementGroup(self, method, url, body, headers):
        body = self.fixtures.load("delete_placement_groups.xml")
        return (httplib.OK, body, {}, httplib.responses[httplib.OK])

    def _DescribePlacementGroups(self, method, url, body, headers):
        body = self.fixtures.load("describe_placement_groups.xml")
        return (httplib.OK, body, {}, httplib.responses[httplib.OK])

    def _ModifyVolume(self, method, url, body, headers):
        body = self.fixtures.load("modify_volume.xml")
        return (httplib.OK, body, {}, httplib.responses[httplib.OK])

    def _DescribeVolumesModifications(self, method, url, body, headers):
        body = self.fixtures.load("describe_volumes_modifications.xml")
        return (httplib.OK, body, {}, httplib.responses[httplib.OK])


class EucMockHttp(EC2MockHttp):
    fixtures = ComputeFileFixtures("ec2")

    def _services_Eucalyptus_DescribeInstances(self, method, url, body, headers):
        return self._DescribeInstances(method, url, body, headers)

    def _services_Eucalyptus_DescribeImages(self, method, url, body, headers):
        return self._DescribeImages(method, url, body, headers)

    def _services_Eucalyptus_DescribeAddresses(self, method, url, body, headers):
        return self._DescribeAddresses(method, url, body, headers)

    def _services_Eucalyptus_RebootInstances(self, method, url, body, headers):
        return self._RebootInstances(method, url, body, headers)

    def _services_Eucalyptus_TerminateInstances(self, method, url, body, headers):
        return self._TerminateInstances(method, url, body, headers)

    def _services_Eucalyptus_RunInstances(self, method, url, body, headers):
        return self._RunInstances(method, url, body, headers)

    def _services_Eucalyptus_DescribeInstanceTypes(self, method, url, body, headers):
        body = self.fixtures.load("describe_instance_types.xml")
        return (httplib.OK, body, {}, httplib.responses[httplib.OK])


class NimbusTests(EC2Tests):
    def setUp(self):
        NimbusNodeDriver.connectionCls.conn_class = EC2MockHttp
        EC2MockHttp.use_param = "Action"
        EC2MockHttp.type = None
        self.driver = NimbusNodeDriver(
            key=EC2_PARAMS[0], secret=EC2_PARAMS[1], host="some.nimbuscloud.com"
        )

    def test_ex_describe_addresses_for_node(self):
        # overridden from EC2Tests -- Nimbus doesn't support elastic IPs.
        node = Node("i-4382922a", None, None, None, None, self.driver)
        ip_addresses = self.driver.ex_describe_addresses_for_node(node)
        self.assertEqual(len(ip_addresses), 0)

    def test_ex_describe_addresses(self):
        # overridden from EC2Tests -- Nimbus doesn't support elastic IPs.
        node = Node("i-4382922a", None, None, None, None, self.driver)
        nodes_elastic_ips = self.driver.ex_describe_addresses([node])

        self.assertEqual(len(nodes_elastic_ips), 1)
        self.assertEqual(len(nodes_elastic_ips[node.id]), 0)

    def test_list_sizes(self):
        sizes = self.driver.list_sizes()

        ids = [s.id for s in sizes]
        self.assertTrue("m1.small" in ids)
        self.assertTrue("m1.large" in ids)
        self.assertTrue("m1.xlarge" in ids)

    def test_list_nodes(self):
        # overridden from EC2Tests -- Nimbus doesn't support elastic IPs.
        node = self.driver.list_nodes()[0]
        self.assertExecutedMethodCount(0)
        public_ips = node.public_ips
        self.assertEqual(node.id, "i-4382922a")
        self.assertEqual(len(node.public_ips), 1)
        self.assertEqual(public_ips[0], "1.2.3.4")
        self.assertEqual(node.extra["tags"], {})

        node = self.driver.list_nodes()[1]
        self.assertExecutedMethodCount(0)
        public_ips = node.public_ips
        self.assertEqual(node.id, "i-8474834a")
        self.assertEqual(len(node.public_ips), 1)
        self.assertEqual(public_ips[0], "1.2.3.5")
        self.assertEqual(
            node.extra["tags"], {"Name": "Test Server 2", "Group": "VPC Test"}
        )

    def test_ex_create_tags(self):
        # Nimbus doesn't support creating tags so this one should be a
        # passthrough
        node = self.driver.list_nodes()[0]
        self.driver.ex_create_tags(resource=node, tags={"foo": "bar"})
        self.assertExecutedMethodCount(0)

    def test_create_volume_snapshot_with_tags(self):
        vol = StorageVolume(
            id="vol-4282672b",
            name="test",
            state=StorageVolumeState.AVAILABLE,
            size=10,
            driver=self.driver,
        )
        snap = self.driver.create_volume_snapshot(
            vol, "Test snapshot", ex_metadata={"my_tag": "test"}
        )
        self.assertDictEqual({}, snap.extra["tags"])


class EucTests(LibcloudTestCase, TestCaseMixin):
    def setUp(self):
        EucNodeDriver.connectionCls.conn_class = EucMockHttp
        EC2MockHttp.use_param = "Action"
        EC2MockHttp.type = None
        self.driver = EucNodeDriver(
            key=EC2_PARAMS[0],
            secret=EC2_PARAMS[1],
            host="some.eucalyptus.com",
            api_version="3.4.1",
        )

    def test_list_locations_response(self):
        try:
            self.driver.list_locations()
        except Exception:
            pass
        else:
            self.fail("Exception was not thrown")

    def test_list_location(self):
        pass

    def test_list_sizes(self):
        sizes = self.driver.list_sizes()
        ids = [s.id for s in sizes]
        self.assertEqual(len(ids), 18)
        self.assertTrue("t1.micro" in ids)
        self.assertTrue("m1.medium" in ids)
        self.assertTrue("m3.xlarge" in ids)


class OutscaleTests(EC2Tests):
    def setUp(self):
        OutscaleSASNodeDriver.connectionCls.conn_class = EC2MockHttp
        EC2MockHttp.use_param = "Action"
        EC2MockHttp.type = None
        self.driver = OutscaleSASNodeDriver(
            key=EC2_PARAMS[0], secret=EC2_PARAMS[1], host="some.outscalecloud.com"
        )

    def test_ex_create_network(self):
        # overridden from EC2Tests -- Outscale don't support instance_tenancy
        vpc = self.driver.ex_create_network("192.168.55.0/24", name="Test VPC")

        self.assertEqual("vpc-ad3527cf", vpc.id)
        self.assertEqual("192.168.55.0/24", vpc.cidr_block)
        self.assertEqual("pending", vpc.extra["state"])

    def test_ex_copy_image(self):
        # overridden from EC2Tests -- Outscale does not support copying images
        image = self.driver.list_images()[0]
        try:
            self.driver.ex_copy_image(
                "us-east-1", image, name="Faux Image", description="Test Image Copy"
            )
        except NotImplementedError:
            pass
        else:
            self.fail("Exception was not thrown")

    def test_ex_get_limits(self):
        # overridden from EC2Tests -- Outscale does not support getting limits
        try:
            self.driver.ex_get_limits()
        except NotImplementedError:
            pass
        else:
            self.fail("Exception was not thrown")

    def test_ex_create_network_interface(self):
        # overridden from EC2Tests -- Outscale don't allow creating interfaces
        subnet = self.driver.ex_list_subnets()[0]
        try:
            self.driver.ex_create_network_interface(
                subnet, name="Test Interface", description="My Test"
            )
        except NotImplementedError:
            pass
        else:
            self.fail("Exception was not thrown")

    def test_ex_delete_network_interface(self):
        # overridden from EC2Tests -- Outscale don't allow deleting interfaces
        interface = self.driver.ex_list_network_interfaces()[0]
        try:
            self.driver.ex_delete_network_interface(interface)
        except NotImplementedError:
            pass
        else:
            self.fail("Exception was not thrown")

    def test_ex_attach_network_interface_to_node(self):
        # overridden from EC2Tests -- Outscale don't allow attaching interfaces
        node = self.driver.list_nodes()[0]
        interface = self.driver.ex_list_network_interfaces()[0]
        try:
            self.driver.ex_attach_network_interface_to_node(interface, node, 1)
        except NotImplementedError:
            pass
        else:
            self.fail("Exception was not thrown")

    def test_ex_detach_network_interface(self):
        # overridden from EC2Tests -- Outscale don't allow detaching interfaces
        try:
            self.driver.ex_detach_network_interface("eni-attach-2b588b47")
        except NotImplementedError:
            pass
        else:
            self.fail("Exception was not thrown")

    def test_list_sizes(self):
        sizes = self.driver.list_sizes()

        ids = [s.id for s in sizes]
        self.assertTrue("m1.small" in ids)
        self.assertTrue("m1.large" in ids)
        self.assertTrue("m1.xlarge" in ids)

    def test_ex_create_node_with_ex_iam_profile(self):
        image = NodeImage(id="ami-be3adfd7", name=self.image_name, driver=self.driver)
        size = NodeSize(
            "m1.small", "Small Instance", None, None, None, None, driver=self.driver
        )

        self.assertRaises(
            NotImplementedError,
            self.driver.create_node,
            name="foo",
            image=image,
            size=size,
            ex_iamprofile="foo",
        )

    def test_create_node_with_ex_userdata(self):
        EC2MockHttp.type = "ex_user_data"

        image = NodeImage(id="ami-be3adfd7", name=self.image_name, driver=self.driver)
        size = NodeSize(
            "m1.small", "Small Instance", None, None, None, None, driver=self.driver
        )

        result = self.driver.create_node(
            name="foo", image=image, size=size, ex_userdata="foo\nbar\foo"
        )
        self.assertTrue(result)


class FCUMockHttp(EC2MockHttp):
    fixtures = ComputeFileFixtures("fcu")

    def _DescribeQuotas(self, method, url, body, headers):
        body = self.fixtures.load("ex_describe_quotas.xml")
        return (httplib.OK, body, {}, httplib.responses[httplib.OK])

    def _DescribeProductTypes(self, method, url, body, headers):
        body = self.fixtures.load("ex_describe_product_types.xml")
        return (httplib.OK, body, {}, httplib.responses[httplib.OK])

    def _DescribeInstanceTypes(self, method, url, body, headers):
        body = self.fixtures.load("ex_describe_instance_types.xml")
        return (httplib.OK, body, {}, httplib.responses[httplib.OK])

    def _GetProductType(self, method, url, body, headers):
        body = self.fixtures.load("ex_get_product_type.xml")
        return (httplib.OK, body, {}, httplib.responses[httplib.OK])

    def _ModifyInstanceKeypair(self, method, url, body, headers):
        body = self.fixtures.load("ex_modify_instance_keypair.xml")
        return (httplib.OK, body, {}, httplib.responses[httplib.OK])


class OutscaleFCUTests(LibcloudTestCase):
    def setUp(self):
        OutscaleSASNodeDriver.connectionCls.conn_class = FCUMockHttp
        EC2MockHttp.use_param = "Action"
        EC2MockHttp.type = None
        self.driver = OutscaleSASNodeDriver(
            key=EC2_PARAMS[0], secret=EC2_PARAMS[1], host="some.fcucloud.com"
        )

    def test_ex_describe_quotas(self):
        is_truncated, quota = self.driver.ex_describe_quotas()
        self.assertTrue(is_truncated == "true")
        self.assertTrue("global" in quota.keys())
        self.assertTrue("vpc-00000000" in quota.keys())

    def test_ex_describe_product_types(self):
        product_types = self.driver.ex_describe_product_types()
        pt = {}
        for e in product_types:
            pt[e["productTypeId"]] = e["description"]
        self.assertTrue("0001" in pt.keys())
        self.assertTrue("MapR" in pt.values())
        self.assertTrue(pt["0002"] == "Windows")

    def test_ex_describe_instance_instance_types(self):
        instance_types = self.driver.ex_describe_instance_types()
        it = {}
        for e in instance_types:
            it[e["name"]] = e["memory"]
        self.assertTrue("og4.4xlarge" in it.keys())
        self.assertTrue("oc2.8xlarge" in it.keys())
        self.assertTrue("68718428160" in it.values())
        self.assertTrue(it["m3.large"] == "8050966528")

    def test_ex_get_product_type(self):
        product_type = self.driver.ex_get_product_type("ami-29ab9e54")
        self.assertTrue(product_type["productTypeId"] == "0002")
        self.assertTrue(product_type["description"] == "Windows")

    def test_ex_modify_instance_keypair(self):
        r = self.driver.ex_modify_instance_keypair("i-57292bc5", "key_name")
        self.assertTrue(r)


if __name__ == "__main__":
    sys.exit(unittest.main())<|MERGE_RESOLUTION|>--- conflicted
+++ resolved
@@ -144,15 +144,12 @@
         driver = EC2NodeDriver(
             *EC2_PARAMS, region="eu-central-1", signature_version="4"
         )
-<<<<<<< HEAD
-=======
         self.assertEqual(driver.signature_version, "4")
 
         driver = EC2NodeDriver(*EC2_PARAMS, region="ap-east-1")
         self.assertEqual(driver.signature_version, "2")
 
         driver = EC2NodeDriver(*EC2_PARAMS, region="ap-east-1", signature_version="4")
->>>>>>> 46087653
         self.assertEqual(driver.signature_version, "4")
 
     def test_instantiate_driver_with_token(self):
