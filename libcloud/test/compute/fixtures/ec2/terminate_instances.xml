--- conflicted
+++ resolved
@@ -1,16 +1,12 @@
-<<<<<<< HEAD
-<TerminateInstancesResponse xmlns="http://ec2.amazonaws.com/doc/2016-09-15/">
-=======
 <TerminateInstancesResponse xmlns="http://ec2.amazonaws.com/doc/2016-11-15/">
->>>>>>> 7ec025e2
   <requestId>fa63083d-e0f7-4933-b31a-f266643bdee8</requestId>
   <instancesSet>
     <item>
       <instanceId>i-4382922a</instanceId>
-      <currentState>
+      <shutdownState>
         <code>32</code>
         <name>shutting-down</name>
-      </currentState>
+      </shutdownState>
       <previousState>
         <code>16</code>
         <name>running</name>
