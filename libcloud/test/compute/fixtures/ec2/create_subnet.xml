--- conflicted
+++ resolved
@@ -1,8 +1,4 @@
-<<<<<<< HEAD
-<CreateSubnetResponse xmlns="http://ec2.amazonaws.com/doc/2016-09-15/">
-=======
 <CreateSubnetResponse xmlns="http://ec2.amazonaws.com/doc/2016-11-15/">
->>>>>>> 7ec025e2
     <requestId>e94b315e-6424-4536-b48d-0dfb47732c72</requestId>
     <subnet>
         <subnetId>subnet-ce0e7ce6</subnetId>
@@ -11,6 +7,5 @@
         <cidrBlock>192.168.51.128/26</cidrBlock>
         <availableIpAddressCount>59</availableIpAddressCount>
         <availabilityZone>us-east-1b</availabilityZone>
-        <tagSet/>
     </subnet>
 </CreateSubnetResponse>