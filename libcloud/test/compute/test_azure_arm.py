# Licensed to the Apache Software Foundation (ASF) under one or more
# contributor license agreements.  See the NOTICE file distributed with
# this work for additional information regarding copyright ownership.
# The ASF licenses this file to You under the Apache License, Version 2.0
# (the "License"); you may not use this file except in compliance with
# the License.  You may obtain a copy of the License at
#
#     http://www.apache.org/licenses/LICENSE-2.0
#
# Unless required by applicable law or agreed to in writing, software
# distributed under the License is distributed on an "AS IS" BASIS,
# WITHOUT WARRANTIES OR CONDITIONS OF ANY KIND, either express or implied.
# See the License for the specific language governing permissions and
# limitations under the License.import libcloud

import json
import sys
import functools
from datetime import datetime

import mock

from libcloud.common.exceptions import BaseHTTPError
from libcloud.common.types import LibcloudError
from libcloud.compute.base import (NodeLocation, NodeSize, VolumeSnapshot,
                                   StorageVolume)
from libcloud.compute.drivers.azure_arm import AzureImage, NodeAuthPassword
from libcloud.compute.providers import get_driver
from libcloud.compute.types import (NodeState, Provider, StorageVolumeState,
                                    VolumeSnapshotState)
from libcloud.test import LibcloudTestCase, MockHttp
from libcloud.test import unittest
from libcloud.test.file_fixtures import ComputeFileFixtures
from libcloud.utils.iso8601 import UTC
from libcloud.utils.py3 import httplib


class AzureNodeDriverTests(LibcloudTestCase):
    TENANT_ID = '77777777-7777-7777-7777-777777777777'
    SUBSCRIPTION_ID = '99999999'
    APPLICATION_ID = '55555555-5555-5555-5555-555555555555'
    APPLICATION_PASS = 'p4ssw0rd'

    def setUp(self):
        Azure = get_driver(Provider.AZURE_ARM)
        Azure.connectionCls.conn_class = AzureMockHttp
        self.driver = Azure(self.TENANT_ID, self.SUBSCRIPTION_ID,
                            self.APPLICATION_ID, self.APPLICATION_PASS)

    def tearDown(self):
        AzureMockHttp.responses = []

    def test_get_image(self):
        # Default storage suffix
        image = self.driver.get_image(image_id='http://www.example.com/foo/image_name')
        self.assertEqual(image.id, 'https://www.blob.core.windows.net/foo/image_name')
        self.assertEqual(image.name, 'image_name')

        # Custom storage suffix
        self.driver.connection.storage_suffix = '.core.chinacloudapi.cn'
        image = self.driver.get_image(image_id='http://www.example.com/foo/image_name')
        self.assertEqual(image.id, 'https://www.blob.core.chinacloudapi.cn/foo/image_name')
        self.assertEqual(image.name, 'image_name')

    def test_locations_returned_successfully(self):
        locations = self.driver.list_locations()
        self.assertEqual([l.name for l in locations],
                         ['East US', 'East US 2', 'West US', 'Central US', 'North Central US', 'South Central US',
                          'North Europe', 'West Europe', 'East Asia', 'Southeast Asia', 'Japan East',
                          'Japan West', 'Australia East', 'Australia Southeast', 'Brazil South', 'South India',
                          'Central India', 'Canada Central', 'Canada East', 'West US 2', 'West Central US',
                          'UK South', 'UK West', 'Korea Central', 'Korea South'])

    def test_sizes_returned_successfully(self):
        location = self.driver.list_locations()[0]
        sizes = self.driver.list_sizes(location=location)
        self.assertEqual([l.name for l in sizes],
                         ['Standard_G1', 'Standard_G2', 'Standard_G3', 'Standard_G4', 'Standard_G5',
                          'Standard_GS1', 'Standard_GS2', 'Standard_GS3', 'Standard_GS4', 'Standard_GS5',
                          'Standard_L4s', 'Standard_L8s', 'Standard_L16s', 'Standard_L32s', 'Standard_A0',
                          'Standard_A1', 'Standard_A2', 'Standard_A3', 'Standard_A5', 'Standard_A4',
                          'Standard_A6', 'Standard_A7', 'Basic_A0', 'Basic_A1', 'Basic_A2', 'Basic_A3',
                          'Basic_A4', 'Standard_D1_v2', 'Standard_D2_v2', 'Standard_D3_v2', 'Standard_D4_v2',
                          'Standard_D5_v2', 'Standard_D11_v2', 'Standard_D12_v2', 'Standard_D13_v2',
                          'Standard_D14_v2', 'Standard_D15_v2', 'Standard_D2_v2_Promo', 'Standard_D3_v2_Promo',
                          'Standard_D4_v2_Promo', 'Standard_D5_v2_Promo', 'Standard_D11_v2_Promo',
                          'Standard_D12_v2_Promo', 'Standard_D13_v2_Promo', 'Standard_D14_v2_Promo', 'Standard_F1',
                          'Standard_F2', 'Standard_F4', 'Standard_F8', 'Standard_F16', 'Standard_A1_v2',
                          'Standard_A2m_v2', 'Standard_A2_v2', 'Standard_A4m_v2', 'Standard_A4_v2',
                          'Standard_A8m_v2', 'Standard_A8_v2', 'Standard_D1', 'Standard_D2', 'Standard_D3',
                          'Standard_D4', 'Standard_D11', 'Standard_D12', 'Standard_D13', 'Standard_D14',
                          'Standard_DS1_v2', 'Standard_DS2_v2', 'Standard_DS3_v2', 'Standard_DS4_v2',
                          'Standard_DS5_v2', 'Standard_DS11_v2', 'Standard_DS12_v2', 'Standard_DS13_v2',
                          'Standard_DS14_v2', 'Standard_DS15_v2', 'Standard_DS2_v2_Promo', 'Standard_DS3_v2_Promo',
                          'Standard_DS4_v2_Promo', 'Standard_DS5_v2_Promo', 'Standard_DS11_v2_Promo',
                          'Standard_DS12_v2_Promo', 'Standard_DS13_v2_Promo', 'Standard_DS14_v2_Promo',
                          'Standard_F1s', 'Standard_F2s', 'Standard_F4s', 'Standard_F8s', 'Standard_F16s',
                          'Standard_DS1', 'Standard_DS2', 'Standard_DS3', 'Standard_DS4', 'Standard_DS11',
                          'Standard_DS12', 'Standard_DS13', 'Standard_DS14'])

    def test_ex_get_ratecard(self):
        ratecard = self.driver.ex_get_ratecard('0026P')
        self.assertEqual(set(ratecard.keys()),
                         {'Currency', 'Locale', 'IsTaxIncluded',
                          'OfferTerms', 'Meters'})

    def test_create_node(self):
        location = NodeLocation('any_location', '', '', self.driver)
        size = NodeSize('any_size', '', 0, 0, 0, 0, driver=self.driver)
        image = AzureImage('1', '1', 'ubuntu', 'pub', location.id, self.driver)
        auth = NodeAuthPassword('any_password')

        node = self.driver.create_node(
            'test-node-1',
            size,
            image,
            auth,
            location=location,
            ex_resource_group='000000',
            ex_storage_account='000000',
            ex_user_name='any_user',
            ex_network='000000',
            ex_subnet='000000',
            ex_use_managed_disks=True
        )
        hardware_profile = node.extra['properties']['hardwareProfile']
        os_profile = node.extra['properties']['osProfile']
        storage_profile = node.extra['properties']['storageProfile']

        self.assertEqual(node.name, 'test-node-1')
        self.assertEqual(node.state, NodeState.UPDATING)
        self.assertEqual(node.private_ips, ['10.0.0.1'])
        self.assertEqual(node.public_ips, [])
        self.assertEqual(node.extra['location'], location.id)
        self.assertEqual(hardware_profile['vmSize'], size.id)
        self.assertEqual(os_profile['adminUsername'], 'any_user')
        self.assertEqual(os_profile['adminPassword'], 'any_password')
        self.assertTrue('managedDisk' in storage_profile['osDisk'])
        self.assertTrue('diskSizeGB' not in storage_profile['osDisk'])
        self.assertTrue(storage_profile['imageReference'], {
            'publisher': image.publisher,
            'offer': image.offer,
            'sku': image.sku,
            'version': image.version
        })

    def test_create_node_ex_disk_size(self):
        location = NodeLocation('any_location', '', '', self.driver)
        size = NodeSize('any_size', '', 0, 0, 0, 0, driver=self.driver)
        image = AzureImage('1', '1', 'ubuntu', 'pub', location.id, self.driver)
        auth = NodeAuthPassword('any_password')

        node = self.driver.create_node(
            'test-node-1',
            size,
            image,
            auth,
            location=location,
            ex_resource_group='000000',
            ex_storage_account='000000',
            ex_user_name='any_user',
            ex_network='000000',
            ex_subnet='000000',
            ex_disk_size=100,
            ex_use_managed_disks=True
        )
        hardware_profile = node.extra['properties']['hardwareProfile']
        os_profile = node.extra['properties']['osProfile']
        storage_profile = node.extra['properties']['storageProfile']

        self.assertEqual(node.name, 'test-node-1')
        self.assertEqual(node.state, NodeState.UPDATING)
        self.assertEqual(node.private_ips, ['10.0.0.1'])
        self.assertEqual(node.public_ips, [])
        self.assertEqual(node.extra['location'], location.id)
        self.assertEqual(hardware_profile['vmSize'], size.id)
        self.assertEqual(os_profile['adminUsername'], 'any_user')
        self.assertEqual(os_profile['adminPassword'], 'any_password')
        self.assertTrue('managedDisk' in storage_profile['osDisk'])
        self.assertEqual(storage_profile['osDisk']['diskSizeGB'], 100)
        self.assertTrue(storage_profile['imageReference'], {
            'publisher': image.publisher,
            'offer': image.offer,
            'sku': image.sku,
            'version': image.version
        })

    @mock.patch('time.sleep', return_value=None)
    def test_destroy_node(self, time_sleep_mock):
        def error(e, **kwargs):
            raise e(**kwargs)
        node = self.driver.list_nodes()[0]
        AzureMockHttp.responses = [
            # OK to the DELETE request
            lambda f: (httplib.OK, None, {}, 'OK'),
            # 404 means node is gone
            lambda f: error(BaseHTTPError, code=404, message='Not found'),
        ]
        ret = self.driver.destroy_node(node)
        self.assertTrue(ret)

    def test_destroy_node__node_not_found(self):
        """
        This simulates the case when destroy_node is being called for the 2nd
        time because some related resource failed to clean up, so the DELETE
        operation on the node will return 204 (because it was already deleted)
        but the method should return success.
        """
        def error(e, **kwargs):
            raise e(**kwargs)
        node = self.driver.list_nodes()[0]
        AzureMockHttp.responses = [
            # 204 (No content) to the DELETE request on a deleted/non-existent node
            lambda f: error(BaseHTTPError, code=204, message='No content'),
        ]
        ret = self.driver.destroy_node(node)
        self.assertTrue(ret)

    @mock.patch('time.sleep', return_value=None)
    def test_destroy_node__retry(self, time_sleep_mock):
        def error(e, **kwargs):
            raise e(**kwargs)
        node = self.driver.list_nodes()[0]
        AzureMockHttp.responses = [
            # 202 - The delete will happen asynchronously
            lambda f: error(BaseHTTPError, code=202, message='Deleting'),
            # 200 means the node is still here - Try 1
            lambda f: (httplib.OK, None, {}, 'OK'),
            # 200 means the node is still here - Try 2
            lambda f: (httplib.OK, None, {}, 'OK'),
            # 200 means the node is still here - Try 3
            lambda f: (httplib.OK, None, {}, 'OK'),
            # 404 means node is gone - 4th retry: success!
            lambda f: error(BaseHTTPError, code=404, message='Not found'),
        ]
        ret = self.driver.destroy_node(node)
        self.assertTrue(ret)
        self.assertEqual(4, time_sleep_mock.call_count)  # Retries

    @mock.patch('time.sleep', return_value=None)
    def test_destroy_node__destroy_nic_retries(self, time_sleep_mock):
        def error(e, **kwargs):
            raise e(**kwargs)
        node = self.driver.list_nodes()[0]
        err = BaseHTTPError(code=400, message='[NicInUse] Cannot destroy')
        with mock.patch.object(self.driver, 'ex_destroy_nic') as m:
            m.side_effect = [err] * 5 + [True]  # 5 errors before a success
            ret = self.driver.destroy_node(node)
            self.assertTrue(ret)
            self.assertEqual(6, m.call_count)  # 6th call was a success

            m.side_effect = [err] * 10 + [True]  # 10 errors before a success
            with self.assertRaises(BaseHTTPError):
                self.driver.destroy_node(node)
                self.assertEqual(10, m.call_count)  # try 10 times & fail

    @mock.patch('time.sleep', return_value=None)
    def test_destroy_node__async(self, time_sleep_mock):
        def error(e, **kwargs):
            raise e(**kwargs)
        node = self.driver.list_nodes()[0]
        AzureMockHttp.responses = [
            # 202 - The delete will happen asynchronously
            lambda f: error(BaseHTTPError, code=202, message='Deleting'),
            # 404 means node is gone
            lambda f: error(BaseHTTPError, code=404, message='Not found'),
        ]
        ret = self.driver.destroy_node(node)
        self.assertTrue(ret)

    @mock.patch('time.sleep', return_value=None)
    def test_destroy_node__nic_not_cleaned_up(self, time_sleep_mock):
        def error(e, **kwargs):
            raise e(**kwargs)
        node = self.driver.list_nodes()[0]
        AzureMockHttp.responses = [
            # OK to the DELETE request
            lambda f: (httplib.OK, None, {}, 'OK'),
            # 404 means node is gone
            lambda f: error(BaseHTTPError, code=404, message='Not found'),
            # 500 - transient error when trying to clean up the NIC
            lambda f: error(BaseHTTPError, code=500, message="Cloud weather"),
        ]
        with self.assertRaises(BaseHTTPError):
            self.driver.destroy_node(node)

    def test_destroy_node__failed(self):
        def error(e, **kwargs):
            raise e(**kwargs)
        node = self.driver.list_nodes()[0]
        AzureMockHttp.responses = [
            # 403 - There was some problem with your request
            lambda f: error(BaseHTTPError, code=403, message='Forbidden'),
        ]
        with self.assertRaises(BaseHTTPError):
            self.driver.destroy_node(node)

    @mock.patch('libcloud.compute.drivers.azure_arm.AzureNodeDriver'
                '._fetch_power_state', return_value=NodeState.UPDATING)
    def test_list_nodes(self, fps_mock):
        nodes = self.driver.list_nodes()

        self.assertEqual(len(nodes), 1)

        self.assertEqual(nodes[0].name, 'test-node-1')
        self.assertEqual(nodes[0].state, NodeState.UPDATING)
        self.assertEqual(nodes[0].private_ips, ['10.0.0.1'])
        self.assertEqual(nodes[0].public_ips, [])

        fps_mock.assert_called()

    @mock.patch('libcloud.compute.drivers.azure_arm.AzureNodeDriver'
                '._fetch_power_state', return_value=NodeState.UPDATING)
    def test_list_nodes__no_fetch_power_state(self, fps_mock):
        nodes = self.driver.list_nodes(ex_fetch_power_state=False)

        self.assertEqual(len(nodes), 1)

        self.assertEqual(nodes[0].name, 'test-node-1')
        self.assertNotEqual(nodes[0].state, NodeState.UPDATING)
        self.assertEqual(nodes[0].private_ips, ['10.0.0.1'])
        self.assertEqual(nodes[0].public_ips, [])

        fps_mock.assert_not_called()

    def test_create_volume(self):
        location = self.driver.list_locations()[-1]
        volume = self.driver.create_volume(
            2, 'test-disk-1', location,
            ex_resource_group='000000',
            ex_tags={'description': 'MyVolume'}
        )

        self.assertEqual(volume.size, 2)
        self.assertEqual(volume.name, 'test-disk-1')
        self.assertEqual(volume.extra['name'], 'test-disk-1')
        self.assertEqual(volume.extra['tags'], {'description': 'MyVolume'})
        self.assertEqual(volume.extra['location'], location.id)
        self.assertEqual(
            volume.extra['properties']['creationData']['createOption'],
            'Empty')
        self.assertEqual(
            volume.extra['properties']['provisioningState'],
            'Succeeded')
        self.assertEqual(
            volume.extra['properties']['diskState'],
            'Attached')
        self.assertEqual(volume.state, StorageVolumeState.INUSE)

    def test_create_volume__with_snapshot(self):
        location = self.driver.list_locations()[0]
        snap_id = (
            '/subscriptions/99999999-9999-9999-9999-999999999999'
            '/resourceGroups/000000/providers/Microsoft.Compute'
            '/snapshots/test-snap-1'
        )
        snapshot = VolumeSnapshot(id=snap_id, size=2, driver=self.driver)

        volume = self.driver.create_volume(
            2, 'test-disk-1', location,
            snapshot=snapshot,
            ex_resource_group='000000',
            ex_tags={'description': 'MyVolume'}
        )

        self.assertEqual(
            volume.extra['properties']['creationData']['createOption'],
            'Copy')
        self.assertEqual(
            volume.extra['properties']['creationData']['sourceUri'],
            snap_id)

    def test_create_volume__required_kw(self):
        location = self.driver.list_locations()[0]
        fn = functools.partial(self.driver.create_volume, 2, 'test-disk-1')

        self.assertRaises(ValueError, fn)
        self.assertRaises(ValueError, fn, location=location)
        self.assertRaises(ValueError, fn, ex_resource_group='000000')

        ret_value = fn(ex_resource_group='000000', location=location)
        self.assertTrue(isinstance(ret_value, StorageVolume))

    def test_list_volumes(self):
        volumes = self.driver.list_volumes()

        self.assertEqual(len(volumes), 3)

        self.assertEqual(volumes[0].name, 'test-disk-1')
        self.assertEqual(volumes[0].size, 31)
        self.assertEqual(
            volumes[0].extra['properties']['provisioningState'],
            'Succeeded')
        self.assertEqual(
            volumes[0].extra['properties']['diskState'],
            'Attached')
        self.assertEqual(volumes[0].state, StorageVolumeState.INUSE)

        self.assertEqual(volumes[1].name, 'test-disk-2')
        self.assertEqual(volumes[1].size, 31)
        self.assertEqual(
            volumes[1].extra['properties']['provisioningState'],
            'Updating')
        self.assertEqual(
            volumes[1].extra['properties']['diskState'],
            'Unattached')
        self.assertEqual(volumes[1].state, StorageVolumeState.UPDATING)

        self.assertEqual(volumes[2].name, 'test-disk-3')
        self.assertEqual(volumes[2].size, 10)
        self.assertEqual(
            volumes[2].extra['properties']['provisioningState'],
            'Succeeded')
        self.assertEqual(
            volumes[2].extra['properties']['diskState'],
            'Unattached')
        self.assertEqual(StorageVolumeState.AVAILABLE, volumes[2].state)

    def test_list_volumes__with_resource_group(self):
        volumes = self.driver.list_volumes(ex_resource_group='111111')

        self.assertEqual(len(volumes), 1)

        self.assertEqual(volumes[0].name, 'test-disk-3')
        self.assertEqual(volumes[0].size, 10)
        self.assertEqual(
            volumes[0].extra['properties']['provisioningState'],
            'Succeeded')
        self.assertEqual(
            volumes[0].extra['properties']['diskState'],
            'Unattached')
        self.assertEqual(volumes[0].state, StorageVolumeState.AVAILABLE)

    def test_attach_volume(self):
        volumes = self.driver.list_volumes()
        node = self.driver.list_nodes()[0]

        self.driver.attach_volume(node, volumes[0], ex_lun=0)
        self.driver.attach_volume(node, volumes[1], ex_lun=15)
        self.driver.attach_volume(node, volumes[2])

        data_disks = node.extra['properties']['storageProfile']['dataDisks']
        luns = [disk['lun'] for disk in data_disks]
        self.assertTrue(len(data_disks), len(volumes))
        self.assertTrue(set(luns), {0, 1, 15})

    def test_detach_volume(self):
        volumes = self.driver.list_volumes()
        node = self.driver.list_nodes()[0]

        for volume in volumes:
            self.driver.attach_volume(node, volume)

        data_disks = node.extra['properties']['storageProfile']['dataDisks']
        self.assertEqual(len(data_disks), len(volumes))

        for volume in volumes:
            self.driver.detach_volume(volume, ex_node=node)

        data_disks = node.extra['properties']['storageProfile']['dataDisks']
        self.assertEqual(len(data_disks), 0)

    def test_destroy_volume(self):
        volume = self.driver.list_volumes()[0]
        ret_value = self.driver.destroy_volume(volume)
        self.assertTrue(ret_value)

    def test_create_volume_snapshot(self):
        location = self.driver.list_locations()[-1]
        volume = self.driver.list_volumes()[0]

        snap = self.driver.create_volume_snapshot(
            volume, 'test-snap-1',
            location=location,
            ex_resource_group='000000'
        )
        self.assertEqual(snap.name, 'test-snap-1')
        self.assertEqual(snap.extra['name'], 'test-snap-1')
        self.assertEqual(snap.size, 1)
        self.assertEqual(snap.extra['source_id'], volume.id)
        self.assertEqual(snap.state, VolumeSnapshotState.CREATING)
        self.assertEqual(snap.extra['location'], location.id)
        self.assertEqual(
            snap.extra['properties']['provisioningState'],
            'Creating')
        self.assertEqual(
            snap.extra['properties']['diskState'],
            'Unattached')
        # 2017-03-09T14:28:27.8655868+00:00"
        self.assertEqual(
            datetime(2017, 3, 9, 14, 28, 27, 865586, tzinfo=UTC),
            snap.created)

    def test_create_volume_snapshot__required_kw(self):
        location = self.driver.list_locations()[0]
        volume = self.driver.list_volumes()[0]

        fn = functools.partial(self.driver.create_volume_snapshot, volume)

        self.assertRaises(ValueError, fn)
        self.assertRaises(ValueError, fn, name='test-snap-1')
        self.assertRaises(ValueError, fn, location=location)
        self.assertRaises(ValueError, fn, ex_resource_group='000000')

        ret_value = fn(
            name='test-snap-1',
            ex_resource_group='000000',
            location=location
        )
        self.assertTrue(isinstance(ret_value, VolumeSnapshot))

    def test_list_snapshots(self):
        snaps = self.driver.list_snapshots()
        self.assertEqual(len(snaps), 4)

        self.assertEqual(snaps[0].name, 'test-snap-1')
        self.assertEqual(snaps[0].extra['name'], 'test-snap-1')
        self.assertEqual(snaps[0].state, VolumeSnapshotState.CREATING)
        self.assertEqual(
            snaps[0].extra['source_id'],
            '/subscriptions/99999999-9999-9999-9999-999999999999'
            '/resourceGroups/000000/providers/Microsoft.Compute'
            '/disks/test-disk-1')
        self.assertEqual(snaps[0].size, 1)
        self.assertEqual(snaps[0].extra['tags']['test_snap'], 'test')
        self.assertTrue(isinstance(snaps[3].created, datetime))

        self.assertEqual(snaps[3].name, 'test-snap-4')
        self.assertEqual(snaps[3].extra['name'], 'test-snap-4')
        self.assertEqual(snaps[3].state, VolumeSnapshotState.ERROR)
        self.assertEqual(
            snaps[3].extra['source_id'],
            '/subscriptions/99999999-9999-9999-9999-999999999999'
            '/resourceGroups/111111/providers/Microsoft.Compute'
            '/disks/test-disk-4')
        self.assertEqual(snaps[3].size, 2)
        self.assertTrue(isinstance(snaps[3].created, datetime))

    def test_list_snapshots_in_resource_group(self):

        snaps = self.driver.list_snapshots(ex_resource_group='111111')
        self.assertEqual(len(snaps), 2)

        self.assertEqual(snaps[0].name, 'test-snap-3')
        self.assertEqual(snaps[0].extra['name'], 'test-snap-3')
        self.assertEqual(snaps[0].state, VolumeSnapshotState.ERROR)
        self.assertEqual(
            snaps[0].extra['source_id'],
            '/subscriptions/99999999-9999-9999-9999-999999999999'
            '/resourceGroups/111111/providers/Microsoft.Compute'
            '/disks/test-disk-3')
        self.assertEqual(snaps[0].size, 2)
        self.assertTrue(isinstance(snaps[0].created, datetime))

    def test_list_volume_snapshots(self):
        volume = self.driver.list_volumes()[0]
        self.assertTrue(volume.name == 'test-disk-1')

        snapshots = self.driver.list_volume_snapshots(volume)
        self.assertEqual(len(snapshots), 1)
        self.assertEqual(snapshots[0].name, 'test-snap-1')
        self.assertEqual(volume.id, snapshots[0].extra['source_id'])

    def test_destroy_volume_snapshot(self):
        snapshot = self.driver.list_snapshots()[0]
        res_value = snapshot.destroy()
        self.assertTrue(res_value)

    def test_get_instance_vhd(self):
        with mock.patch.object(self.driver, '_ex_delete_old_vhd'):
            # Default storage suffix
            vhd_url = self.driver._get_instance_vhd(name='test1',
                                                    ex_resource_group='000000',
                                                    ex_storage_account='sga1')
            self.assertEqual(vhd_url, 'https://sga1.blob.core.windows.net/vhds/test1-os_0.vhd')

            # Custom storage suffix
            self.driver.connection.storage_suffix = '.core.chinacloudapi.cn'
            vhd_url = self.driver._get_instance_vhd(name='test1',
                                                    ex_resource_group='000000',
                                                    ex_storage_account='sga1')
            self.assertEqual(vhd_url, 'https://sga1.blob.core.chinacloudapi.cn/vhds/test1-os_0.vhd')

    def test_get_instance_vhd__retries_ten_times(self):
        with mock.patch.object(self.driver, '_ex_delete_old_vhd') as m:
            # 10 retries are OK
            m.side_effect = [False] * 9 + [True]
            vhd_url = self.driver._get_instance_vhd(name='test1',
                                                    ex_resource_group='000000',
                                                    ex_storage_account='sga1')
            self.assertEqual(vhd_url, 'https://sga1.blob.core.windows.net/vhds/test1-os_9.vhd')
            # Fail on the 11th
            m.side_effect = [False] * 10 + [True]
            with self.assertRaises(LibcloudError):
                self.driver._get_instance_vhd(name='test1',
                                              ex_resource_group='000000',
                                              ex_storage_account='sga1')


class AzureMockHttp(MockHttp):
    fixtures = ComputeFileFixtures('azure_arm')
    # List of callables to be run in order as responses. Fixture
    # passed as argument.
    responses = []

    def _update(self, fixture, body):
        for key, value in body.items():
            if isinstance(value, dict):
                fixture[key] = self._update(fixture.get(key, {}), value)
            else:
                fixture[key] = body[key]
        return fixture

    def __getattr__(self, n):
<<<<<<< HEAD
        def m(method, url, body, headers):
            return (httplib.OK,
                    self.fixtures.load('%s.json' % n),
                    headers,
                    httplib.responses[httplib.OK])

        return m
=======
        def fn(method, url, body, headers):
            # Note: We use shorter fixture name so we don't exceed 143
            # character limit for file names
            file_name = n.replace('99999999_9999_9999_9999_999999999999',
                                  AzureNodeDriverTests.SUBSCRIPTION_ID)
            fixture = self.fixtures.load(file_name + ".json")

            if method in ('POST', 'PUT'):
                try:
                    body = json.loads(body)
                    fixture_tmp = json.loads(fixture)
                    fixture_tmp = self._update(fixture_tmp, body)
                    fixture = json.dumps(fixture_tmp)
                except ValueError:
                    pass
            if (not n.endswith('_oauth2_token')) and len(self.responses) > 0:
                f = self.responses.pop(0)
                return f(fixture)
            else:
                return (httplib.OK, fixture, headers,
                        httplib.responses[httplib.OK])
        return fn


if __name__ == '__main__':
    sys.exit(unittest.main())
>>>>>>> 39ed70f7
<|MERGE_RESOLUTION|>--- conflicted
+++ resolved
@@ -37,7 +37,7 @@
 
 class AzureNodeDriverTests(LibcloudTestCase):
     TENANT_ID = '77777777-7777-7777-7777-777777777777'
-    SUBSCRIPTION_ID = '99999999'
+    SUBSCRIPTION_ID = '99999999-9999-9999-9999-999999999999'
     APPLICATION_ID = '55555555-5555-5555-5555-555555555555'
     APPLICATION_PASS = 'p4ssw0rd'
 
@@ -612,15 +612,6 @@
         return fixture
 
     def __getattr__(self, n):
-<<<<<<< HEAD
-        def m(method, url, body, headers):
-            return (httplib.OK,
-                    self.fixtures.load('%s.json' % n),
-                    headers,
-                    httplib.responses[httplib.OK])
-
-        return m
-=======
         def fn(method, url, body, headers):
             # Note: We use shorter fixture name so we don't exceed 143
             # character limit for file names
@@ -642,9 +633,8 @@
             else:
                 return (httplib.OK, fixture, headers,
                         httplib.responses[httplib.OK])
+
         return fn
 
-
 if __name__ == '__main__':
-    sys.exit(unittest.main())
->>>>>>> 39ed70f7
+    sys.exit(unittest.main())