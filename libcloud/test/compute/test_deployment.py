--- conflicted
+++ resolved
@@ -231,12 +231,7 @@
             node2, ips = self.driver.wait_until_running(
                 nodes=[self.node], wait_period=0.1,
                 timeout=0.2)[0]
-<<<<<<< HEAD
-        except LibcloudError:
-            e = sys.exc_info()[1]
-=======
-        except LibcloudError as e:
->>>>>>> 25777a94
+        except LibcloudError as e:
             self.assertTrue(e.value.find('Timed out after 0.2 second') != -1)
         else:
             self.fail('Exception was not thrown')
@@ -248,12 +243,7 @@
             node2, ips = self.driver.wait_until_running(
                 nodes=[self.node], wait_period=0.1,
                 timeout=0.2)[0]
-<<<<<<< HEAD
-        except LibcloudError:
-            e = sys.exc_info()[1]
-=======
-        except LibcloudError as e:
->>>>>>> 25777a94
+        except LibcloudError as e:
             self.assertTrue(e.value.find('Timed out after 0.2 second') != -1)
         else:
             self.fail('Exception was not thrown')
@@ -297,12 +287,7 @@
         try:
             self.driver.wait_until_running(nodes=[self.node], wait_period=0.1,
                                            timeout=0.2)
-<<<<<<< HEAD
-        except LibcloudError:
-            e = sys.exc_info()[1]
-=======
-        except LibcloudError as e:
->>>>>>> 25777a94
+        except LibcloudError as e:
             self.assertTrue(e.value.find('Timed out') != -1)
         else:
             self.fail('Exception was not thrown')
@@ -313,12 +298,7 @@
         try:
             self.driver.wait_until_running(nodes=[self.node], wait_period=0.1,
                                            timeout=0.2)
-<<<<<<< HEAD
-        except LibcloudError:
-            e = sys.exc_info()[1]
-=======
-        except LibcloudError as e:
->>>>>>> 25777a94
+        except LibcloudError as e:
             self.assertTrue(e.value.find('Timed out after 0.2 second') != -1)
         else:
             self.fail('Exception was not thrown')
@@ -329,12 +309,7 @@
         try:
             self.driver.wait_until_running(nodes=[self.node], wait_period=0.1,
                                            timeout=0.2)
-<<<<<<< HEAD
-        except LibcloudError:
-            e = sys.exc_info()[1]
-=======
-        except LibcloudError as e:
->>>>>>> 25777a94
+        except LibcloudError as e:
             self.assertTrue(
                 e.value.find('Unable to match specified uuids') != -1)
         else:
@@ -369,12 +344,7 @@
             self.driver._ssh_client_connect(ssh_client=mock_ssh_client,
                                             wait_period=0.1,
                                             timeout=0.2)
-<<<<<<< HEAD
-        except LibcloudError:
-            e = sys.exc_info()[1]
-=======
-        except LibcloudError as e:
->>>>>>> 25777a94
+        except LibcloudError as e:
             self.assertTrue(e.value.find('Giving up') != -1)
         else:
             self.fail('Exception was not thrown')
