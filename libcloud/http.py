--- conflicted
+++ resolved
@@ -152,15 +152,6 @@
         if self.verify is False:
             pass
         else:
-<<<<<<< HEAD
-            if isinstance(libcloud.security.CA_CERTS_PATH, list):
-                if len(libcloud.security.CA_CERTS_PATH) == 0:
-                    self.ca_cert = None
-                else:
-                    if len(libcloud.security.CA_CERTS_PATH) > 1:
-                        warnings.warn('Only 1 certificate path is supported')
-                    self.ca_cert = libcloud.security.CA_CERTS_PATH[0]
-=======
             if isinstance(ca_certs_path, list):
                 msg = (
                     'Providing a list of CA trusts is no longer supported '
@@ -170,7 +161,6 @@
                     'longer-supported')
                 warnings.warn(msg, DeprecationWarning)
                 self.ca_cert = ca_certs_path[0]
->>>>>>> 7d442a1a
             else:
                 self.ca_cert = ca_certs_path
 
