# Licensed to the Apache Software Foundation (ASF) under one or more
# contributor license agreements.  See the NOTICE file distributed with
# this work for additional information regarding copyright ownership.
# The ASF licenses this file to You under the Apache License, Version 2.0
# (the "License"); you may not use this file except in compliance with
# the License.  You may obtain a copy of the License at
#
#     http://www.apache.org/licenses/LICENSE-2.0
#
# Unless required by applicable law or agreed to in writing, software
# distributed under the License is distributed on an "AS IS" BASIS,
# WITHOUT WARRANTIES OR CONDITIONS OF ANY KIND, either express or implied.
# See the License for the specific language governing permissions and
# limitations under the License.

"""
Provides base classes for working with drivers
"""

import sys
import time
import hashlib
import os
import socket
import struct
import binascii

from libcloud.utils.py3 import b

import libcloud.compute.ssh
from libcloud.pricing import get_size_price
from libcloud.compute.types import NodeState, DeploymentError
from libcloud.compute.ssh import SSHClient

# @@TR: are the imports below part of the public api for this
# module? They aren't used in here ...
from libcloud.common.base import ConnectionKey, ConnectionUserAndKey
from libcloud.common.base import BaseDriver
from libcloud.httplib_ssl import LibcloudHTTPSConnection
from libcloud.common.base import LibcloudHTTPConnection
from libcloud.common.types import LibcloudError


# How long to wait for the node to come online after creating it
NODE_ONLINE_WAIT_TIMEOUT = 10 * 60

# How long to try connecting to a remote SSH server when running a deployment
# script.
SSH_CONNECT_TIMEOUT = 5 * 60


__all__ = [
    "Node",
    "NodeState",
    "NodeSize",
    "NodeImage",
    "NodeLocation",
    "NodeAuthSSHKey",
    "NodeAuthPassword",
    "NodeDriver",

    # @@TR: do the following need exporting?
    "ConnectionKey",
    "ConnectionUserAndKey",
    "LibcloudHTTPSConnection",
    "LibcloudHTTPConnection"
]


class UuidMixin(object):
    """
    Mixin class for get_uuid function.
    """

    def __init__(self):
        self._uuid = None

    def get_uuid(self):
        """Unique hash for a node, node image, or node size

        @return: C{string}

        The hash is a function of an SHA1 hash of the node, node image,
        or node size's ID and its driver which means that it should be
        unique between all objects of its type.
        In some subclasses (e.g. GoGridNode) there is no ID
        available so the public IP address is used.  This means that,
        unlike a properly done system UUID, the same UUID may mean a
        different system install at a different time

        >>> from libcloud.compute.drivers.dummy import DummyNodeDriver
        >>> driver = DummyNodeDriver(0)
        >>> node = driver.create_node()
        >>> node.get_uuid()
        'd3748461511d8b9b0e0bfa0d4d3383a619a2bb9f'

        Note, for example, that this example will always produce the
        same UUID!
        """
        if not self._uuid:
            self._uuid = hashlib.sha1(b('%s:%s' %
                                      (self.id, self.driver.type))).hexdigest()

        return self._uuid

    @property
    def uuid(self):
        return self.get_uuid()


class Node(UuidMixin):
    """
    Provide a common interface for handling nodes of all types.

    The Node object provides the interface in libcloud through which
    we can manipulate nodes in different cloud providers in the same
    way.  Node objects don't actually do much directly themselves,
    instead the node driver handles the connection to the node.

    You don't normally create a node object yourself; instead you use
    a driver and then have that create the node for you.

    >>> from libcloud.compute.drivers.dummy import DummyNodeDriver
    >>> driver = DummyNodeDriver(0)
    >>> node = driver.create_node()
    >>> node.public_ips[0]
    '127.0.0.3'
    >>> node.name
    'dummy-3'

    You can also get nodes from the driver's list_node function.

    >>> node = driver.list_nodes()[0]
    >>> node.name
    'dummy-1'

    the node keeps a reference to its own driver which means that we
    can work on nodes from different providers without having to know
    which is which.

    >>> driver = DummyNodeDriver(72)
    >>> node2 = driver.create_node()
    >>> node.driver.creds
    0
    >>> node2.driver.creds
    72

    Althrough Node objects can be subclassed, this isn't normally
    done.  Instead, any driver specific information is stored in the
    "extra" proproperty of the node.

    >>> node.extra
    {'foo': 'bar'}

    """

    def __init__(self, id, name, state, public_ips, private_ips,
                 driver, size=None, image=None, extra=None):
        self.id = str(id) if id else None
        self.name = name
        self.state = state
        self.public_ips = public_ips if public_ips else []
        self.private_ips = private_ips if private_ips else []
        self.driver = driver
        self.size = size
        self.image = image
        self.extra = extra or {}
        UuidMixin.__init__(self)

    # Note: getters and setters bellow are here only for backward
    # compatibility. They will be removed in the next release.

    def _set_public_ips(self, value):
        self.public_ips = value

    def _get_public_ips(self):
        return self.public_ips

    def _set_private_ips(self, value):
        self.private_ips = value

    def _get_private_ips(self):
        return self.private_ips

    public_ip = property(fget=_get_public_ips, fset=_set_public_ips)
    private_ip = property(fget=_get_private_ips, fset=_set_private_ips)

    def reboot(self):
        """Reboot this node

        @return: C{bool}

        This calls the node's driver and reboots the node

        >>> from libcloud.compute.drivers.dummy import DummyNodeDriver
        >>> driver = DummyNodeDriver(0)
        >>> node = driver.create_node()
        >>> from libcloud.compute.types import NodeState
        >>> node.state == NodeState.RUNNING
        True
        >>> node.state == NodeState.REBOOTING
        False
        >>> node.reboot()
        True
        >>> node.state == NodeState.REBOOTING
        True
        """
        return self.driver.reboot_node(self)

    def destroy(self):
        """Destroy this node

        @return: C{bool}

        This calls the node's driver and destroys the node

        >>> from libcloud.compute.drivers.dummy import DummyNodeDriver
        >>> driver = DummyNodeDriver(0)
        >>> from libcloud.compute.types import NodeState
        >>> node = driver.create_node()
        >>> node.state == NodeState.RUNNING
        True
        >>> node.destroy()
        True
        >>> node.state == NodeState.RUNNING
        False

        """
        return self.driver.destroy_node(self)

    def __repr__(self):
        return (('<Node: uuid=%s, name=%s, state=%s, public_ips=%s, '
                 'provider=%s ...>')
                % (self.uuid, self.name.encode('utf8'), self.state, self.public_ips,
                   self.driver.name))


class NodeSize(UuidMixin):
    """
    A Base NodeSize class to derive from.

    NodeSizes are objects which are typically returned a driver's
    list_sizes function.  They contain a number of different
    parameters which define how big an image is.

    The exact parameters available depends on the provider.

    N.B. Where a parameter is "unlimited" (for example bandwidth in
    Amazon) this will be given as 0.

    >>> from libcloud.compute.drivers.dummy import DummyNodeDriver
    >>> driver = DummyNodeDriver(0)
    >>> size = driver.list_sizes()[0]
    >>> size.ram
    128
    >>> size.bandwidth
    500
    >>> size.price
    4
    """

    def __init__(self, id, name, ram, disk, bandwidth, price, driver):
        self.id = str(id)
        self.name = name
        self.ram = ram
        self.disk = disk
        self.bandwidth = bandwidth
        self.price = price
        self.driver = driver
        UuidMixin.__init__(self)

    def __repr__(self):
        return (('<NodeSize: id=%s, name=%s, ram=%s disk=%s bandwidth=%s '
                 'price=%s driver=%s ...>')
                % (self.id, self.name, self.ram, self.disk, self.bandwidth,
                   self.price, self.driver.name))


class NodeImage(UuidMixin):
    """
    An operating system image.

    NodeImage objects are typically returned by the driver for the
    cloud provider in response to the list_images function

    >>> from libcloud.compute.drivers.dummy import DummyNodeDriver
    >>> driver = DummyNodeDriver(0)
    >>> image = driver.list_images()[0]
    >>> image.name
    'Ubuntu 9.10'

    Apart from name and id, there is no further standard information;
    other parameters are stored in a driver specific "extra" variable

    When creating a node, a node image should be given as an argument
    to the create_node function to decide which OS image to use.

    >>> node = driver.create_node(image=image)

    """

    def __init__(self, id, name, driver, extra=None):
        self.id = str(id)
        self.name = name
        self.driver = driver
        self.extra = extra or {}
        UuidMixin.__init__(self)

    def __repr__(self):
        return (('<NodeImage: id=%s, name=%s, driver=%s  ...>')
                % (self.id, self.name, self.driver.name))


class NodeLocation(object):
    """
    A physical location where nodes can be.

    >>> from libcloud.compute.drivers.dummy import DummyNodeDriver
    >>> driver = DummyNodeDriver(0)
    >>> location = driver.list_locations()[0]
    >>> location.country
    'US'
    """

    def __init__(self, id, name, country, driver):
        self.id = str(id)
        self.name = name
        self.country = country
        self.driver = driver

    def __repr__(self):
        return (('<NodeLocation: id=%s, name=%s, country=%s, driver=%s>')
                % (self.id, self.name, self.country, self.driver.name))


class NodeAuthSSHKey(object):
    """
    An SSH key to be installed for authentication to a node.

    This is the actual contents of the users ssh public key which will
    normally be installed as root's public key on the node.

    >>> pubkey = '...' # read from file
    >>> from libcloud.compute.base import NodeAuthSSHKey
    >>> k = NodeAuthSSHKey(pubkey)
    >>> k
    <NodeAuthSSHKey>
    """

    def __init__(self, pubkey):
        self.pubkey = pubkey

    def __repr__(self):
        return '<NodeAuthSSHKey>'


class NodeAuthPassword(object):
    """
    A password to be used for authentication to a node.
    """
    def __init__(self, password):
        self.password = password

    def __repr__(self):
        return '<NodeAuthPassword>'


class StorageVolume(UuidMixin):
    """
    A base StorageVolume class to derive from.
    """

    def __init__(self, id, name, size, driver, extra=None):
        self.id = id
        self.name = name
        self.size = size
        self.driver = driver
        self.extra = extra
        UuidMixin.__init__(self)

    def attach(self, node, device=None):
        """
        Attach this volume to a node.

        @param      node: Node to attach volume to
        @type       node: L{Node}

        @param      device: Where the device is exposed,
                            e.g. '/dev/sdb (optional)
        @type       device: C{str}

        @returns C{bool}
        """

        return self.driver.attach_volume(node=node, volume=self, device=device)

    def detach(self):
        """
        Detach this volume from its node

        @returns C{bool}
        """

        return self.driver.detach_volume(volume=self)

    def list_snapshots(self):
        """
        @returns C{list} of C{VolumeSnapshot}
        """
        return self.driver.list_volume_snapshots(volume=self)

    def snapshot(self, name):
        """
        Creates a snapshot of this volume.

        @returns C{VolumeSnapshot}
        """
        return self.driver.create_volume_snapshot(volume=self, name=name)

    def destroy(self):
        """
        Destroy this storage volume.

        @returns C{bool}
        """

        return self.driver.destroy_volume(volume=self)

    def __repr__(self):
        return '<StorageVolume id=%s size=%s driver=%s>' % (
               self.id, self.size, self.driver.name)


class StorageSnapshot(UuidMixin):
    """
    A base StorageSnapshot class
    """

    def __init__(self, id, size, description, driver, extra=None):
        self.id = id
        self.size = size
        self.description = description
        self.driver = driver
        self.extra = extra
        UuidMixin.__init__(self)

    def destroy(self):
        """Destroy this storage volume.

        @returns C{bool}
        """
        return self.driver.ex_destroy_snapshot(self.id)

    def __repr__(self):
        return '<StorageSnapshot id=%s size=%s driver=%s>' % (
            self.id, self.size, self.driver.name)


class VolumeSnapshot(object):
    def __init__(self, driver):
        self.driver = driver

    def destroy(self):
        """
        Destroys this snapshot.

        @returns C{bool}
        """
        return self.driver.destroy_volume_snapshot(snapshot=self)


class NodeDriver(BaseDriver):
    """
    A base NodeDriver class to derive from

    This class is always subclassed by a specific driver.  For
    examples of base behavior of most functions (except deploy node)
    see the dummy driver.

    """

    connectionCls = ConnectionKey
    name = None
    type = None
    port = None
    features = {"create_node": []}
    """
    List of available features for a driver.
        - L{create_node}
            - ssh_key: Supports L{NodeAuthSSHKey} as an authentication method
              for nodes.
            - password: Supports L{NodeAuthPassword} as an authentication
              method for nodes.
            - generates_password: Returns a password attribute on the Node
              object returned from creation.
    """

    NODE_STATE_MAP = {}

    def __init__(self, key, secret=None, secure=True, host=None, port=None,
                 api_version=None, **kwargs):
        super(NodeDriver, self).__init__(key=key, secret=secret, secure=secure,
                                         host=host, port=port,
                                         api_version=api_version, **kwargs)

<<<<<<< HEAD
    def create_node(self, **kwargs):
        """Create a new node instance.
=======
    def _get_and_check_auth(self, auth):
        """
        Helper function for providers supporting :class:`NodeAuthPassword` or
        :class:`NodeAuthSSHKey`

        Validates that only a supported object type is passed to the auth
        parameter and raises an exception if it is not.

        If no :class:`NodeAuthPassword` object is provided but one is expected then a
        password is automatically generated.
        """
>>>>>>> 2af40a89

        @keyword    name:   String with a name for this new node (required)
        @type       name:   C{str}

        @keyword    size:   The size of resources allocated to this node.
                            (required)
        @type       size:   L{NodeSize}

        @keyword    image:  OS Image to boot on node. (required)
        @type       image:  L{NodeImage}

        @keyword    location: Which data center to create a node in. If empty,
                              undefined behavoir will be selected. (optional)
        @type       location: L{NodeLocation}

        @keyword    auth:   Initial authentication information for the node
                            (optional)
        @type       auth:   L{NodeAuthSSHKey} or L{NodeAuthPassword}

        @return: The newly created node.
        @rtype: L{Node}
        """
        raise NotImplementedError(
            'create_node not implemented for this driver')

    def destroy_node(self, node):
        """Destroy a node.

        Depending upon the provider, this may destroy all data associated with
        the node, including backups.

        @param node: The node to be destroyed
        @type node: L{Node}

        @return: True if the destroy was successful, otherwise False
        @rtype: C{bool}
        """
        raise NotImplementedError(
            'destroy_node not implemented for this driver')

    def reboot_node(self, node):
        """
        Reboot a node.

        @param node: The node to be rebooted
        @type node: L{Node}

        @return: True if the reboot was successful, otherwise False
        @rtype: C{bool}
        """
        raise NotImplementedError(
            'reboot_node not implemented for this driver')

    def list_nodes(self):
        """
        List all nodes
        @return:  list of node objects
        @rtype: C{list} of L{Node}
        """
        raise NotImplementedError(
            'list_nodes not implemented for this driver')

    def list_images(self, location=None):
        """
        List images on a provider

        @keyword location: The location at which to list images
        @type location: L{NodeLocation}

        @return: list of node image objects
        @rtype: C{list} of L{NodeImage}
        """
        raise NotImplementedError(
            'list_images not implemented for this driver')

    def list_sizes(self, location=None):
        """
        List sizes on a provider

        @keyword location: The location at which to list sizes
        @type location: L{NodeLocation}

        @return: list of node size objects
        @rtype: C{list} of L{NodeSize}
        """
        raise NotImplementedError(
            'list_sizes not implemented for this driver')

    def list_locations(self):
        """
        List data centers for a provider

        @return: list of node location objects
        @rtype: C{list} of L{NodeLocation}
        """
        raise NotImplementedError(
            'list_locations not implemented for this driver')

    def deploy_node(self, **kwargs):
        """
        Create a new node, and start deployment.

        Depends on a Provider Driver supporting either using a specific
        password or returning a generated password.

        This function may raise a L{DeploymentException}, if a create_node
        call was successful, but there is a later error (like SSH failing or
        timing out).  This exception includes a Node object which you may want
        to destroy if incomplete deployments are not desirable.

        >>> from libcloud.compute.drivers.dummy import DummyNodeDriver
        >>> from libcloud.compute.deployment import ScriptDeployment
        >>> from libcloud.compute.deployment import MultiStepDeployment
        >>> from libcloud.compute.base import NodeAuthSSHKey
        >>> driver = DummyNodeDriver(0)
        >>> key = NodeAuthSSHKey('...') # read from file
        >>> script = ScriptDeployment("yum -y install emacs strace tcpdump")
        >>> msd = MultiStepDeployment([key, script])
        >>> def d():
        ...     try:
        ...         node = driver.deploy_node(deploy=msd)
        ...     except NotImplementedError:
        ...         print ("not implemented for dummy driver")
        >>> d()
        not implemented for dummy driver

        Deploy node is typically not overridden in subclasses.  The
        existing implementation should be able to handle most such.

        @inherits: L{NodeDriver.create_node}

        @keyword    deploy: Deployment to run once machine is online and
                            availble to SSH.
        @type       deploy: L{Deployment}

        @keyword    ssh_username: Optional name of the account which is used
                                  when connecting to
                                  SSH server (default is root)
        @type       ssh_username: C{str}

        @keyword    ssh_alternate_usernames: Optional list of ssh usernames to
                                             try to connect with if using the
                                             default one fails
        @type       ssh_alternate_usernames: C{list}

        @keyword    ssh_port: Optional SSH server port (default is 22)
        @type       ssh_port: C{int}

        @keyword    ssh_timeout: Optional SSH connection timeout in seconds
                                 (default is None)
        @type       ssh_timeout: C{float}

        @keyword    auth:   Initial authentication information for the node
                            (optional)
        @type       auth:   L{NodeAuthSSHKey} or L{NodeAuthPassword}

        @keyword    ssh_key: A path (or paths) to an SSH private key with which
                             to attempt to authenticate. (optional)
        @type       ssh_key: C{str} or C{list} of C{str}

        @keyword    timeout: How many seconds to wait before timing out.
                             (default is 600)
        @type       timeout: C{int}

        @keyword    max_tries: How many times to retry if a deployment fails
                               before giving up (default is 3)
        @type       max_tries: C{int}

        @keyword    ssh_interface: The interface to wait for. Default is
                                   'public_ips', other option is 'private_ips'.
        @type       ssh_interface: C{str}
        """
        if not libcloud.compute.ssh.have_paramiko:
            raise RuntimeError('paramiko is not installed. You can install ' +
                               'it using pip: pip install paramiko')

        password = None

        if 'create_node' not in self.features:
            raise NotImplementedError(
                'deploy_node not implemented for this driver')
        elif 'generates_password' not in self.features["create_node"]:
            if 'password' not in self.features["create_node"] and \
               'ssh_key' not in self.features["create_node"]:
                raise NotImplementedError(
                    'deploy_node not implemented for this driver')

            if 'auth' not in kwargs:
                value = os.urandom(16)
                kwargs['auth'] = NodeAuthPassword(binascii.hexlify(value))

            if 'ssh_key' not in kwargs:
                password = kwargs['auth'].password

        node = self.create_node(**kwargs)
        max_tries = kwargs.get('max_tries', 3)

        if 'generates_password' in self.features['create_node']:
            password = node.extra.get('password')

        ssh_interface = kwargs.get('ssh_interface', 'public_ips')

        # Wait until node is up and running and has IP assigned
        try:
            node, ip_addresses = self.wait_until_running(
                nodes=[node],
                wait_period=3,
                timeout=kwargs.get('timeout', NODE_ONLINE_WAIT_TIMEOUT),
                ssh_interface=ssh_interface)[0]
        except Exception:
            e = sys.exc_info()[1]
            raise DeploymentError(node=node, original_exception=e, driver=self)

        if password:
            node.extra['password'] = password

        ssh_username = kwargs.get('ssh_username', 'root')
        ssh_alternate_usernames = kwargs.get('ssh_alternate_usernames', [])
        ssh_port = kwargs.get('ssh_port', 22)
        ssh_timeout = kwargs.get('ssh_timeout', 10)
        ssh_key_file = kwargs.get('ssh_key', None)
        timeout = kwargs.get('timeout', SSH_CONNECT_TIMEOUT)

        deploy_error = None

        for username in ([ssh_username] + ssh_alternate_usernames):
            try:
                self._connect_and_run_deployment_script(
                    task=kwargs['deploy'], node=node,
                    ssh_hostname=ip_addresses[0], ssh_port=ssh_port,
                    ssh_username=username, ssh_password=password,
                    ssh_key_file=ssh_key_file, ssh_timeout=ssh_timeout,
                    timeout=timeout, max_tries=max_tries)
            except Exception:
                # Try alternate username
                # Todo: Need to fix paramiko so we can catch a more specific
                # exception
                e = sys.exc_info()[1]
                deploy_error = e
            else:
                # Script sucesfully executed, don't try alternate username
                deploy_error = None
                break

        if deploy_error is not None:
            raise DeploymentError(node=node, original_exception=deploy_error,
                                  driver=self)

        return node

    def create_volume(self, size, name, location=None, snapshot=None):
        """
        Create a new volume.

        @param      size: Size of volume in gigabytes (required)
        @type       size: C{int}

        @keyword    name: Name of the volume to be created
        @type       name: C{str}

        @keyword    location: Which data center to create a volume in. If
                               empty, undefined behavoir will be selected.
                               (optional)
        @type       location: L{NodeLocation}

        @keyword    snapshot:  Name of snapshot from which to create the new
                               volume.  (optional)
        @type       snapshot:  C{str}

        @return: The newly created volume.
        @rtype: L{StorageVolume}
        """
        raise NotImplementedError(
            'create_volume not implemented for this driver')

    def destroy_volume(self, volume):
        """
        Destroys a storage volume.

        @param      volume: Volume to be destroyed
        @type       volume: L{StorageVolume}

        @rtype: C{bool}
        """

        raise NotImplementedError(
            'destroy_volume not implemented for this driver')

    def attach_volume(self, node, volume, device=None):
        """
        Attaches volume to node.

        @param      node: Node to attach volume to
        @type       node: L{Node}

        @param      volume: Volume to attach
        @type       volume: L{StorageVolume}

        @param      device: Where the device is exposed,
                            e.g. '/dev/sdb (optional)
        @type       device: C{str}

        @rtype: C{bool}
        """
        raise NotImplementedError('attach not implemented for this driver')

    def detach_volume(self, volume):
        """
        Detaches a volume from a node.

        @param      volume: Volume to be detached
        @type       volume: L{StorageVolume}

        @rtype: C{bool}
        """

        raise NotImplementedError('detach not implemented for this driver')

    def list_volumes(self):
        """
        List storage volumes.

        @return: list of storageVolume objects
        @rtype: C{list} of L{StorageVolume}
        """
        raise NotImplementedError(
            'list_volumes not implemented for this driver')

    def list_volume_snapshots(self, volume):
        """
        List snapshots for a storage volume.

        @rtype: C{list} of L{VolumeSnapshot}
        """
        raise NotImplementedError(
            'list_volume_snapshots not implemented for this driver')

    def create_volume_snapshot(self, volume, name):
        """
        Creates a snapshot of the storage volume.

        @rtype: L{VolumeSnapshot}
        """
        raise NotImplementedError(
            'create_volume_snapshot not implemented for this driver')

    def destroy_volume_snapshot(self, snapshot):
        """
        Destroys a snapshot.

        @rtype: L{bool}
        """
        raise NotImplementedError(
            'destroy_volume_snapshot not implemented for this driver')

    def _wait_until_running(self, node, wait_period=3, timeout=600,
                            ssh_interface='public_ips', force_ipv4=True):
        # This is here for backward compatibility and will be removed in the
        # next major release
        return self.wait_until_running(nodes=[node], wait_period=wait_period,
                                       timeout=timeout,
                                       ssh_interface=ssh_interface,
                                       force_ipv4=force_ipv4)

    def wait_until_running(self, nodes, wait_period=3, timeout=600,
                           ssh_interface='public_ips', force_ipv4=True):
        """
        Block until the given nodes are fully booted and have an IP address
        assigned.

        @keyword    nodes: list of node instances.
        @type       nodes: C{List} of L{Node}

        @keyword    wait_period: How many seconds to between each loop
                                 iteration (default is 3)
        @type       wait_period: C{int}

        @keyword    timeout: How many seconds to wait before timing out
                             (default is 600)
        @type       timeout: C{int}

        @keyword    ssh_interface: The interface to wait for.
                                   Default is 'public_ips', other option is
                                   'private_ips'.
        @type       ssh_interface: C{str}

        @keyword    force_ipv4: Ignore ipv6 IP addresses (default is True).
        @type       force_ipv4: C{bool}

        @return: C{[(Node, ip_addresses)]} list of tuple of Node instance and
                 list of ip_address on success.

        @return: List of tuple of Node instance and list of ip_address on
                 success (node, ip_addresses).
        @rtype: C{list} of C{tuple}
        """
        def is_supported(address):
            """Return True for supported address"""
            if force_ipv4 and not is_valid_ip_address(address=address,
                                                      family=socket.AF_INET):
                return False
            return True

        def filter_addresses(addresses):
            """Return list of supported addresses"""
            return [a for a in addresses if is_supported(a)]

        start = time.time()
        end = start + timeout

        if ssh_interface not in ['public_ips', 'private_ips']:
            raise ValueError('ssh_interface argument must either be' +
                             'public_ips or private_ips')

        uuids = set([n.uuid for n in nodes])
        while time.time() < end:
            nodes = self.list_nodes()
            nodes = list([n for n in nodes if n.uuid in uuids])

            if len(nodes) > len(uuids):
                found_uuids = [n.uuid for n in nodes]
                msg = ('Unable to match specified uuids ' +
                       '(%s) with existing nodes. Found ' % (uuids) +
                       'multiple nodes with same uuid: (%s)' % (found_uuids))
                raise LibcloudError(value=msg, driver=self)

            running_nodes = [n for n in nodes if n.state == NodeState.RUNNING]
            addresses = [filter_addresses(getattr(n, ssh_interface)) for n in
                         running_nodes]
            if len(running_nodes) == len(uuids) == len(addresses):
                return list(zip(running_nodes, addresses))
            else:
                time.sleep(wait_period)
                continue

        raise LibcloudError(value='Timed out after %s seconds' % (timeout),
                            driver=self)

    def _ssh_client_connect(self, ssh_client, wait_period=1.5, timeout=300):
        """
        Try to connect to the remote SSH server. If a connection times out or
        is refused it is retried up to timeout number of seconds.

        @keyword    ssh_client: A configured SSHClient instance
        @type       ssh_client: C{SSHClient}

        @keyword    wait_period: How many seconds to wait between each loop
                                 iteration (default is 1.5)
        @type       wait_period: C{int}

        @keyword    timeout: How many seconds to wait before timing out
                             (default is 600)
        @type       timeout: C{int}

        @return: C{SSHClient} on success
        """
        start = time.time()
        end = start + timeout

        while time.time() < end:
            try:
                ssh_client.connect()
            except (IOError, socket.gaierror, socket.error):
                # Retry if a connection is refused or timeout
                # occurred
                ssh_client.close()
                time.sleep(wait_period)
                continue
            else:
                return ssh_client

        raise LibcloudError(value='Could not connect to the remote SSH ' +
                            'server. Giving up.', driver=self)

    def _connect_and_run_deployment_script(self, task, node, ssh_hostname,
                                           ssh_port, ssh_username,
                                           ssh_password, ssh_key_file,
                                           ssh_timeout, timeout, max_tries):
        ssh_client = SSHClient(hostname=ssh_hostname,
                               port=ssh_port, username=ssh_username,
                               password=ssh_password,
                               key=ssh_key_file,
                               timeout=ssh_timeout)

        # Connect to the SSH server running on the node
        ssh_client = self._ssh_client_connect(ssh_client=ssh_client,
                                              timeout=timeout)

        # Execute the deployment task
        self._run_deployment_script(task=task, node=node,
                                    ssh_client=ssh_client,
                                    max_tries=max_tries)

    def _run_deployment_script(self, task, node, ssh_client, max_tries=3):
        """
        Run the deployment script on the provided node. At this point it is
        assumed that SSH connection has already been established.

        @keyword    task: Deployment task to run on the node.
        @type       task: C{Deployment}

        @keyword    node: Node to operate one
        @type       node: C{Node}

        @keyword    ssh_client: A configured and connected SSHClient instance
        @type       ssh_client: C{SSHClient}

        @keyword    max_tries: How many times to retry if a deployment fails
                               before giving up (default is 3)
        @type       max_tries: C{int}

        @return: C{Node} Node instance on success.
        """
        tries = 0
        while tries < max_tries:
            try:
                node = task.run(node, ssh_client)
            except Exception:
                e = sys.exc_info()[1]
                tries += 1
                if tries >= max_tries:
                    e = sys.exc_info()[1]
                    raise LibcloudError(value='Failed after %d tries: %s'
                                        % (max_tries, str(e)), driver=self)
            else:
                ssh_client.close()
                return node

    def _get_size_price(self, size_id):
        return get_size_price(driver_type='compute',
                              driver_name=self.api_name,
                              size_id=size_id)


def is_private_subnet(ip):
    """
    Utility function to check if an IP address is inside a private subnet.

    @type ip: C{str}
    @keyword ip: IP address to check

    @return: C{bool} if the specified IP address is private.
    """
    priv_subnets = [{'subnet': '10.0.0.0', 'mask': '255.0.0.0'},
                    {'subnet': '172.16.0.0', 'mask': '255.240.0.0'},
                    {'subnet': '192.168.0.0', 'mask': '255.255.0.0'}]

    ip = struct.unpack('I', socket.inet_aton(ip))[0]

    for network in priv_subnets:
        subnet = struct.unpack('I', socket.inet_aton(network['subnet']))[0]
        mask = struct.unpack('I', socket.inet_aton(network['mask']))[0]

        if (ip & mask) == (subnet & mask):
            return True

    return False


def is_valid_ip_address(address, family=socket.AF_INET):
    """
    Check if the provided address is valid IPv4 or IPv6 adddress.

    @return: C{bool} True if the provided address is valid.
    """
    try:
        socket.inet_pton(family, address)
    except socket.error:
        return False
    return True


if __name__ == "__main__":
    import doctest
    doctest.testmod()<|MERGE_RESOLUTION|>--- conflicted
+++ resolved
@@ -78,7 +78,7 @@
     def get_uuid(self):
         """Unique hash for a node, node image, or node size
 
-        @return: C{string}
+        :return: ``string``
 
         The hash is a function of an SHA1 hash of the node, node image,
         or node size's ID and its driver which means that it should be
@@ -188,7 +188,7 @@
     def reboot(self):
         """Reboot this node
 
-        @return: C{bool}
+        :return: ``bool``
 
         This calls the node's driver and reboots the node
 
@@ -210,7 +210,7 @@
     def destroy(self):
         """Destroy this node
 
-        @return: C{bool}
+        :return: ``bool``
 
         This calls the node's driver and destroys the node
 
@@ -231,7 +231,7 @@
     def __repr__(self):
         return (('<Node: uuid=%s, name=%s, state=%s, public_ips=%s, '
                  'provider=%s ...>')
-                % (self.uuid, self.name.encode('utf8'), self.state, self.public_ips,
+                % (self.uuid, self.name, self.state, self.public_ips,
                    self.driver.name))
 
 
@@ -358,8 +358,9 @@
     """
     A password to be used for authentication to a node.
     """
-    def __init__(self, password):
+    def __init__(self, password, generated=False):
         self.password = password
+        self.generated = generated
 
     def __repr__(self):
         return '<NodeAuthPassword>'
@@ -382,14 +383,14 @@
         """
         Attach this volume to a node.
 
-        @param      node: Node to attach volume to
-        @type       node: L{Node}
-
-        @param      device: Where the device is exposed,
+        :param node: Node to attach volume to
+        :type node: :class:`Node`
+
+        :param device: Where the device is exposed,
                             e.g. '/dev/sdb (optional)
-        @type       device: C{str}
-
-        @returns C{bool}
+        :type device: ``str``
+
+        :return s ``bool``
         """
 
         return self.driver.attach_volume(node=node, volume=self, device=device)
@@ -398,14 +399,14 @@
         """
         Detach this volume from its node
 
-        @returns C{bool}
+        :return s ``bool``
         """
 
         return self.driver.detach_volume(volume=self)
 
     def list_snapshots(self):
         """
-        @returns C{list} of C{VolumeSnapshot}
+        :return s ``list`` of ``VolumeSnapshot``
         """
         return self.driver.list_volume_snapshots(volume=self)
 
@@ -413,7 +414,7 @@
         """
         Creates a snapshot of this volume.
 
-        @returns C{VolumeSnapshot}
+        :return s ``VolumeSnapshot``
         """
         return self.driver.create_volume_snapshot(volume=self, name=name)
 
@@ -421,7 +422,7 @@
         """
         Destroy this storage volume.
 
-        @returns C{bool}
+        :return s ``bool``
         """
 
         return self.driver.destroy_volume(volume=self)
@@ -431,31 +432,6 @@
                self.id, self.size, self.driver.name)
 
 
-class StorageSnapshot(UuidMixin):
-    """
-    A base StorageSnapshot class
-    """
-
-    def __init__(self, id, size, description, driver, extra=None):
-        self.id = id
-        self.size = size
-        self.description = description
-        self.driver = driver
-        self.extra = extra
-        UuidMixin.__init__(self)
-
-    def destroy(self):
-        """Destroy this storage volume.
-
-        @returns C{bool}
-        """
-        return self.driver.ex_destroy_snapshot(self.id)
-
-    def __repr__(self):
-        return '<StorageSnapshot id=%s size=%s driver=%s>' % (
-            self.id, self.size, self.driver.name)
-
-
 class VolumeSnapshot(object):
     def __init__(self, driver):
         self.driver = driver
@@ -464,7 +440,7 @@
         """
         Destroys this snapshot.
 
-        @returns C{bool}
+        :return s ``bool``
         """
         return self.driver.destroy_volume_snapshot(snapshot=self)
 
@@ -486,10 +462,10 @@
     features = {"create_node": []}
     """
     List of available features for a driver.
-        - L{create_node}
-            - ssh_key: Supports L{NodeAuthSSHKey} as an authentication method
+        - :class:`create_node`
+            - ssh_key: Supports :class:`NodeAuthSSHKey` as an authentication method
               for nodes.
-            - password: Supports L{NodeAuthPassword} as an authentication
+            - password: Supports :class:`NodeAuthPassword` as an authentication
               method for nodes.
             - generates_password: Returns a password attribute on the Node
               object returned from creation.
@@ -503,10 +479,6 @@
                                          host=host, port=port,
                                          api_version=api_version, **kwargs)
 
-<<<<<<< HEAD
-    def create_node(self, **kwargs):
-        """Create a new node instance.
-=======
     def _get_and_check_auth(self, auth):
         """
         Helper function for providers supporting :class:`NodeAuthPassword` or
@@ -518,28 +490,105 @@
         If no :class:`NodeAuthPassword` object is provided but one is expected then a
         password is automatically generated.
         """
->>>>>>> 2af40a89
-
-        @keyword    name:   String with a name for this new node (required)
-        @type       name:   C{str}
-
-        @keyword    size:   The size of resources allocated to this node.
+
+        if isinstance(auth, NodeAuthPassword):
+            if 'password' in self.features['create_node']:
+                return auth
+            raise LibcloudError(
+                'Password provided as authentication information, but password'
+                'not supported', driver=self)
+
+        if isinstance(auth, NodeAuthSSHKey):
+            if 'ssh_key' in self.features['create_node']:
+                return auth
+            raise LibcloudError(
+                'SSH Key provided as authentication information, but SSH Key'
+                'not supported', driver=self)
+
+        if 'password' in self.features['create_node']:
+            value = os.urandom(16)
+            value = binascii.hexlify(value).decode('ascii')
+            return NodeAuthPassword(value, generated=True)
+
+        if auth:
+            raise LibcloudError(
+                '"auth" argument provided, but it was not a NodeAuthPassword'
+                'or NodeAuthSSHKey object', driver=self)
+
+    def create_node(self, **kwargs):
+        """
+        Create a new node instance. This instance will be started
+        automatically.
+
+        Not all hosting API's are created equal and to allow libcloud to support
+        as many as possible there are some standard supported variations of
+        ``create_node``. These are declared using a ``features`` API. You can
+        inspect ``driver.features['create_node']`` to see what variation of the
+        API you are dealing with:
+
+        ``ssh_key``
+            You can inject a public key into a new node allows key based SSH
+            authentication.
+        ``password``
+            You can inject a password into a new node for SSH authentication.
+            If no password is provided libcloud will generated a password.
+            The password will be available as
+            ``return_value.extra['password']``.
+        ``generates_password``
+            The hosting provider will generate a password. It will be returned
+            to you via ``return_value.extra['password']``.
+
+        Some drivers allow you to set how you will authenticate with the
+        instance that is created. You can inject this initial authentication
+        information via the ``auth`` parameter.
+
+        If a driver supports the ``ssh_key`` feature flag for ``created_node``
+        you can upload a public key into the new instance::
+
+            >>> auth = NodeAuthSSHKey('pubkey data here')
+            >>> node = driver.create_node("test_node", auth=auth)
+
+        If a driver supports the ``password`` feature flag for ``create_node``
+        you can set a password::
+
+            >>> auth = NodeAuthPassword('mysecretpassword')
+            >>> node = driver.create_node("test_node", auth=auth)
+
+        If a driver supports the ``password`` feature and you don't provide the
+        ``auth`` argument libcloud will assign a password::
+
+            >>> node = driver.create_node("test_node")
+            >>> password = node.extra['password']
+
+        A password will also be returned in this way for drivers that declare
+        the ``generates_password`` feature, though in that case the password is
+        actually provided to the driver API by the hosting provider rather than
+        generated by libcloud.
+
+        You can only pass a :class:`NodeAuthPassword` or
+        :class:`NodeAuthSSHKey` to ``create_node`` via the auth parameter if
+        has the corresponding feature flag.
+
+        :param name:   String with a name for this new node (required)
+        :type name:   ``str``
+
+        :param size:   The size of resources allocated to this node.
                             (required)
-        @type       size:   L{NodeSize}
-
-        @keyword    image:  OS Image to boot on node. (required)
-        @type       image:  L{NodeImage}
-
-        @keyword    location: Which data center to create a node in. If empty,
+        :type size:   :class:`NodeSize`
+
+        :param image:  OS Image to boot on node. (required)
+        :type image:  :class:`NodeImage`
+
+        :param location: Which data center to create a node in. If empty,
                               undefined behavoir will be selected. (optional)
-        @type       location: L{NodeLocation}
-
-        @keyword    auth:   Initial authentication information for the node
+        :type location: :class:`NodeLocation`
+
+        :param auth:   Initial authentication information for the node
                             (optional)
-        @type       auth:   L{NodeAuthSSHKey} or L{NodeAuthPassword}
-
-        @return: The newly created node.
-        @rtype: L{Node}
+        :type auth:   :class:`NodeAuthSSHKey` or :class:`NodeAuthPassword`
+
+        :return: The newly created node.
+        :rtype: :class:`Node`
         """
         raise NotImplementedError(
             'create_node not implemented for this driver')
@@ -550,11 +599,11 @@
         Depending upon the provider, this may destroy all data associated with
         the node, including backups.
 
-        @param node: The node to be destroyed
-        @type node: L{Node}
-
-        @return: True if the destroy was successful, otherwise False
-        @rtype: C{bool}
+        :param node: The node to be destroyed
+        :type node: :class:`Node`
+
+        :return: True if the destroy was successful, otherwise False
+        :rtype: ``bool``
         """
         raise NotImplementedError(
             'destroy_node not implemented for this driver')
@@ -563,11 +612,11 @@
         """
         Reboot a node.
 
-        @param node: The node to be rebooted
-        @type node: L{Node}
-
-        @return: True if the reboot was successful, otherwise False
-        @rtype: C{bool}
+        :param node: The node to be rebooted
+        :type node: :class:`Node`
+
+        :return: True if the reboot was successful, otherwise False
+        :rtype: ``bool``
         """
         raise NotImplementedError(
             'reboot_node not implemented for this driver')
@@ -575,8 +624,8 @@
     def list_nodes(self):
         """
         List all nodes
-        @return:  list of node objects
-        @rtype: C{list} of L{Node}
+        :return:  list of node objects
+        :rtype: ``list`` of :class:`Node`
         """
         raise NotImplementedError(
             'list_nodes not implemented for this driver')
@@ -585,11 +634,11 @@
         """
         List images on a provider
 
-        @keyword location: The location at which to list images
-        @type location: L{NodeLocation}
-
-        @return: list of node image objects
-        @rtype: C{list} of L{NodeImage}
+        :param location: The location at which to list images
+        :type location: :class:`NodeLocation`
+
+        :return: list of node image objects
+        :rtype: ``list`` of :class:`NodeImage`
         """
         raise NotImplementedError(
             'list_images not implemented for this driver')
@@ -598,11 +647,11 @@
         """
         List sizes on a provider
 
-        @keyword location: The location at which to list sizes
-        @type location: L{NodeLocation}
-
-        @return: list of node size objects
-        @rtype: C{list} of L{NodeSize}
+        :param location: The location at which to list sizes
+        :type location: :class:`NodeLocation`
+
+        :return: list of node size objects
+        :rtype: ``list`` of :class:`NodeSize`
         """
         raise NotImplementedError(
             'list_sizes not implemented for this driver')
@@ -611,8 +660,8 @@
         """
         List data centers for a provider
 
-        @return: list of node location objects
-        @rtype: C{list} of L{NodeLocation}
+        :return: list of node location objects
+        :rtype: ``list`` of :class:`NodeLocation`
         """
         raise NotImplementedError(
             'list_locations not implemented for this driver')
@@ -621,10 +670,24 @@
         """
         Create a new node, and start deployment.
 
-        Depends on a Provider Driver supporting either using a specific
-        password or returning a generated password.
-
-        This function may raise a L{DeploymentException}, if a create_node
+        In order to be able to SSH into a created node access credentials are
+        required.
+
+        A user can pass either a :class:`NodeAuthPassword` or
+        :class:`NodeAuthSSHKey` to the ``auth`` argument. If the
+        ``create_node`` implementation supports that kind if credential (as
+        declared in ``self.features['create_node']``) then it is passed on to
+        ``create_node``. Otherwise it is not passed on to ``create_node`` and
+        it is only used for authentication.
+
+        If the ``auth`` parameter is not supplied but the driver declares it
+        supports ``generates_password`` then the password returned by
+        ``create_node`` will be used to SSH into the server.
+
+        Finally, if the ``ssh_key_file`` is supplied that key will be used to
+        SSH into the server.
+
+        This function may raise a :class:`DeploymentException`, if a create_node
         call was successful, but there is a later error (like SSH failing or
         timing out).  This exception includes a Node object which you may want
         to destroy if incomplete deployments are not desirable.
@@ -648,76 +711,78 @@
         Deploy node is typically not overridden in subclasses.  The
         existing implementation should be able to handle most such.
 
-        @inherits: L{NodeDriver.create_node}
-
-        @keyword    deploy: Deployment to run once machine is online and
+        :param deploy: Deployment to run once machine is online and
                             availble to SSH.
-        @type       deploy: L{Deployment}
-
-        @keyword    ssh_username: Optional name of the account which is used
+        :type deploy: :class:`Deployment`
+
+        :param ssh_username: Optional name of the account which is used
                                   when connecting to
                                   SSH server (default is root)
-        @type       ssh_username: C{str}
-
-        @keyword    ssh_alternate_usernames: Optional list of ssh usernames to
+        :type ssh_username: ``str``
+
+        :param ssh_alternate_usernames: Optional list of ssh usernames to
                                              try to connect with if using the
                                              default one fails
-        @type       ssh_alternate_usernames: C{list}
-
-        @keyword    ssh_port: Optional SSH server port (default is 22)
-        @type       ssh_port: C{int}
-
-        @keyword    ssh_timeout: Optional SSH connection timeout in seconds
-                                 (default is None)
-        @type       ssh_timeout: C{float}
-
-        @keyword    auth:   Initial authentication information for the node
+        :type ssh_alternate_usernames: ``list``
+
+        :param ssh_port: Optional SSH server port (default is 22)
+        :type ssh_port: ``int``
+
+        :param ssh_timeout: Optional SSH connection timeout in seconds
+                                 (default is 10)
+        :type ssh_timeout: ``float``
+
+        :param auth:   Initial authentication information for the node
                             (optional)
-        @type       auth:   L{NodeAuthSSHKey} or L{NodeAuthPassword}
-
-        @keyword    ssh_key: A path (or paths) to an SSH private key with which
+        :type auth:   :class:`NodeAuthSSHKey` or :class:`NodeAuthPassword`
+
+        :param ssh_key: A path (or paths) to an SSH private key with which
                              to attempt to authenticate. (optional)
-        @type       ssh_key: C{str} or C{list} of C{str}
-
-        @keyword    timeout: How many seconds to wait before timing out.
+        :type ssh_key: ``str`` or ``list`` of ``str``
+
+        :param timeout: How many seconds to wait before timing out.
                              (default is 600)
-        @type       timeout: C{int}
-
-        @keyword    max_tries: How many times to retry if a deployment fails
+        :type timeout: ``int``
+
+        :param max_tries: How many times to retry if a deployment fails
                                before giving up (default is 3)
-        @type       max_tries: C{int}
-
-        @keyword    ssh_interface: The interface to wait for. Default is
+        :type max_tries: ``int``
+
+        :param ssh_interface: The interface to wait for. Default is
                                    'public_ips', other option is 'private_ips'.
-        @type       ssh_interface: C{str}
+        :type ssh_interface: ``str``
         """
         if not libcloud.compute.ssh.have_paramiko:
             raise RuntimeError('paramiko is not installed. You can install ' +
                                'it using pip: pip install paramiko')
 
-        password = None
-
-        if 'create_node' not in self.features:
+        if 'auth' in kwargs:
+            auth = kwargs['auth']
+            if not isinstance(auth, (NodeAuthSSHKey, NodeAuthPassword)):
+                raise NotImplementedError(
+                    'If providing auth, only NodeAuthSSHKey or'
+                    'NodeAuthPassword is supported')
+        elif 'ssh_key' in kwargs:
+            # If an ssh_key is provided we can try deploy_node
+            pass
+        elif 'create_node' in self.features:
+            f = self.features['create_node']
+            if not 'generates_password' in f and not "password" in f:
+                raise NotImplementedError(
+                    'deploy_node not implemented for this driver')
+        else:
             raise NotImplementedError(
                 'deploy_node not implemented for this driver')
-        elif 'generates_password' not in self.features["create_node"]:
-            if 'password' not in self.features["create_node"] and \
-               'ssh_key' not in self.features["create_node"]:
-                raise NotImplementedError(
-                    'deploy_node not implemented for this driver')
-
-            if 'auth' not in kwargs:
-                value = os.urandom(16)
-                kwargs['auth'] = NodeAuthPassword(binascii.hexlify(value))
-
-            if 'ssh_key' not in kwargs:
-                password = kwargs['auth'].password
 
         node = self.create_node(**kwargs)
         max_tries = kwargs.get('max_tries', 3)
 
-        if 'generates_password' in self.features['create_node']:
-            password = node.extra.get('password')
+        password = None
+        if 'auth' in kwargs:
+            if isinstance(kwargs['auth'], NodeAuthPassword):
+                password = kwargs['auth'].password
+        elif 'password' in node.extra:
+            password = node.extra['password']
 
         ssh_interface = kwargs.get('ssh_interface', 'public_ips')
 
@@ -731,9 +796,6 @@
         except Exception:
             e = sys.exc_info()[1]
             raise DeploymentError(node=node, original_exception=e, driver=self)
-
-        if password:
-            node.extra['password'] = password
 
         ssh_username = kwargs.get('ssh_username', 'root')
         ssh_alternate_usernames = kwargs.get('ssh_alternate_usernames', [])
@@ -773,23 +835,23 @@
         """
         Create a new volume.
 
-        @param      size: Size of volume in gigabytes (required)
-        @type       size: C{int}
-
-        @keyword    name: Name of the volume to be created
-        @type       name: C{str}
-
-        @keyword    location: Which data center to create a volume in. If
+        :param size: Size of volume in gigabytes (required)
+        :type size: ``int``
+
+        :param name: Name of the volume to be created
+        :type name: ``str``
+
+        :param location: Which data center to create a volume in. If
                                empty, undefined behavoir will be selected.
                                (optional)
-        @type       location: L{NodeLocation}
-
-        @keyword    snapshot:  Name of snapshot from which to create the new
+        :type location: :class:`NodeLocation`
+
+        :param snapshot:  Name of snapshot from which to create the new
                                volume.  (optional)
-        @type       snapshot:  C{str}
-
-        @return: The newly created volume.
-        @rtype: L{StorageVolume}
+        :type snapshot:  ``str``
+
+        :return: The newly created volume.
+        :rtype: :class:`StorageVolume`
         """
         raise NotImplementedError(
             'create_volume not implemented for this driver')
@@ -798,10 +860,10 @@
         """
         Destroys a storage volume.
 
-        @param      volume: Volume to be destroyed
-        @type       volume: L{StorageVolume}
-
-        @rtype: C{bool}
+        :param volume: Volume to be destroyed
+        :type volume: :class:`StorageVolume`
+
+        :rtype: ``bool``
         """
 
         raise NotImplementedError(
@@ -811,17 +873,11 @@
         """
         Attaches volume to node.
 
-        @param      node: Node to attach volume to
-        @type       node: L{Node}
-
-        @param      volume: Volume to attach
-        @type       volume: L{StorageVolume}
-
-        @param      device: Where the device is exposed,
-                            e.g. '/dev/sdb (optional)
-        @type       device: C{str}
-
-        @rtype: C{bool}
+        :param Node node: Node to attach volume to.
+        :param StorageVolume volume: Volume to attach.
+        :param str device: Where the device is exposed, e.g. '/dev/sdb'
+
+        :return bool:
         """
         raise NotImplementedError('attach not implemented for this driver')
 
@@ -829,10 +885,8 @@
         """
         Detaches a volume from a node.
 
-        @param      volume: Volume to be detached
-        @type       volume: L{StorageVolume}
-
-        @rtype: C{bool}
+        :param StorageVolume volume: Volume to be detached
+        :return bool:
         """
 
         raise NotImplementedError('detach not implemented for this driver')
@@ -841,8 +895,7 @@
         """
         List storage volumes.
 
-        @return: list of storageVolume objects
-        @rtype: C{list} of L{StorageVolume}
+        :return [StorageVolume]:
         """
         raise NotImplementedError(
             'list_volumes not implemented for this driver')
@@ -851,7 +904,7 @@
         """
         List snapshots for a storage volume.
 
-        @rtype: C{list} of L{VolumeSnapshot}
+        :rtype: ``list`` of :class:`VolumeSnapshot`
         """
         raise NotImplementedError(
             'list_volume_snapshots not implemented for this driver')
@@ -860,7 +913,7 @@
         """
         Creates a snapshot of the storage volume.
 
-        @rtype: L{VolumeSnapshot}
+        :rtype: :class:`VolumeSnapshot`
         """
         raise NotImplementedError(
             'create_volume_snapshot not implemented for this driver')
@@ -869,7 +922,7 @@
         """
         Destroys a snapshot.
 
-        @rtype: L{bool}
+        :rtype: :class:`bool`
         """
         raise NotImplementedError(
             'destroy_volume_snapshot not implemented for this driver')
@@ -889,31 +942,28 @@
         Block until the given nodes are fully booted and have an IP address
         assigned.
 
-        @keyword    nodes: list of node instances.
-        @type       nodes: C{List} of L{Node}
-
-        @keyword    wait_period: How many seconds to between each loop
+        :param nodes: list of node instances.
+        :type nodes: ``List`` of :class:`Node`
+
+        :param wait_period: How many seconds to between each loop
                                  iteration (default is 3)
-        @type       wait_period: C{int}
-
-        @keyword    timeout: How many seconds to wait before timing out
+        :type wait_period: ``int``
+
+        :param timeout: How many seconds to wait before timing out
                              (default is 600)
-        @type       timeout: C{int}
-
-        @keyword    ssh_interface: The interface to wait for.
+        :type timeout: ``int``
+
+        :param ssh_interface: The interface to wait for.
                                    Default is 'public_ips', other option is
                                    'private_ips'.
-        @type       ssh_interface: C{str}
-
-        @keyword    force_ipv4: Ignore ipv6 IP addresses (default is True).
-        @type       force_ipv4: C{bool}
-
-        @return: C{[(Node, ip_addresses)]} list of tuple of Node instance and
+        :type ssh_interface: ``str``
+
+        :param force_ipv4: Ignore ipv6 IP addresses (default is True).
+        :type force_ipv4: ``bool``
+
+        :return: ``[(Node, ip_addresses)]`` list of tuple of Node instance and
                  list of ip_address on success.
-
-        @return: List of tuple of Node instance and list of ip_address on
-                 success (node, ip_addresses).
-        @rtype: C{list} of C{tuple}
+        :rtype: ``list`` of ``tuple``
         """
         def is_supported(address):
             """Return True for supported address"""
@@ -962,18 +1012,18 @@
         Try to connect to the remote SSH server. If a connection times out or
         is refused it is retried up to timeout number of seconds.
 
-        @keyword    ssh_client: A configured SSHClient instance
-        @type       ssh_client: C{SSHClient}
-
-        @keyword    wait_period: How many seconds to wait between each loop
+        :param ssh_client: A configured SSHClient instance
+        :type ssh_client: ``SSHClient``
+
+        :param wait_period: How many seconds to wait between each loop
                                  iteration (default is 1.5)
-        @type       wait_period: C{int}
-
-        @keyword    timeout: How many seconds to wait before timing out
+        :type wait_period: ``int``
+
+        :param timeout: How many seconds to wait before timing out
                              (default is 600)
-        @type       timeout: C{int}
-
-        @return: C{SSHClient} on success
+        :type timeout: ``int``
+
+        :return: ``SSHClient`` on success
         """
         start = time.time()
         end = start + timeout
@@ -1017,20 +1067,20 @@
         Run the deployment script on the provided node. At this point it is
         assumed that SSH connection has already been established.
 
-        @keyword    task: Deployment task to run on the node.
-        @type       task: C{Deployment}
-
-        @keyword    node: Node to operate one
-        @type       node: C{Node}
-
-        @keyword    ssh_client: A configured and connected SSHClient instance
-        @type       ssh_client: C{SSHClient}
-
-        @keyword    max_tries: How many times to retry if a deployment fails
+        :param task: Deployment task to run on the node.
+        :type task: ``Deployment``
+
+        :param node: Node to operate one
+        :type node: ``Node``
+
+        :param ssh_client: A configured and connected SSHClient instance
+        :type ssh_client: ``SSHClient``
+
+        :param max_tries: How many times to retry if a deployment fails
                                before giving up (default is 3)
-        @type       max_tries: C{int}
-
-        @return: C{Node} Node instance on success.
+        :type max_tries: ``int``
+
+        :return: ``Node`` Node instance on success.
         """
         tries = 0
         while tries < max_tries:
@@ -1057,10 +1107,10 @@
     """
     Utility function to check if an IP address is inside a private subnet.
 
-    @type ip: C{str}
-    @keyword ip: IP address to check
-
-    @return: C{bool} if the specified IP address is private.
+    :type ip: ``str``
+    :param ip: IP address to check
+
+    :return: ``bool`` if the specified IP address is private.
     """
     priv_subnets = [{'subnet': '10.0.0.0', 'mask': '255.0.0.0'},
                     {'subnet': '172.16.0.0', 'mask': '255.240.0.0'},
@@ -1082,7 +1132,7 @@
     """
     Check if the provided address is valid IPv4 or IPv6 adddress.
 
-    @return: C{bool} True if the provided address is valid.
+    :return: ``bool`` True if the provided address is valid.
     """
     try:
         socket.inet_pton(family, address)
