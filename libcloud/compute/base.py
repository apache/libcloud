# Licensed to the Apache Software Foundation (ASF) under one or more
# contributor license agreements.  See the NOTICE file distributed with
# this work for additional information regarding copyright ownership.
# The ASF licenses this file to You under the Apache License, Version 2.0
# (the "License"); you may not use this file except in compliance with
# the License.  You may obtain a copy of the License at
#
#     http://www.apache.org/licenses/LICENSE-2.0
#
# Unless required by applicable law or agreed to in writing, software
# distributed under the License is distributed on an "AS IS" BASIS,
# WITHOUT WARRANTIES OR CONDITIONS OF ANY KIND, either express or implied.
# See the License for the specific language governing permissions and
# limitations under the License.

"""
Provides base classes for working with drivers
"""
import time
import hashlib
import os
import socket
import struct

<<<<<<< HEAD
=======
from httplib import HTTPConnection as LibcloudHTTPConnection

from libcloud.pricing import get_size_price

from libcloud.common.base import ConnectionKey, ConnectionUserAndKey
>>>>>>> b90e4c45
from libcloud.compute.types import NodeState, DeploymentError
from libcloud.compute.ssh import SSHClient

# @@TR: are the imports below part of the public api for this
# module? They aren't used in here ...
from libcloud.common.base import ConnectionKey, ConnectionUserAndKey
from libcloud.httplib_ssl import LibcloudHTTPSConnection

__all__ = [
    "Node",
    "NodeState",
    "NodeSize",
    "NodeImage",
    "NodeLocation",
    "NodeAuthSSHKey",
    "NodeAuthPassword",
    "NodeDriver",

    # @@TR: do the following need exporting?
    "ConnectionKey",
    "ConnectionUserAndKey",
    "LibcloudHTTPSConnection",
    "LibcloudHTTPConnection"
    ]

class Node(object):
    """
    Provide a common interface for handling nodes of all types.

    The Node object provides the interface in libcloud through which
    we can manipulate nodes in different cloud providers in the same
    way.  Node objects don't actually do much directly themselves,
    instead the node driver handles the connection to the node.

    You don't normally create a node object yourself; instead you use
    a driver and then have that create the node for you.

    >>> from libcloud.compute.drivers.dummy import DummyNodeDriver
    >>> driver = DummyNodeDriver(0)
    >>> node = driver.create_node()
    >>> node.public_ip[0]
    '127.0.0.3'
    >>> node.name
    'dummy-3'

    You can also get nodes from the driver's list_node function.

    >>> node = driver.list_nodes()[0]
    >>> node.name
    'dummy-1'

    the node keeps a reference to its own driver which means that we
    can work on nodes from different providers without having to know
    which is which.

    >>> driver = DummyNodeDriver(72)
    >>> node2 = driver.create_node()
    >>> node.driver.creds
    0
    >>> node2.driver.creds
    72

    Althrough Node objects can be subclassed, this isn't normally
    done.  Instead, any driver specific information is stored in the
    "extra" proproperty of the node.

    >>> node.extra
    {'foo': 'bar'}

    """

    def __init__(self, id, name, state, public_ip, private_ip,
                 driver, extra=None):
        self.id = str(id) if id else None
        self.name = name
        self.state = state
        self.public_ip = public_ip
        self.private_ip = private_ip
        self.driver = driver
        self.uuid = self.get_uuid()
        if not extra:
            self.extra = {}
        else:
            self.extra = extra

    def get_uuid(self):
        """Unique hash for this node

        @return: C{string}

        The hash is a function of an SHA1 hash of the node's ID and
        its driver which means that it should be unique between all
        nodes.  In some subclasses (e.g. GoGrid) there is no ID
        available so the public IP address is used.  This means that,
        unlike a properly done system UUID, the same UUID may mean a
        different system install at a different time

        >>> from libcloud.compute.drivers.dummy import DummyNodeDriver
        >>> driver = DummyNodeDriver(0)
        >>> node = driver.create_node()
        >>> node.get_uuid()
        'd3748461511d8b9b0e0bfa0d4d3383a619a2bb9f'

        Note, for example, that this example will always produce the
        same UUID!
        """
        return hashlib.sha1("%s:%d" % (self.id,self.driver.type)).hexdigest()

    def reboot(self):
        """Reboot this node

        @return: C{bool}

        This calls the node's driver and reboots the node

        >>> from libcloud.compute.drivers.dummy import DummyNodeDriver
        >>> driver = DummyNodeDriver(0)
        >>> node = driver.create_node()
        >>> from libcloud.compute.types import NodeState
        >>> node.state == NodeState.RUNNING
        True
        >>> node.state == NodeState.REBOOTING
        False
        >>> node.reboot()
        True
        >>> node.state == NodeState.REBOOTING
        True
        """
        return self.driver.reboot_node(self)

    def destroy(self):
        """Destroy this node

        @return: C{bool}

        This calls the node's driver and destroys the node

        >>> from libcloud.compute.drivers.dummy import DummyNodeDriver
        >>> driver = DummyNodeDriver(0)
        >>> from libcloud.compute.types import NodeState
        >>> node = driver.create_node()
        >>> node.state == NodeState.RUNNING
        True
        >>> node.destroy()
        True
        >>> node.state == NodeState.RUNNING
        False

        """
        return self.driver.destroy_node(self)

    def __repr__(self):
        return (('<Node: uuid=%s, name=%s, state=%s, public_ip=%s, '
                 'provider=%s ...>')
                % (self.uuid, self.name, self.state, self.public_ip,
                   self.driver.name))


class NodeSize(object):
    """
    A Base NodeSize class to derive from.

    NodeSizes are objects which are typically returned a driver's
    list_sizes function.  They contain a number of different
    parameters which define how big an image is.

    The exact parameters available depends on the provider.

    N.B. Where a parameter is "unlimited" (for example bandwidth in
    Amazon) this will be given as 0.

    >>> from libcloud.compute.drivers.dummy import DummyNodeDriver
    >>> driver = DummyNodeDriver(0)
    >>> size = driver.list_sizes()[0]
    >>> size.ram
    128
    >>> size.bandwidth
    500
    >>> size.price
    4
    """

    def __init__(self, id, name, ram, disk, bandwidth, price, driver):
        self.id = str(id)
        self.name = name
        self.ram = ram
        self.disk = disk
        self.bandwidth = bandwidth
        self.price = price
        self.driver = driver

    def __repr__(self):
        return (('<NodeSize: id=%s, name=%s, ram=%s disk=%s bandwidth=%s '
                 'price=%s driver=%s ...>')
                % (self.id, self.name, self.ram, self.disk, self.bandwidth,
                   self.price, self.driver.name))


class NodeImage(object):
    """
    An operating system image.

    NodeImage objects are typically returned by the driver for the
    cloud provider in response to the list_images function

    >>> from libcloud.compute.drivers.dummy import DummyNodeDriver
    >>> driver = DummyNodeDriver(0)
    >>> image = driver.list_images()[0]
    >>> image.name
    'Ubuntu 9.10'

    Apart from name and id, there is no further standard information;
    other parameters are stored in a driver specific "extra" variable

    When creating a node, a node image should be given as an argument
    to the create_node function to decide which OS image to use.

    >>> node = driver.create_node(image=image)

    """

    def __init__(self, id, name, driver, extra=None):
        self.id = str(id)
        self.name = name
        self.driver = driver
        if not extra:
            self.extra = {}
        else:
            self.extra = extra
    def __repr__(self):
        return (('<NodeImage: id=%s, name=%s, driver=%s  ...>')
                % (self.id, self.name, self.driver.name))

class NodeLocation(object):
    """
    A physical location where nodes can be.

    >>> from libcloud.compute.drivers.dummy import DummyNodeDriver
    >>> driver = DummyNodeDriver(0)
    >>> location = driver.list_locations()[0]
    >>> location.country
    'US'
    """

    def __init__(self, id, name, country, driver):
        self.id = str(id)
        self.name = name
        self.country = country
        self.driver = driver
    def __repr__(self):
        return (('<NodeLocation: id=%s, name=%s, country=%s, driver=%s>')
                % (self.id, self.name, self.country, self.driver.name))

class NodeAuthSSHKey(object):
    """
    An SSH key to be installed for authentication to a node.

    This is the actual contents of the users ssh public key which will
    normally be installed as root's public key on the node.

    >>> pubkey = '...' # read from file
    >>> from libcloud.compute.base import NodeAuthSSHKey
    >>> k = NodeAuthSSHKey(pubkey)
    >>> k
    <NodeAuthSSHKey>

    """
    def __init__(self, pubkey):
        self.pubkey = pubkey
    def __repr__(self):
        return '<NodeAuthSSHKey>'

class NodeAuthPassword(object):
    """
    A password to be used for authentication to a node.
    """
    def __init__(self, password):
        self.password = password
    def __repr__(self):
        return '<NodeAuthPassword>'

class NodeDriver(object):
    """
    A base NodeDriver class to derive from

    This class is always subclassed by a specific driver.  For
    examples of base behavior of most functions (except deploy node)
    see the dummy driver.

    """

    connectionCls = ConnectionKey
    name = None
    type = None
    port = None
    features = {"create_node": []}
    """
    List of available features for a driver.
        - L{create_node}
            - ssh_key: Supports L{NodeAuthSSHKey} as an authentication method
              for nodes.
            - password: Supports L{NodeAuthPassword} as an authentication
              method for nodes.
            - generates_password: Returns a password attribute on the Node
              object returned from creation.
    """

    NODE_STATE_MAP = {}

    def __init__(self, key, secret=None, secure=True, host=None, port=None):
        """
        @keyword    key:    API key or username to used
        @type       key:    str

        @keyword    secret: Secret password to be used
        @type       secret: str

        @keyword    secure: Weither to use HTTPS or HTTP. Note: Some providers
                            only support HTTPS, and it is on by default.
        @type       secure: bool

        @keyword    host: Override hostname used for connections.
        @type       host: str

        @keyword    port: Override port used for connections.
        @type       port: int
        """
        self.key = key
        self.secret = secret
        self.secure = secure
        args = [self.key]

        if self.secret != None:
            args.append(self.secret)

        args.append(secure)

        if host != None:
            args.append(host)

        if port != None:
            args.append(port)

        self.connection = self.connectionCls(*args)

        self.connection.driver = self
        self.connection.connect()

    def create_node(self, **kwargs):
        """Create a new node instance.

        @keyword    name:   String with a name for this new node (required)
        @type       name:   str

        @keyword    size:   The size of resources allocated to this node.
                            (required)
        @type       size:   L{NodeSize}

        @keyword    image:  OS Image to boot on node. (required)
        @type       image:  L{NodeImage}

        @keyword    location: Which data center to create a node in. If empty,
                              undefined behavoir will be selected. (optional)
        @type       location: L{NodeLocation}

        @keyword    auth:   Initial authentication information for the node
                            (optional)
        @type       auth:   L{NodeAuthSSHKey} or L{NodeAuthPassword}

        @return: The newly created L{Node}.
        """
        raise NotImplementedError, \
            'create_node not implemented for this driver'

    def destroy_node(self, node):
        """Destroy a node.

        Depending upon the provider, this may destroy all data associated with
        the node, including backups.

        @return: C{bool} True if the destroy was successful, otherwise False
        """
        raise NotImplementedError, \
            'destroy_node not implemented for this driver'

    def reboot_node(self, node):
        """
        Reboot a node.
        @return: C{bool} True if the reboot was successful, otherwise False
        """
        raise NotImplementedError, \
            'reboot_node not implemented for this driver'

    def list_nodes(self):
        """
        List all nodes
        @return: C{list} of L{Node} objects
        """
        raise NotImplementedError, \
            'list_nodes not implemented for this driver'

    def list_images(self, location=None):
        """
        List images on a provider
        @return: C{list} of L{NodeImage} objects
        """
        raise NotImplementedError, \
            'list_images not implemented for this driver'

    def list_sizes(self, location=None):
        """
        List sizes on a provider
        @return: C{list} of L{NodeSize} objects
        """
        raise NotImplementedError, \
            'list_sizes not implemented for this driver'

    def list_locations(self):
        """
        List data centers for a provider
        @return: C{list} of L{NodeLocation} objects
        """
        raise NotImplementedError, \
            'list_locations not implemented for this driver'

    def deploy_node(self, **kwargs):
        """
        Create a new node, and start deployment.

        Depends on a Provider Driver supporting either using a specific password
        or returning a generated password.

        This function may raise a L{DeploymentException}, if a create_node
        call was successful, but there is a later error (like SSH failing or
        timing out).  This exception includes a Node object which you may want
        to destroy if incomplete deployments are not desirable.

        @keyword    deploy: Deployment to run once machine is online and availble to SSH.
        @type       deploy: L{Deployment}

        @keyword    ssh_username: Optional name of the account which is used when connecting to
                                  SSH server (default is root)
        @type       ssh_username: C{str}

        @keyword    ssh_port: Optional SSH server port (default is 22)
        @type       ssh_port: C{int}

        See L{NodeDriver.create_node} for more keyword args.

        >>> from libcloud.compute.drivers.dummy import DummyNodeDriver
        >>> from libcloud.deployment import ScriptDeployment, MultiStepDeployment
        >>> from libcloud.compute.base import NodeAuthSSHKey
        >>> driver = DummyNodeDriver(0)
        >>> key = NodeAuthSSHKey('...') # read from file
        >>> script = ScriptDeployment("yum -y install emacs strace tcpdump")
        >>> msd = MultiStepDeployment([key, script])
        >>> def d():
        ...     try:
        ...         node = driver.deploy_node(deploy=msd)
        ...     except NotImplementedError:
        ...         print "not implemented for dummy driver"
        >>> d()
        not implemented for dummy driver

        Deploy node is typically not overridden in subclasses.  The
        existing implementation should be able to handle most such.
        """
        # TODO: support ssh keys
        # FIX: this method is too long and complicated
        WAIT_PERIOD=3
        password = None

        if 'generates_password' not in self.features["create_node"]:
            if 'password' not in self.features["create_node"]:
                raise NotImplementedError, \
                    'deploy_node not implemented for this driver'

            if not kwargs.has_key('auth'):
                kwargs['auth'] = NodeAuthPassword(os.urandom(16).encode('hex'))

            password = kwargs['auth'].password
        node = self.create_node(**kwargs)
        try:
            if 'generates_password' in self.features["create_node"]:
                password = node.extra.get('password')
                start = time.time()
                end = start + (60 * 15)# FIX: this should be soft-coded
                while time.time() < end:
                    # need to wait until we get a public IP address.
                    # TODO: there must be a better way of doing this
                    time.sleep(WAIT_PERIOD)
                    nodes = self.list_nodes()
                    nodes = filter(lambda n: n.uuid == node.uuid, nodes)
                    if len(nodes) == 0:
                        raise DeploymentError(
                            node,
                            ("Booted node[%s] " % node
                             + "is missing from list_nodes."))
                    if len(nodes) > 1:
                        raise DeploymentError(
                            node,
                            ("Booted single node[%s], " % node
                             + "but multiple nodes have same UUID"))

                    node = nodes[0]

                    if (node.public_ip is not None
                        and node.public_ip != ""
                        and node.state == NodeState.RUNNING):
                        break

                    ssh_username = kwargs.get('ssh_username', 'root')
                    ssh_port = kwargs.get('ssh_port', 22)

                    client = SSHClient(hostname=node.public_ip[0],
                                       port=ssh_port, username=ssh_username,
                                       password=password)
                    laste = None
                    while time.time() < end:
                        laste = None
                        try:
                            client.connect()
                            break
                        except (IOError, socket.gaierror, socket.error), e:
                            laste = e
                            time.sleep(WAIT_PERIOD)
                            if laste is not None:
                                raise e

                            tries = 3
                            while tries >= 0:
                                try:
                                    n = kwargs["deploy"].run(node, client)
                                    client.close()
                                    break
                                except Exception, e:
                                    tries -= 1
                                    if tries == 0:
                                        raise
                                    client.connect()

        except DeploymentError:
            raise
        except Exception, e:
            raise DeploymentError(node, e)
        return n

    def _get_size_price(self, size_id):
        return get_size_price(driver_type='compute',
                              driver_name=self.api_name,
                              size_id=size_id)


def is_private_subnet(ip):
    """
    Utility function to check if an IP address is inside a private subnet.

    @type ip: C{str}
    @keyword ip: IP address to check

    @return: C{bool} if the specified IP address is private.
    """
    priv_subnets = [ {'subnet': '10.0.0.0', 'mask': '255.0.0.0'},
                     {'subnet': '172.16.0.0', 'mask': '255.240.0.0'},
                     {'subnet': '192.168.0.0', 'mask': '255.255.0.0'} ]

    ip = struct.unpack('I',socket.inet_aton(ip))[0]

    for network in priv_subnets:
        subnet = struct.unpack('I',socket.inet_aton(network['subnet']))[0]
        mask = struct.unpack('I',socket.inet_aton(network['mask']))[0]

        if (ip & mask) == (subnet & mask):
            return True

    return False


if __name__ == "__main__":
    import doctest
    doctest.testmod()<|MERGE_RESOLUTION|>--- conflicted
+++ resolved
@@ -22,14 +22,7 @@
 import socket
 import struct
 
-<<<<<<< HEAD
-=======
-from httplib import HTTPConnection as LibcloudHTTPConnection
-
 from libcloud.pricing import get_size_price
-
-from libcloud.common.base import ConnectionKey, ConnectionUserAndKey
->>>>>>> b90e4c45
 from libcloud.compute.types import NodeState, DeploymentError
 from libcloud.compute.ssh import SSHClient
 
@@ -37,6 +30,7 @@
 # module? They aren't used in here ...
 from libcloud.common.base import ConnectionKey, ConnectionUserAndKey
 from libcloud.httplib_ssl import LibcloudHTTPSConnection
+from libcloud.common.base import LibcloudHTTPConnection
 
 __all__ = [
     "Node",
