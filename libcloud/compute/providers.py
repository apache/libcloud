--- conflicted
+++ resolved
@@ -98,11 +98,6 @@
     Provider.OPSOURCE:
         ('libcloud.compute.drivers.opsource', 'OpsourceNodeDriver'),
     Provider.OPENSTACK:
-<<<<<<< HEAD
-        ('libcloud.compute.drivers.rackspace', 'OpenStackNodeDriver'),
-    Provider.NINEFOLD:
-        ('libcloud.compute.drivers.ninefold', 'NinefoldNodeDriver'),
-=======
         ('libcloud.compute.drivers.openstack', 'OpenStackNodeDriver'),
     Provider.NINEFOLD:
         ('libcloud.compute.drivers.ninefold', 'NinefoldNodeDriver'),
@@ -126,7 +121,6 @@
         ('libcloud.compute.drivers.vcl', 'VCLNodeDriver'),
     Provider.KTUCLOUD:
         ('libcloud.compute.drivers.ktucloud', 'KTUCloudNodeDriver')
->>>>>>> f11b3d78
 }
 
 
