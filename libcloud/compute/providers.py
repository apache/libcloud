# Licensed to the Apache Software Foundation (ASF) under one or more
# contributor license agreements.  See the NOTICE file distributed with
# this work for additional information regarding copyright ownership.
# The ASF licenses this file to You under the Apache License, Version 2.0
# (the "License"); you may not use this file except in compliance with
# the License.  You may obtain a copy of the License at
#
#     http://www.apache.org/licenses/LICENSE-2.0
#
# Unless required by applicable law or agreed to in writing, software
# distributed under the License is distributed on an "AS IS" BASIS,
# WITHOUT WARRANTIES OR CONDITIONS OF ANY KIND, either express or implied.
# See the License for the specific language governing permissions and
# limitations under the License.
"""
Provider related utilities
"""

from libcloud.utils.misc import get_driver as _get_provider_driver
from libcloud.compute.types import Provider

__all__ = [
    "Provider",
    "DRIVERS",
    "get_driver"]

DRIVERS = {
    Provider.DUMMY:
        ('libcloud.compute.drivers.dummy', 'DummyNodeDriver'),
    Provider.EC2_US_EAST:
        ('libcloud.compute.drivers.ec2', 'EC2NodeDriver'),
    Provider.EC2_EU_WEST:
        ('libcloud.compute.drivers.ec2', 'EC2EUNodeDriver'),
    Provider.EC2_US_WEST:
        ('libcloud.compute.drivers.ec2', 'EC2USWestNodeDriver'),
    Provider.EC2_US_WEST_OREGON:
        ('libcloud.compute.drivers.ec2', 'EC2USWestOregonNodeDriver'),
    Provider.EC2_AP_SOUTHEAST:
        ('libcloud.compute.drivers.ec2', 'EC2APSENodeDriver'),
    Provider.EC2_AP_NORTHEAST:
        ('libcloud.compute.drivers.ec2', 'EC2APNENodeDriver'),
    Provider.EC2_SA_EAST:
        ('libcloud.compute.drivers.ec2', 'EC2SAEastNodeDriver'),
    Provider.ECP:
        ('libcloud.compute.drivers.ecp', 'ECPNodeDriver'),
    Provider.ELASTICHOSTS_UK1:
        ('libcloud.compute.drivers.elastichosts', 'ElasticHostsUK1NodeDriver'),
    Provider.ELASTICHOSTS_UK2:
        ('libcloud.compute.drivers.elastichosts', 'ElasticHostsUK2NodeDriver'),
    Provider.ELASTICHOSTS_US1:
        ('libcloud.compute.drivers.elastichosts', 'ElasticHostsUS1NodeDriver'),
    Provider.ELASTICHOSTS_US2:
        ('libcloud.compute.drivers.elastichosts', 'ElasticHostsUS2NodeDriver'),
    Provider.ELASTICHOSTS_CA1:
        ('libcloud.compute.drivers.elastichosts', 'ElasticHostsCA1NodeDriver'),
    Provider.SKALICLOUD:
        ('libcloud.compute.drivers.skalicloud', 'SkaliCloudNodeDriver'),
    Provider.SERVERLOVE:
        ('libcloud.compute.drivers.serverlove', 'ServerLoveNodeDriver'),
    Provider.CLOUDSIGMA:
        ('libcloud.compute.drivers.cloudsigma', 'CloudSigmaZrhNodeDriver'),
    Provider.CLOUDSIGMA_US:
        ('libcloud.compute.drivers.cloudsigma', 'CloudSigmaLvsNodeDriver'),
    Provider.GOGRID:
        ('libcloud.compute.drivers.gogrid', 'GoGridNodeDriver'),
    Provider.RACKSPACE:
        ('libcloud.compute.drivers.rackspace', 'RackspaceNodeDriver'),
    Provider.RACKSPACE_UK:
        ('libcloud.compute.drivers.rackspace', 'RackspaceUKNodeDriver'),
    Provider.SLICEHOST:
        ('libcloud.compute.drivers.slicehost', 'SlicehostNodeDriver'),
    Provider.VPSNET:
        ('libcloud.compute.drivers.vpsnet', 'VPSNetNodeDriver'),
    Provider.LINODE:
        ('libcloud.compute.drivers.linode', 'LinodeNodeDriver'),
    Provider.RIMUHOSTING:
        ('libcloud.compute.drivers.rimuhosting', 'RimuHostingNodeDriver'),
    Provider.VOXEL:
        ('libcloud.compute.drivers.voxel', 'VoxelNodeDriver'),
    Provider.SOFTLAYER:
        ('libcloud.compute.drivers.softlayer', 'SoftLayerNodeDriver'),
    Provider.EUCALYPTUS:
        ('libcloud.compute.drivers.ec2', 'EucNodeDriver'),
    Provider.IBM:
        ('libcloud.compute.drivers.ibm_sce', 'IBMNodeDriver'),
    Provider.OPENNEBULA:
        ('libcloud.compute.drivers.opennebula', 'OpenNebulaNodeDriver'),
    Provider.DREAMHOST:
        ('libcloud.compute.drivers.dreamhost', 'DreamhostNodeDriver'),
    Provider.BRIGHTBOX:
        ('libcloud.compute.drivers.brightbox', 'BrightboxNodeDriver'),
    Provider.NIMBUS:
        ('libcloud.compute.drivers.ec2', 'NimbusNodeDriver'),
    Provider.BLUEBOX:
        ('libcloud.compute.drivers.bluebox', 'BlueboxNodeDriver'),
    Provider.GANDI:
        ('libcloud.compute.drivers.gandi', 'GandiNodeDriver'),
    Provider.OPSOURCE:
        ('libcloud.compute.drivers.opsource', 'OpsourceNodeDriver'),
    Provider.OPENSTACK:
        ('libcloud.compute.drivers.openstack', 'OpenStackNodeDriver'),
    Provider.NINEFOLD:
        ('libcloud.compute.drivers.ninefold', 'NinefoldNodeDriver'),
    Provider.VCLOUD:
        ('libcloud.compute.drivers.vcloud', 'VCloudNodeDriver'),
    Provider.TERREMARK:
        ('libcloud.compute.drivers.vcloud', 'TerremarkDriver'),
    Provider.CLOUDSTACK:
        ('libcloud.compute.drivers.cloudstack', 'CloudStackNodeDriver'),
    Provider.RACKSPACE_NOVA_BETA:
        ('libcloud.compute.drivers.rackspacenova', 'RackspaceNovaBetaNodeDriver'),
    Provider.RACKSPACE_NOVA_DFW:
        ('libcloud.compute.drivers.rackspacenova', 'RackspaceNovaDfwNodeDriver'),
    Provider.RACKSPACE_NOVA_LON:
        ('libcloud.compute.drivers.rackspacenova', 'RackspaceNovaLonNodeDriver'),
    Provider.LIBVIRT:
        ('libcloud.compute.drivers.libvirt_driver', 'LibvirtNodeDriver'),
<<<<<<< HEAD
    Provider.JOYENT:
        ('libcloud.compute.drivers.joyent', 'JoyentNodeDriver'),
    Provider.VCL:
        ('libcloud.compute.drivers.vcl', 'VCLNodeDriver'),
    Provider.HPCLOUD_AZ1:
        ('libcloud.compute.drivers.hpcloud', 'HPCloudAZ1NodeDriver'),
    Provider.HPCLOUD_AZ2:
        ('libcloud.compute.drivers.hpcloud', 'HPCloudAZ2NodeDriver'),
=======
    Provider.SAVVIS:
        ('libcloud.compute.drivers.vcloud', 'SavvisNodeDriver')
>>>>>>> f508adf3
}


def get_driver(provider):
    return _get_provider_driver(DRIVERS, provider)<|MERGE_RESOLUTION|>--- conflicted
+++ resolved
@@ -115,7 +115,6 @@
         ('libcloud.compute.drivers.rackspacenova', 'RackspaceNovaLonNodeDriver'),
     Provider.LIBVIRT:
         ('libcloud.compute.drivers.libvirt_driver', 'LibvirtNodeDriver'),
-<<<<<<< HEAD
     Provider.JOYENT:
         ('libcloud.compute.drivers.joyent', 'JoyentNodeDriver'),
     Provider.VCL:
@@ -124,10 +123,8 @@
         ('libcloud.compute.drivers.hpcloud', 'HPCloudAZ1NodeDriver'),
     Provider.HPCLOUD_AZ2:
         ('libcloud.compute.drivers.hpcloud', 'HPCloudAZ2NodeDriver'),
-=======
     Provider.SAVVIS:
         ('libcloud.compute.drivers.vcloud', 'SavvisNodeDriver')
->>>>>>> f508adf3
 }
 
 
