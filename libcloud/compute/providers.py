# Licensed to the Apache Software Foundation (ASF) under one or more
# contributor license agreements.  See the NOTICE file distributed with
# this work for additional information regarding copyright ownership.
# The ASF licenses this file to You under the Apache License, Version 2.0
# (the "License"); you may not use this file except in compliance with
# the License.  You may obtain a copy of the License at
#
#     http://www.apache.org/licenses/LICENSE-2.0
#
# Unless required by applicable law or agreed to in writing, software
# distributed under the License is distributed on an "AS IS" BASIS,
# WITHOUT WARRANTIES OR CONDITIONS OF ANY KIND, either express or implied.
# See the License for the specific language governing permissions and
# limitations under the License.
"""
Provider related utilities
"""

from libcloud.utils.misc import get_driver as _get_provider_driver
from libcloud.utils.misc import set_driver as _set_provider_driver
from libcloud.compute.types import Provider, DEPRECATED_RACKSPACE_PROVIDERS
from libcloud.compute.types import OLD_CONSTANT_TO_NEW_MAPPING

__all__ = [
    "Provider",
    "DRIVERS",
    "get_driver"]

DRIVERS = {
    Provider.DUMMY:
        ('libcloud.compute.drivers.dummy', 'DummyNodeDriver'),
    Provider.EC2_US_EAST:
        ('libcloud.compute.drivers.ec2', 'EC2NodeDriver'),
    Provider.EC2_EU_WEST:
        ('libcloud.compute.drivers.ec2', 'EC2EUNodeDriver'),
    Provider.EC2_US_WEST:
        ('libcloud.compute.drivers.ec2', 'EC2USWestNodeDriver'),
    Provider.EC2_US_WEST_OREGON:
        ('libcloud.compute.drivers.ec2', 'EC2USWestOregonNodeDriver'),
    Provider.EC2_AP_SOUTHEAST:
        ('libcloud.compute.drivers.ec2', 'EC2APSENodeDriver'),
    Provider.EC2_AP_NORTHEAST:
        ('libcloud.compute.drivers.ec2', 'EC2APNENodeDriver'),
    Provider.EC2_SA_EAST:
        ('libcloud.compute.drivers.ec2', 'EC2SAEastNodeDriver'),
    Provider.EC2_AP_SOUTHEAST2:
        ('libcloud.compute.drivers.ec2', 'EC2APSESydneyNodeDriver'),
    Provider.ECP:
        ('libcloud.compute.drivers.ecp', 'ECPNodeDriver'),
    Provider.ELASTICHOSTS_UK1:
        ('libcloud.compute.drivers.elastichosts', 'ElasticHostsUK1NodeDriver'),
    Provider.ELASTICHOSTS_UK2:
        ('libcloud.compute.drivers.elastichosts', 'ElasticHostsUK2NodeDriver'),
    Provider.ELASTICHOSTS_US1:
        ('libcloud.compute.drivers.elastichosts', 'ElasticHostsUS1NodeDriver'),
    Provider.ELASTICHOSTS_US2:
        ('libcloud.compute.drivers.elastichosts', 'ElasticHostsUS2NodeDriver'),
    Provider.ELASTICHOSTS_CA1:
        ('libcloud.compute.drivers.elastichosts', 'ElasticHostsCA1NodeDriver'),
    Provider.SKALICLOUD:
        ('libcloud.compute.drivers.skalicloud', 'SkaliCloudNodeDriver'),
    Provider.SERVERLOVE:
        ('libcloud.compute.drivers.serverlove', 'ServerLoveNodeDriver'),
    Provider.CLOUDSIGMA:
        ('libcloud.compute.drivers.cloudsigma', 'CloudSigmaZrhNodeDriver'),
    Provider.CLOUDSIGMA_US:
        ('libcloud.compute.drivers.cloudsigma', 'CloudSigmaLvsNodeDriver'),
    Provider.GOGRID:
        ('libcloud.compute.drivers.gogrid', 'GoGridNodeDriver'),
    Provider.RACKSPACE:
        ('libcloud.compute.drivers.rackspace', 'RackspaceNodeDriver'),
    Provider.RACKSPACE_FIRST_GEN:
        ('libcloud.compute.drivers.rackspace', 'RackspaceFirstGenNodeDriver'),
    Provider.SLICEHOST:
        ('libcloud.compute.drivers.slicehost', 'SlicehostNodeDriver'),
    Provider.VPSNET:
        ('libcloud.compute.drivers.vpsnet', 'VPSNetNodeDriver'),
    Provider.LINODE:
        ('libcloud.compute.drivers.linode', 'LinodeNodeDriver'),
    Provider.RIMUHOSTING:
        ('libcloud.compute.drivers.rimuhosting', 'RimuHostingNodeDriver'),
    Provider.VOXEL:
        ('libcloud.compute.drivers.voxel', 'VoxelNodeDriver'),
    Provider.SOFTLAYER:
        ('libcloud.compute.drivers.softlayer', 'SoftLayerNodeDriver'),
    Provider.EUCALYPTUS:
        ('libcloud.compute.drivers.ec2', 'EucNodeDriver'),
    Provider.IBM:
        ('libcloud.compute.drivers.ibm_sce', 'IBMNodeDriver'),
    Provider.OPENNEBULA:
        ('libcloud.compute.drivers.opennebula', 'OpenNebulaNodeDriver'),
    Provider.DREAMHOST:
        ('libcloud.compute.drivers.dreamhost', 'DreamhostNodeDriver'),
    Provider.BRIGHTBOX:
        ('libcloud.compute.drivers.brightbox', 'BrightboxNodeDriver'),
    Provider.NIMBUS:
        ('libcloud.compute.drivers.ec2', 'NimbusNodeDriver'),
    Provider.BLUEBOX:
        ('libcloud.compute.drivers.bluebox', 'BlueboxNodeDriver'),
    Provider.GANDI:
        ('libcloud.compute.drivers.gandi', 'GandiNodeDriver'),
    Provider.OPSOURCE:
        ('libcloud.compute.drivers.opsource', 'OpsourceNodeDriver'),
    Provider.OPENSTACK:
        ('libcloud.compute.drivers.openstack', 'OpenStackNodeDriver'),
    Provider.NINEFOLD:
        ('libcloud.compute.drivers.ninefold', 'NinefoldNodeDriver'),
    Provider.VCLOUD:
        ('libcloud.compute.drivers.vcloud', 'VCloudNodeDriver'),
    Provider.TERREMARK:
        ('libcloud.compute.drivers.vcloud', 'TerremarkDriver'),
    Provider.CLOUDSTACK:
        ('libcloud.compute.drivers.cloudstack', 'CloudStackNodeDriver'),
    Provider.LIBVIRT:
        ('libcloud.compute.drivers.libvirt_driver', 'LibvirtNodeDriver'),
    Provider.JOYENT:
        ('libcloud.compute.drivers.joyent', 'JoyentNodeDriver'),
    Provider.VCL:
        ('libcloud.compute.drivers.vcl', 'VCLNodeDriver'),
    Provider.KTUCLOUD:
        ('libcloud.compute.drivers.ktucloud', 'KTUCloudNodeDriver'),
    Provider.HOSTVIRTUAL:
        ('libcloud.compute.drivers.hostvirtual', 'HostVirtualNodeDriver'),
<<<<<<< HEAD
    Provider.GCE:                                                                                                                                                                  
        ('libcloud.compute.drivers.gce', 'GoogleComputeEngineNodeDriver')
=======
    Provider.ABIQUO:
        ('libcloud.compute.drivers.abiquo', 'AbiquoNodeDriver')
>>>>>>> a6a2f285
}


def get_driver(provider):
    if provider in DEPRECATED_RACKSPACE_PROVIDERS:
        id_to_name_map = dict([(v, k) for k, v in Provider.__dict__.items()])
        old_name = id_to_name_map[provider]
        new_name = id_to_name_map[OLD_CONSTANT_TO_NEW_MAPPING[provider]]

        msg = 'Provider constant %s has been removed. New constant ' \
              'is now called %s.\n' \
              'For more information on this change and how to modify your ' \
              'code to work with it, please visit: TODO' % (old_name, new_name)
        raise Exception(msg)

    return _get_provider_driver(DRIVERS, provider)

def set_driver(provider, module, klass):
    return _set_provider_driver(DRIVERS, provider, module, klass)<|MERGE_RESOLUTION|>--- conflicted
+++ resolved
@@ -121,13 +121,10 @@
         ('libcloud.compute.drivers.ktucloud', 'KTUCloudNodeDriver'),
     Provider.HOSTVIRTUAL:
         ('libcloud.compute.drivers.hostvirtual', 'HostVirtualNodeDriver'),
-<<<<<<< HEAD
     Provider.GCE:                                                                                                                                                                  
         ('libcloud.compute.drivers.gce', 'GoogleComputeEngineNodeDriver')
-=======
     Provider.ABIQUO:
         ('libcloud.compute.drivers.abiquo', 'AbiquoNodeDriver')
->>>>>>> a6a2f285
 }
 
 
