--- conflicted
+++ resolved
@@ -132,17 +132,12 @@
                     'allow_agent': False,
                     'look_for_keys': False}
 
-<<<<<<< HEAD
-        if self.key:
-            conninfo.update({'key_filename': self.key, 'look_for_keys': True})
-=======
         if self.password:
             conninfo['password'] = self.password
         elif self.key:
             conninfo['key_filename'] = self.key
         else:
             raise Exception('must specify either password or key_filename')
->>>>>>> 17126e37
 
         if self.timeout:
             conninfo['timeout'] = self.timeout
