# Licensed to the Apache Software Foundation (ASF) under one or more
# contributor license agreements.  See the NOTICE file distributed with
# this work for additional information regarding copyright ownership.
# The ASF licenses this file to You under the Apache License, Version 2.0
# (the "License"); you may not use this file except in compliance with
# the License.  You may obtain a copy of the License at
#
#     http://www.apache.org/licenses/LICENSE-2.0
#
# Unless required by applicable law or agreed to in writing, software
# distributed under the License is distributed on an "AS IS" BASIS,
# WITHOUT WARRANTIES OR CONDITIONS OF ANY KIND, either express or implied.
# See the License for the specific language governing permissions and
# limitations under the License.
"""
Opsource Driver
"""
from xml.etree import ElementTree as ET
from base64 import b64encode

from libcloud.utils.py3 import httplib
from libcloud.utils.py3 import b

from libcloud.compute.base import NodeDriver, Node, NodeAuthPassword
from libcloud.compute.base import NodeSize, NodeImage, NodeLocation
from libcloud.common.types import LibcloudError, InvalidCredsError
from libcloud.common.base import ConnectionUserAndKey, XmlResponse
from libcloud.utils.xml import fixxpath, findtext, findall
from libcloud.compute.types import NodeState, Provider

# Roadmap / TODO:
#
# 0.1 - Basic functionality:  create, delete, start, stop, reboot - servers
#                      (base OS images only, no customer images suported yet)
#   x implement list_nodes()
#   x implement create_node()  (only support Base OS images,
#                                no customer images yet)
#   x implement reboot()
#   x implement destroy_node()
#   x implement list_sizes()
#   x implement list_images()   (only support Base OS images,
#                                 no customer images yet)
#   x implement list_locations()
#   x implement ex_* extension functions for opsource-specific features
#       x ex_graceful_shutdown
#       x ex_start_node
#       x ex_power_off
#       x ex_list_networks (needed for create_node())
#   x refactor:  switch to using fixxpath() from the vcloud driver for
#                                            dealing with xml namespace tags
#   x refactor:  move some functionality from OpsourceConnection.request()
#                               method into new .request_with_orgId() method
#   x add OpsourceStatus object support to:
#       x _to_node()
#       x _to_network()
#   x implement test cases
#
# 0.2 - Support customer images (snapshots) and server modification functions
#   - support customer-created images:
#       - list deployed customer images  (in list_images() ?)
#       - list pending customer images  (in list_images() ?)
#       - delete customer images
#       - modify customer images
#   - add "pending-servers" in list_nodes()
#    - implement various ex_* extension functions for opsource-specific features
#       - ex_modify_server()
#       - ex_add_storage_to_server()
#       - ex_snapshot_server()  (create's customer image)
#
# 0.3 - support Network API
# 0.4 - Support VIP/Load-balancing API
# 0.5 - support Files Account API
# 0.6 - support Reports API
# 1.0 - Opsource 0.9 API feature complete, tested

# setup a few variables to represent all of the opsource cloud namespaces
NAMESPACE_BASE = "http://oec.api.opsource.net/schemas"
ORGANIZATION_NS = NAMESPACE_BASE + "/organization"
SERVER_NS = NAMESPACE_BASE + "/server"
NETWORK_NS = NAMESPACE_BASE + "/network"
DIRECTORY_NS = NAMESPACE_BASE + "/directory"
RESET_NS = NAMESPACE_BASE + "/reset"
VIP_NS = NAMESPACE_BASE + "/vip"
IMAGEIMPORTEXPORT_NS = NAMESPACE_BASE + "/imageimportexport"
DATACENTER_NS = NAMESPACE_BASE + "/datacenter"
SUPPORT_NS = NAMESPACE_BASE + "/support"
GENERAL_NS = NAMESPACE_BASE + "/general"
IPPLAN_NS = NAMESPACE_BASE + "/ipplan"
WHITELABEL_NS = NAMESPACE_BASE + "/whitelabel"


class OpsourceResponse(XmlResponse):

    def parse_error(self):
        if self.status == httplib.UNAUTHORIZED:
            raise InvalidCredsError(self.body)
        elif self.status == httplib.FORBIDDEN:
            raise InvalidCredsError(self.body)

        body = self.parse_body()

        if self.status == httplib.BAD_REQUEST:
            code = findtext(body, 'resultCode', SERVER_NS)
            message = findtext(body, 'resultDetail', SERVER_NS)
            raise OpsourceAPIException(code,
<<<<<<< HEAD
                message,
                driver=OpsourceNodeDriver)
        if self.status == 400:
            code = findtext(body, 'resultCode', GENERAL_NS)
            message = findtext(body, 'resultDetail', GENERAL_NS)
            raise OpsourceAPIException(code, message, driver=OpsourceNodeDriver)
=======
                                       message,
                                       driver=OpsourceNodeDriver)
>>>>>>> 4f3c3862

        return self.body


class OpsourceAPIException(LibcloudError):
    def __init__(self, code, msg, driver):
        self.code = code
        self.msg = msg
        self.driver = driver

    def __str__(self):
        return "%s: %s" % (self.code, self.msg)

    def __repr__(self):
        return ("<OpsourceAPIException: code='%s', msg='%s'>" %
                (self.code, self.msg))


class OpsourceConnection(ConnectionUserAndKey):
    """
    Connection class for the Opsource driver
    """

    host = 'api.opsourcecloud.net'
    api_path = '/oec'
    api_version = '0.9'
    _orgId = None
    responseCls = OpsourceResponse

    def add_default_headers(self, headers):
        headers['Authorization'] = \
            ('Basic %s' % b64encode(b('%s:%s' % (self.user_id,
                                                 self.key))).decode('utf-8'))
        return headers

    def request(self, action, params=None, data='',
                headers=None, method='GET'):
        action = "%s/%s/%s" % (self.api_path, self.api_version, action)

        return super(OpsourceConnection, self).request(
            action=action,
            params=params, data=data,
            method=method, headers=headers)

    def request_with_orgId(self, action, params=None, data='',
                           headers=None, method='GET'):
        action = "%s/%s" % (self.get_resource_path(), action)

        return super(OpsourceConnection, self).request(
            action=action,
            params=params, data=data,
            method=method, headers=headers)

    def get_resource_path(self):
        """
        This method returns a resource path which is necessary for referencing
        resources that require a full path instead of just an ID, such as
        networks, and customer snapshots.
        """
        return ("%s/%s/%s" % (self.api_path, self.api_version,
                              self._get_orgId()))

    def _get_orgId(self):
        """
        Send the /myaccount API request to opsource cloud and parse the
        'orgId' from the XML response object. We need the orgId to use most
        of the other API functions
        """
        if self._orgId is None:
            body = self.request('myaccount').object
            self._orgId = findtext(body, 'orgId', DIRECTORY_NS)
        return self._orgId


class OpsourceStatus(object):
    """
    Opsource API pending operation status class
        action, requestTime, username, numberOfSteps, updateTime,
        step.name, step.number, step.percentComplete, failureReason,
    """
    def __init__(self, action=None, requestTime=None, userName=None,
                 numberOfSteps=None, updateTime=None, step_name=None,
                 step_number=None, step_percentComplete=None,
                 failureReason=None):
        self.action = action
        self.requestTime = requestTime
        self.userName = userName
        self.numberOfSteps = numberOfSteps
        self.updateTime = updateTime
        self.step_name = step_name
        self.step_number = step_number
        self.step_percentComplete = step_percentComplete
        self.failureReason = failureReason

    def __repr__(self):
        return (('<OpsourceStatus: action=%s, requestTime=%s, userName=%s, '
                 'numberOfSteps=%s, updateTime=%s, step_name=%s, '
                 'step_number=%s, step_percentComplete=%s, '
                 'failureReason=%s')
                % (self.action, self.requestTime, self.userName,
                   self.numberOfSteps, self.updateTime, self.step_name,
                   self.step_number, self.step_percentComplete,
                   self.failureReason))


class OpsourceNetwork(object):
    """
    Opsource network with location.
    """

    def __init__(self, id, name, description, location, privateNet,
                 multicast, status):
        self.id = str(id)
        self.name = name
        self.description = description
        self.location = location
        self.privateNet = privateNet
        self.multicast = multicast
        self.status = status

    def __repr__(self):
        return (('<OpsourceNetwork: id=%s, name=%s, description=%s, '
                 'location=%s, privateNet=%s, multicast=%s>')
                % (self.id, self.name, self.description, self.location,
                   self.privateNet, self.multicast))

class OpsourceNATRule(object):
    """
    Opsource network NAT Rule
    """

    def __init__(self, id, name, private_ip, public_ip):
        self.id = str(id)
        self.name = name
        self.private_ip = private_ip
        self.public_ip = public_ip

    def __repr__(self):
        return (('<OpsourceNATRule: id=%s, name=%s, private_ip=%s, public_ip=%s>')
                % (self.id, self.name, self.private_ip, self.public_ip))

class OpsourceACLRule(object):
    """
    Opsource network ACL Rule
    """

    def __init__(self, id, name, status, position, action, protocol, 
                        _type, port1, port2=None):
        self.id = str(id)
        self.name = name
        self.status = status
        self.position = position
        self.action = action
        self.protocol = protocol
        self.type = _type
        self.port1 = port1
        self.port2 = port2

    def __repr__(self):
        return (('<OpsourceACLRule: id=%s, name=%s, status=%s, position=%s, '
                        'action=%s, protocol=%s, type=%s, port1=%s, port2=%s>')
                % (self.id, self.name, self.status, self.position, self.action, 
                        self.protocol, self.type, self.port1, self.port2))

class OpsourceNodeDriver(NodeDriver):
    """
    Opsource node driver.
    """

    connectionCls = OpsourceConnection
    name = 'Opsource'
    website = 'http://www.opsource.net/'
    type = Provider.OPSOURCE
    features = {"create_node": ["password"]}

    def create_node(self, **kwargs):
        """
        Create a new opsource node

        @keyword    name:   String with a name for this new node (required)
        @type       name:   C{str}

        @keyword    image:  OS Image to boot on node. (required)
        @type       image:  L{NodeImage}

        @keyword    auth:   Initial authentication information for the
                            node (required)
        @type       auth:   L{NodeAuthPassword}

        @keyword    ex_description:  description for this node (required)
        @type       ex_description:  C{str}

        @keyword    ex_network:  Network to create the node within (required)
        @type       ex_network: L{OpsourceNetwork}

        @keyword    ex_isStarted:  Start server after creation? default
                                   true (required)
        @type       ex_isStarted:  C{bool}

        @return: The newly created L{Node}. NOTE: Opsource does not provide a
                 way to determine the ID of the server that was just created,
                 so the returned L{Node} is not guaranteed to be the same one
                 that was created.  This is only the case when multiple nodes
                 with the same name exist.
        @rtype: L{Node}
        """
        name = kwargs['name']
        image = kwargs['image']

        # XXX:  Node sizes can be adjusted after a node is created, but
        #       cannot be set at create time because size is part of the
        #       image definition.
        password = None
        if 'auth' in kwargs:
            auth = kwargs.get('auth')
            if isinstance(auth, NodeAuthPassword):
                password = auth.password
            else:
                raise ValueError('auth must be of NodeAuthPassword type')

        ex_description = kwargs.get('ex_description', '')
        ex_isStarted = kwargs.get('ex_isStarted', True)

        ex_network = kwargs.get('ex_network')
        if not isinstance(ex_network, OpsourceNetwork):
            raise ValueError('ex_network must be of OpsourceNetwork type')
        vlanResourcePath = "%s/%s" % (self.connection.get_resource_path(),
                                      ex_network.id)

        imageResourcePath = None
        if 'resourcePath' in image.extra:
            imageResourcePath = image.extra['resourcePath']
        else:
            imageResourcePath = "%s/%s" % (self.connection.get_resource_path(),
                                           image.id)

        server_elm = ET.Element('Server', {'xmlns': SERVER_NS})
        ET.SubElement(server_elm, "name").text = name
        ET.SubElement(server_elm, "description").text = ex_description
        ET.SubElement(server_elm, "vlanResourcePath").text = vlanResourcePath
        ET.SubElement(server_elm, "imageResourcePath").text = imageResourcePath
        ET.SubElement(server_elm, "administratorPassword").text = password
        ET.SubElement(server_elm, "isStarted").text = str(ex_isStarted)

        self.connection.request_with_orgId('server',
                                           method='POST',
                                           data=ET.tostring(server_elm)).object

        # XXX: return the last node in the list that has a matching name.  this
        #      is likely but not guaranteed to be the node we just created
        #      because opsource allows multiple nodes to have the same name
        return list(filter(lambda x: x.name == name, self.list_nodes()))[-1]

    def destroy_node(self, node):
<<<<<<< HEAD
        self.connection.request_with_orgId('server/%s?delete' %
                                                  (node.id)).object
=======
        body = self.connection.request_with_orgId(
            'server/%s?delete' % (node.id)).object
>>>>>>> 4f3c3862

    def ex_is_server_started(self, node):
        """Check if the node has started"""
        body = self.connection.request_with_orgId('server/%s' %node.id).object
        result = findtext(body, 'isStarted', SERVER_NS)
        return result == 'true'


    def ex_is_server_deployed(self, node):
        """Check if the image(template) has been deployed on the server"""
        body = self.connection.request_with_orgId('server/%s' %node.id).object
        result = findtext(body, 'isDeployed', SERVER_NS)
        return result == 'true'

    def reboot_node(self, node):
<<<<<<< HEAD
        """Reboots the node"""
        body = self.connection.request_with_orgId('server/%s?restart' % node.id).object
=======
        body = self.connection.request_with_orgId(
            'server/%s?restart' % (node.id)).object
>>>>>>> 4f3c3862
        result = findtext(body, 'result', GENERAL_NS)
        return result == 'SUCCESS'

    def list_nodes(self):
        nodes = self._to_nodes(
            self.connection.request_with_orgId('server/deployed').object)
        nodes.extend(self._to_nodes(
            self.connection.request_with_orgId('server/pendingDeploy').object))
        return nodes

    def list_images(self, location=None):
        """
        return a list of available images
            Currently only returns the default 'base OS images' provided by
            opsource. Customer images (snapshots) are not yet supported.

        @inherits: L{NodeDriver.list_images}
        """
        return self._to_base_images(self.connection.request('base/image')
                   .object)

    def list_sizes(self, location=None):
        return [
            NodeSize(id=1,
                     name="default",
                     ram=0,
                     disk=0,
                     bandwidth=0,
                     price=0,
                     driver=self.connection.driver),
        ]

    def list_locations(self):
        """
        list locations (datacenters) available for instantiating servers and
        networks.

        @inherits: L{NodeDriver.list_locations}
        """
        return self._to_locations(
            self.connection.request_with_orgId('datacenter').object)

    def list_networks(self, location=None):
        """
        List networks deployed across all data center locations for your
        organization.  The response includes the location of each network.


        @keyword location: The location
        @type    location: L{NodeLocation}

        @return: a list of OpsourceNetwork objects
        @rtype: C{list} of L{OpsourceNetwork}
        """
        return self._to_networks(
            self.connection.request_with_orgId('networkWithLocation').object)

    def _to_base_images(self, object):
        images = []
        for element in object.findall(fixxpath("ServerImage", SERVER_NS)):
            images.append(self._to_base_image(element))

        return images

    def _to_base_image(self, element):
        # Eventually we will probably need multiple _to_image() functions
        # that parse <ServerImage> differently than <DeployedImage>.
        # DeployedImages are customer snapshot images, and ServerImages are
        # 'base' images provided by opsource
        location_id = findtext(element, 'location', SERVER_NS)
        location = self.ex_get_location_by_id(location_id)

        extra = {
            'description': findtext(element, 'description', SERVER_NS),
            'OS_type': findtext(element, 'operatingSystem/type', SERVER_NS),
            'OS_displayName': findtext(element, 'operatingSystem/displayName',
                                       SERVER_NS),
            'cpuCount': findtext(element, 'cpuCount', SERVER_NS),
            'resourcePath': findtext(element, 'resourcePath', SERVER_NS),
            'memory': findtext(element, 'memory', SERVER_NS),
            'osStorage': findtext(element, 'osStorage', SERVER_NS),
            'additionalStorage': findtext(element, 'additionalStorage',
                                          SERVER_NS),
            'created': findtext(element, 'created', SERVER_NS),
            'location': location,
        }

        return NodeImage(id=str(findtext(element, 'id', SERVER_NS)),
                         name=str(findtext(element, 'name', SERVER_NS)),
                         extra=extra,
                         driver=self.connection.driver)

    def ex_start_node(self, node):
        """
        Powers on an existing deployed server

        @param      node: Node which should be used
        @type       node: L{Node}

        @rtype: C{bool}
        """
        body = self.connection.request_with_orgId(
            'server/%s?start' % node.id).object
        result = findtext(body, 'result', GENERAL_NS)
        return result == 'SUCCESS'

    def ex_shutdown_graceful(self, node):
<<<<<<< HEAD
        """This function will attempt to "gracefully" stop a server by initiating a
        shutdown sequence within the guest operating system. A successful response
        on this function means the system has successfully passed the
        request into the operating system.
=======
        """
        This function will attempt to "gracefully" stop a server by
        initiating a shutdown sequence within the guest operating system.
        A successful response on this function means the system has
        successfully passed the request into the operating system.

        @param      node: Node which should be used
        @type       node: L{Node}

        @rtype: C{bool}
>>>>>>> 4f3c3862
        """
        body = self.connection.request_with_orgId(
            'server/%s?shutdown' % (node.id)).object
        result = findtext(body, 'result', GENERAL_NS)
        return result == 'SUCCESS'

    def ex_power_off(self, node):
        """
        This function will abruptly power-off a server.  Unlike
        ex_shutdown_graceful, success ensures the node will stop but some OS
        and application configurations may be adversely affected by the
        equivalent of pulling the power plug out of the machine.

        @param      node: Node which should be used
        @type       node: L{Node}

        @rtype: C{bool}
        """
        body = self.connection.request_with_orgId(
            'server/%s?poweroff' % node.id).object
        result = findtext(body, 'result', GENERAL_NS)
        return result == 'SUCCESS'

    def ex_create_network_with_location(self, name, location, description = None):
        """Create a network within which a server will be created eventually
        @keyword    name:   Name of the network (required)
        @type       name:   C{str}

        @keyword    location:   Datacenter Location(required)
        @type       location:   C{location}

        @keyword    description:  Description of the network
        @type       description:  C{string}

        @return: The newly created L{OpsourceNetwork}.
        """
        network_elm = ET.Element('NewNetworkWithLocation', {'xmlns': NETWORK_NS})
        ET.SubElement(network_elm, "name").text = name
        ET.SubElement(network_elm, "description").text = description
        ET.SubElement(network_elm, "location").text = location

        self.connection.request_with_orgId('networkWithLocation',
                                           method='POST',
                                           data=ET.tostring(network_elm)
                                           ).object
        return filter(lambda x: x.name == name, self.ex_list_networks())[0]

    def ex_delete_network(self, network):
        """Delete a empty network
        """
        body = self.connection.request_with_orgId('network/%s?delete' % network.id).object
        result = findtext(body, 'result', GENERAL_NS)
        return result == 'SUCCESS'

    def ex_list_networks(self):
        """
        List networks deployed across all data center locations for your
        organization.  The response includes the location of each network.

        @return: a list of OpsourceNetwork objects
        @rtype: C{list} of L{OpsourceNetwork}
        """
        response = self.connection.request_with_orgId('networkWithLocation') \
                                  .object
        return self._to_networks(response)

    def ex_list_nat_rules(self, network):
        """List NAT rules for a particular network
        """
        return self._to_natrules(self.connection.request_with_orgId('network/%s/natrule' %(network.id)).object)

    def ex_list_acl_rules(self, network):
        """List ACL rules for a particular network
        """
        return self._to_aclrules(self.connection.request_with_orgId('network/%s/aclrule' %network.id).object)

    def ex_create_nat_rule(self, network, private_ip):
        """Create a NAT rule in a particular network
        @keyword    name:   Network (required)
        @type       name:   L{OpsourceNetwork}

        @keyword    private_ip:   Private IP Address of the Node(required)
        @type       private_ip:   C{string}

        @return: The newly created NAT rule L{OpsourceNATRule}.
        """
        nat_elm = ET.Element('NatRule', {'xmlns': NETWORK_NS})
        ET.SubElement(nat_elm, "name").text = private_ip
        ET.SubElement(nat_elm, "sourceIp").text = private_ip

        self.connection.request_with_orgId('network/%s/natrule' %(network.id), 
                                           method='POST',
                                           data=ET.tostring(nat_elm)
                                           ).object

        return filter(lambda x: x.name == private_ip, self.ex_list_nat_rules(network.id))[0]
 
    def ex_create_acl_rule(self, name, position, network, action, protocol, _type, start_port, end_port=None):
        """Create a ACL rule in a particular network
        @keyword    name:   Name for the ACL Rule (required)
        @type       name:   C{String}

        @keyword    position:   Position for the ACL Rule in the list(required)
        @type       position:   C{String}

        @keyword    network:   Network in which the ACL Rule is to be created(required)
        @type       network:   C{OpsourceNetwork}

        @keyword    action:   Port Action - PERMIT/DENY (required)
        @type       action:   C{String}

        @keyword    protocol:   Protocol for Communition - TCP/UDP/IP (required)
        @type       protocol:   C{String}

        @keyword    _type:   Type of Port Rule (required)
        @type       _type:   C{String}

        @keyword    start_port:   Start of the Port Range(required)
        @type       start_port:   C{String}

        @keyword    end_port:   End of the Port Range
        @type       name:   C{String}

        @return: The newly created ACL rule L{OpsourceACLRule}.
        """
        #XXX Pending: Add ability to add IP-range/address specific ACL rules
        acl_elm = ET.Element('AclRule', {'xmlns': NETWORK_NS})
        ET.SubElement(acl_elm, "name").text = name
        ET.SubElement(acl_elm, "position").text = position
        ET.SubElement(acl_elm, "action").text = action
        ET.SubElement(acl_elm, "protocol").text = protocol
        port_elm = ET.SubElement(acl_elm, 'portRange')
        ET.SubElement(port_elm, "type").text = _type
        ET.SubElement(port_elm, "port1").text = start_port
        if end_port:
            ET.SubElement(port_elm, "port2").text = end_port

        self.connection.request_with_orgId('network/%s/aclrule' %network.id, 
                                           method='POST',
                                           data=ET.tostring(acl_elm)
                                           ).object
 
        return filter(lambda x: x.name == name, self.ex_list_acl_rules(network))[0]

    def ex_get_location_by_id(self, id):
        """
        Get location by ID.

        @param  id: ID of the node location which should be used
        @type   id: C{str}

        @rtype: L{NodeLocation}
        """
        location = None
        if id is not None:
            location = list(
                filter(lambda x: x.id == id, self.list_locations()))[0]
        return location

    def _to_networks(self, object):
        networks = []
        for element in findall(object, 'network', NETWORK_NS):
            networks.append(self._to_network(element))

        return networks

    def _to_network(self, element):
        multicast = False
        if findtext(element, 'multicast', NETWORK_NS) == 'true':
            multicast = True

        status = self._to_status(element.find(fixxpath('status', NETWORK_NS)))

        location_id = findtext(element, 'location', NETWORK_NS)
        location = self.ex_get_location_by_id(location_id)

        return OpsourceNetwork(id=findtext(element, 'id', NETWORK_NS),
                               name=findtext(element, 'name', NETWORK_NS),
                               description=findtext(element, 'description',
                                                    NETWORK_NS),
                               location=location,
                               privateNet=findtext(element, 'privateNet',
                                                   NETWORK_NS),
                               multicast=multicast,
                               status=status)


    def _to_natrules(self, object):
        nat_elements = findall(object, 'NatRule', NETWORK_NS)
        return [ self._to_natrule(el) for el in nat_elements ]

    def _to_natrule(self, element):
        return OpsourceNATRule(id = findtext(element, 'id', NETWORK_NS),
                               name = findtext(element, 'name', NETWORK_NS),
                               private_ip = findtext(element, 'sourceIp', NETWORK_NS),
                               public_ip = findtext(element, 'natIp', NETWORK_NS))
                     


    def _to_aclrules(self, object):
        acl_elements = findall(object, 'AclRule', NETWORK_NS)
        return [ self._to_aclrule(el) for el in acl_elements ]

    def _to_aclrule(self, element):
        return OpsourceACLRule(id = findtext(element, 'id', NETWORK_NS),
                               name = findtext(element, 'name', NETWORK_NS),
                               status = findtext(element, 'status', NETWORK_NS),
                               position = findtext(element, 'position', NETWORK_NS),
                               action = findtext(element, 'action', NETWORK_NS),
                               protocol = findtext(element, 'protocol', NETWORK_NS),
                               _type = findtext(element, 'portRange/type', NETWORK_NS), 
                               port1 = findtext(element, 'portRange/port1', NETWORK_NS),   
                               port2 = findtext(element, 'portRange/port2', NETWORK_NS))   
          
 
    def ex_remove_acl_rule(self, acl_rule, network):
        """Remove the ACL rule"""
        body = self.connection.request_with_orgId('network/%s/aclrule/%s?delete' % (network.id, acl_rule.id)).object
        result = findtext(body, 'result', GENERAL_NS)
        return result == 'SUCCESS'

    def ex_remove_nat_rule(self, nat_rule, network):
        """Remove the NAT rule"""
        body = self.connection.request_with_orgId('network/%s/natrule/%s?delete' % (network.id, nat_rule.id)).object
        result = findtext(body, 'result', GENERAL_NS)
        return result == 'SUCCESS'

    def _to_locations(self, object):
        locations = []
        for element in object.findall(fixxpath('datacenter', DATACENTER_NS)):
            locations.append(self._to_location(element))

        return locations

    def _to_location(self, element):
        l = NodeLocation(id=findtext(element, 'location', DATACENTER_NS),
                         name=findtext(element, 'displayName', DATACENTER_NS),
                         country=findtext(element, 'country', DATACENTER_NS),
                         driver=self)
        return l

    def _to_nodes(self, object):
        node_elements = object.findall(fixxpath('DeployedServer', SERVER_NS))
        node_elements.extend(object.findall(
            fixxpath('PendingDeployServer', SERVER_NS)))
        return [self._to_node(el) for el in node_elements]

    def _to_node(self, element):
        if findtext(element, 'isStarted', SERVER_NS) == 'true':
            state = NodeState.RUNNING
        else:
            state = NodeState.TERMINATED

        status = self._to_status(element.find(fixxpath('status', SERVER_NS)))

        extra = {
            'description': findtext(element, 'description', SERVER_NS),
            'sourceImageId': findtext(element, 'sourceImageId', SERVER_NS),
            'networkId': findtext(element, 'networkId', SERVER_NS),
            'machineName': findtext(element, 'machineName', SERVER_NS),
            'deployedTime': findtext(element, 'deployedTime', SERVER_NS),
            'cpuCount': findtext(element, 'machineSpecification/cpuCount',
                                 SERVER_NS),
            'memoryMb': findtext(element, 'machineSpecification/memoryMb',
                                 SERVER_NS),
            'osStorageGb': findtext(element,
                                    'machineSpecification/osStorageGb',
                                    SERVER_NS),
            'additionalLocalStorageGb': findtext(
                element, 'machineSpecification/additionalLocalStorageGb',
                SERVER_NS),
            'OS_type': findtext(element,
                                'machineSpecification/operatingSystem/type',
                                SERVER_NS),
            'OS_displayName': findtext(
                element, 'machineSpecification/operatingSystem/displayName',
                SERVER_NS),
            'status': status,
        }

        n = Node(id=findtext(element, 'id', SERVER_NS),
                 name=findtext(element, 'name', SERVER_NS),
                 state=state,
                 public_ips=[],
                 private_ips=findtext(element, 'privateIpAddress', SERVER_NS),
                 driver=self.connection.driver,
                 extra=extra)
        return n

    def _to_status(self, element):
        if element is None:
            return OpsourceStatus()
        s = OpsourceStatus(action=findtext(element, 'action', SERVER_NS),
                           requestTime=findtext(element, 'requestTime',
                                                SERVER_NS),
                           userName=findtext(element, 'userName',
                                             SERVER_NS),
                           numberOfSteps=findtext(element, 'numberOfSteps',
                                                  SERVER_NS),
                           step_name=findtext(element, 'step/name',
                                              SERVER_NS),
                           step_number=findtext(element, 'step_number',
                                                SERVER_NS),
                           step_percentComplete=findtext(
                               element, 'step/percentComplete', SERVER_NS),
                           failureReason=findtext(element, 'failureReason',
                                                  SERVER_NS))
        return s<|MERGE_RESOLUTION|>--- conflicted
+++ resolved
@@ -103,18 +103,12 @@
             code = findtext(body, 'resultCode', SERVER_NS)
             message = findtext(body, 'resultDetail', SERVER_NS)
             raise OpsourceAPIException(code,
-<<<<<<< HEAD
                 message,
                 driver=OpsourceNodeDriver)
         if self.status == 400:
             code = findtext(body, 'resultCode', GENERAL_NS)
             message = findtext(body, 'resultDetail', GENERAL_NS)
             raise OpsourceAPIException(code, message, driver=OpsourceNodeDriver)
-=======
-                                       message,
-                                       driver=OpsourceNodeDriver)
->>>>>>> 4f3c3862
-
         return self.body
 
 
@@ -260,7 +254,7 @@
     Opsource network ACL Rule
     """
 
-    def __init__(self, id, name, status, position, action, protocol, 
+    def __init__(self, id, name, status, position, action, protocol,
                         _type, port1, port2=None):
         self.id = str(id)
         self.name = name
@@ -275,7 +269,7 @@
     def __repr__(self):
         return (('<OpsourceACLRule: id=%s, name=%s, status=%s, position=%s, '
                         'action=%s, protocol=%s, type=%s, port1=%s, port2=%s>')
-                % (self.id, self.name, self.status, self.position, self.action, 
+                % (self.id, self.name, self.status, self.position, self.action,
                         self.protocol, self.type, self.port1, self.port2))
 
 class OpsourceNodeDriver(NodeDriver):
@@ -368,13 +362,8 @@
         return list(filter(lambda x: x.name == name, self.list_nodes()))[-1]
 
     def destroy_node(self, node):
-<<<<<<< HEAD
         self.connection.request_with_orgId('server/%s?delete' %
                                                   (node.id)).object
-=======
-        body = self.connection.request_with_orgId(
-            'server/%s?delete' % (node.id)).object
->>>>>>> 4f3c3862
 
     def ex_is_server_started(self, node):
         """Check if the node has started"""
@@ -390,13 +379,8 @@
         return result == 'true'
 
     def reboot_node(self, node):
-<<<<<<< HEAD
         """Reboots the node"""
         body = self.connection.request_with_orgId('server/%s?restart' % node.id).object
-=======
-        body = self.connection.request_with_orgId(
-            'server/%s?restart' % (node.id)).object
->>>>>>> 4f3c3862
         result = findtext(body, 'result', GENERAL_NS)
         return result == 'SUCCESS'
 
@@ -504,23 +488,10 @@
         return result == 'SUCCESS'
 
     def ex_shutdown_graceful(self, node):
-<<<<<<< HEAD
         """This function will attempt to "gracefully" stop a server by initiating a
         shutdown sequence within the guest operating system. A successful response
         on this function means the system has successfully passed the
         request into the operating system.
-=======
-        """
-        This function will attempt to "gracefully" stop a server by
-        initiating a shutdown sequence within the guest operating system.
-        A successful response on this function means the system has
-        successfully passed the request into the operating system.
-
-        @param      node: Node which should be used
-        @type       node: L{Node}
-
-        @rtype: C{bool}
->>>>>>> 4f3c3862
         """
         body = self.connection.request_with_orgId(
             'server/%s?shutdown' % (node.id)).object
@@ -611,13 +582,13 @@
         ET.SubElement(nat_elm, "name").text = private_ip
         ET.SubElement(nat_elm, "sourceIp").text = private_ip
 
-        self.connection.request_with_orgId('network/%s/natrule' %(network.id), 
+        self.connection.request_with_orgId('network/%s/natrule' %(network.id),
                                            method='POST',
                                            data=ET.tostring(nat_elm)
                                            ).object
 
         return filter(lambda x: x.name == private_ip, self.ex_list_nat_rules(network.id))[0]
- 
+
     def ex_create_acl_rule(self, name, position, network, action, protocol, _type, start_port, end_port=None):
         """Create a ACL rule in a particular network
         @keyword    name:   Name for the ACL Rule (required)
@@ -658,11 +629,11 @@
         if end_port:
             ET.SubElement(port_elm, "port2").text = end_port
 
-        self.connection.request_with_orgId('network/%s/aclrule' %network.id, 
+        self.connection.request_with_orgId('network/%s/aclrule' %network.id,
                                            method='POST',
                                            data=ET.tostring(acl_elm)
                                            ).object
- 
+
         return filter(lambda x: x.name == name, self.ex_list_acl_rules(network))[0]
 
     def ex_get_location_by_id(self, id):
@@ -717,7 +688,7 @@
                                name = findtext(element, 'name', NETWORK_NS),
                                private_ip = findtext(element, 'sourceIp', NETWORK_NS),
                                public_ip = findtext(element, 'natIp', NETWORK_NS))
-                     
+
 
 
     def _to_aclrules(self, object):
@@ -731,11 +702,11 @@
                                position = findtext(element, 'position', NETWORK_NS),
                                action = findtext(element, 'action', NETWORK_NS),
                                protocol = findtext(element, 'protocol', NETWORK_NS),
-                               _type = findtext(element, 'portRange/type', NETWORK_NS), 
-                               port1 = findtext(element, 'portRange/port1', NETWORK_NS),   
-                               port2 = findtext(element, 'portRange/port2', NETWORK_NS))   
-          
- 
+                               _type = findtext(element, 'portRange/type', NETWORK_NS),
+                               port1 = findtext(element, 'portRange/port1', NETWORK_NS),
+                               port2 = findtext(element, 'portRange/port2', NETWORK_NS))
+
+
     def ex_remove_acl_rule(self, acl_rule, network):
         """Remove the ACL rule"""
         body = self.connection.request_with_orgId('network/%s/aclrule/%s?delete' % (network.id, acl_rule.id)).object
