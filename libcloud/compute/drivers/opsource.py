--- conflicted
+++ resolved
@@ -41,12 +41,7 @@
 #   x implement list_images()   (only support Base OS images,
 #                                 no customer images yet)
 #   x implement list_locations()
-<<<<<<< HEAD
-#	x implement ex_* extension functions for opsource-specific featurebody =s
-#    x implement ex_* extension functions for opsource-specific features
-=======
 #   x implement ex_* extension functions for opsource-specific features
->>>>>>> 7db3d79d
 #       x ex_graceful_shutdown
 #       x ex_start_node
 #       x ex_power_off
@@ -276,11 +271,6 @@
                         'action=%s, protocol=%s, type=%s, port1=%s, port2=%s>')
                 % (self.id, self.name, self.status, self.position, self.action, 
                         self.protocol, self.type, self.port1, self.port2))
-<<<<<<< HEAD
-
-
-=======
->>>>>>> 7db3d79d
 
 class OpsourceNodeDriver(NodeDriver):
     """
@@ -624,11 +614,7 @@
                                            data=ET.tostring(acl_elm)
                                            ).object
  
-<<<<<<< HEAD
-        return filter(lambda x: x.name == name, self.ex_list_acl_rules(network.id))[0]
-=======
         return filter(lambda x: x.name == name, self.ex_list_acl_rules(network))[0]
->>>>>>> 7db3d79d
 
     def ex_get_location_by_id(self, id):
         location = None
@@ -673,11 +659,6 @@
                                name = findtext(element, 'name', NETWORK_NS),
                                private_ip = findtext(element, 'sourceIp', NETWORK_NS),
                                public_ip = findtext(element, 'natIp', NETWORK_NS))
-<<<<<<< HEAD
-                     
-
-=======
->>>>>>> 7db3d79d
 
     def _to_aclrules(self, object):
         acl_elements = findall(object, 'AclRule', NETWORK_NS)
@@ -693,11 +674,7 @@
                                 _type = findtext(element, 'portRange/type', NETWORK_NS),
                                port1 = findtext(element, 'portRange/port1', NETWORK_NS), 
                                port2 = findtext(element, 'portRange/port2', NETWORK_NS))   
-<<<<<<< HEAD
  
-=======
->>>>>>> 7db3d79d
-          
     def ex_remove_acl_rule(self, acl_rule, network):
         """Remove the ACL rule"""
         body = self.connection.request_with_orgId('network/%s/aclrule/%s?delete' % (network.id, acl_rule.id)).object
