# Licensed to the Apache Software Foundation (ASF) under one or more
# contributor license agreements.  See the NOTICE file distributed with
# this work for additional information regarding copyright ownership.
# The ASF licenses this file to You under the Apache License, Version 2.0
# (the "License"); you may not use this file except in compliance with
# the License.  You may obtain a copy of the License at
#
#     http://www.apache.org/licenses/LICENSE-2.0
#
# Unless required by applicable law or agreed to in writing, software
# distributed under the License is distributed on an "AS IS" BASIS,
# WITHOUT WARRANTIES OR CONDITIONS OF ANY KIND, either express or implied.
# See the License for the specific language governing permissions and
# limitations under the License.
"""
VMware vCloud driver.
"""
import copy
import sys
import re
import base64
import os
from libcloud.utils.py3 import httplib
from libcloud.utils.py3 import urlparse
from libcloud.utils.py3 import b
from libcloud.utils.py3 import next

urlparse = urlparse.urlparse

import time
import collections

from xml.etree import ElementTree as ET
from xml.etree.ElementTree import _ElementInterface
from xml.parsers.expat import ExpatError

from libcloud.common.base import XmlResponse, ConnectionUserAndKey
from libcloud.common.types import InvalidCredsError, LibcloudError
from libcloud.compute.providers import Provider
from libcloud.compute.types import NodeState
from libcloud.compute.base import Node, NodeDriver, NodeLocation
from libcloud.compute.base import NodeSize, NodeImage, NodeAuthPassword

"""
From vcloud api "The VirtualQuantity element defines the number of MB
of memory. This should be either 512 or a multiple of 1024 (1 GB)."
"""
VIRTUAL_MEMORY_VALS = [512] + [1024 * i for i in range(1, 9)]
<<<<<<< HEAD
=======

DEFAULT_TASK_COMPLETION_TIMEOUT = 1200

DEFAULT_API_VERSION = '0.8'

"""
Valid vCloud API v1.5 input values.
"""
VIRTUAL_CPU_VALS_1_5 = [i for i in range(1, 9)]
VIRTUAL_MEMORY_VALS_1_5 = [2 ** i for i in range(2, 19)]
FENCE_MODE_VALS_1_5 = ['bridged', 'isolated', 'natRouted']
IP_MODE_VALS_1_5 = ['POOL', 'DHCP', 'MANUAL', 'NONE']
>>>>>>> f508adf3


DEFAULT_API_VERSION = '0.8'

"""
Valid vCloud API v1.5 input values.
"""
VIRTUAL_CPU_VALS_1_5 = [i for i in range(1, 9)]
VIRTUAL_MEMORY_VALS_1_5 = [2 ** i for i in range(2, 19)]
FENCE_MODE_VALS_1_5 = ['bridged', 'isolated', 'natRouted']
IP_MODE_VALS_1_5 = ['POOL', 'DHCP', 'MANUAL', 'NONE']


def fixxpath(root, xpath):
    """ElementTree wants namespaces in its xpaths, so here we add them."""
    namespace, root_tag = root.tag[1:].split("}", 1)
    fixed_xpath = "/".join(["{%s}%s" % (namespace, e)
                            for e in xpath.split("/")])
    return fixed_xpath


def get_url_path(url):
    return urlparse(url.strip()).path


class Vdc:
    """Virtual datacenter (vDC) representation"""
    def __init__(self, id, name, driver):
        self.id = id
        self.name = name
        self.driver = driver

    def __repr__(self):
        return (('<Vdc: id=%s, name=%s, driver=%s  ...>')
                % (self.id, self.name, self.driver.name))


class InstantiateVAppXML(object):

    def __init__(self, name, template, net_href, cpus, memory,
                 password=None, row=None, group=None):
        self.name = name
        self.template = template
        self.net_href = net_href
        self.cpus = cpus
        self.memory = memory
        self.password = password
        self.row = row
        self.group = group

        self._build_xmltree()

    def tostring(self):
        return ET.tostring(self.root)

    def _build_xmltree(self):
        self.root = self._make_instantiation_root()

        self._add_vapp_template(self.root)
        instantionation_params = ET.SubElement(self.root,
                                               "InstantiationParams")

        # product and virtual hardware
        self._make_product_section(instantionation_params)
        self._make_virtual_hardware(instantionation_params)

        network_config_section = ET.SubElement(instantionation_params,
                                               "NetworkConfigSection")

        network_config = ET.SubElement(network_config_section,
                                       "NetworkConfig")
        self._add_network_association(network_config)


    def _make_instantiation_root(self):
        return ET.Element(
            "InstantiateVAppTemplateParams",
            {'name': self.name,
             'xml:lang': 'en',
             'xmlns': "http://www.vmware.com/vcloud/v0.8",
             'xmlns:xsi': "http://www.w3.org/2001/XMLSchema-instance"}
        )

    def _add_vapp_template(self, parent):
        return ET.SubElement(
            parent,
            "VAppTemplate",
            {'href': self.template}
        )

    def _make_product_section(self, parent):
        prod_section = ET.SubElement(
            parent,
            "ProductSection",
            {'xmlns:q1': "http://www.vmware.com/vcloud/v0.8",
             'xmlns:ovf': "http://schemas.dmtf.org/ovf/envelope/1"}
        )

        if self.password:
            self._add_property(prod_section, 'password', self.password)

        if self.row:
            self._add_property(prod_section, 'row', self.row)

        if self.group:
            self._add_property(prod_section, 'group', self.group)

        return prod_section

    def _add_property(self, parent, ovfkey, ovfvalue):
        return ET.SubElement(
            parent,
            "Property",
            {'xmlns': 'http://schemas.dmtf.org/ovf/envelope/1',
             'ovf:key': ovfkey,
             'ovf:value': ovfvalue}
        )

    def _make_virtual_hardware(self, parent):
        vh = ET.SubElement(
            parent,
            "VirtualHardwareSection",
            {'xmlns:q1': "http://www.vmware.com/vcloud/v0.8"}
        )

        self._add_cpu(vh)
        self._add_memory(vh)

        return vh

    def _add_cpu(self, parent):
        cpu_item = ET.SubElement(
            parent,
            "Item",
            {'xmlns': "http://schemas.dmtf.org/ovf/envelope/1"}
        )
        self._add_instance_id(cpu_item, '1')
        self._add_resource_type(cpu_item, '3')
        self._add_virtual_quantity(cpu_item, self.cpus)

        return cpu_item

    def _add_memory(self, parent):
        mem_item = ET.SubElement(
            parent,
            'Item',
            {'xmlns': "http://schemas.dmtf.org/ovf/envelope/1"}
        )
        self._add_instance_id(mem_item, '2')
        self._add_resource_type(mem_item, '4')
        self._add_virtual_quantity(mem_item, self.memory)

        return mem_item

    def _add_instance_id(self, parent, id):
        elm = ET.SubElement(
            parent,
<<<<<<< HEAD
            'InstanceID',
            {'xmlns': 'http://schemas.dmtf.org/wbem/wscim/1/cim-schema/2/CIM_ResourceAllocationSettingData'}
=======
            "InstanceID",
            {'xmlns': 'http://schemas.dmtf.org/wbem/wscim/1/cim-schema/2/CIM_ResreourceAllocationSettingData'}
>>>>>>> f508adf3
        )
        elm.text = id
        return elm

    def _add_resource_type(self, parent, type):
        elm = ET.SubElement(
            parent,
            'ResourceType',
            {'xmlns': 'http://schemas.dmtf.org/wbem/wscim/1/cim-schema/2/CIM_ResourceAllocationSettingData'}
        )
        elm.text = type
        return elm

    def _add_virtual_quantity(self, parent, amount):
        elm = ET.SubElement(
             parent,
             'VirtualQuantity',
             {'xmlns': 'http://schemas.dmtf.org/wbem/wscim/1/cim-schema/2/CIM_ResourceAllocationSettingData'}
         )
        elm.text = amount
        return elm

    def _add_network_association(self, parent):
        return ET.SubElement(
            parent,
            'NetworkAssociation',
            {'href': self.net_href}
        )


class VCloudResponse(XmlResponse):


    def success(self):
        return self.status in (httplib.OK, httplib.CREATED,
                               httplib.NO_CONTENT, httplib.ACCEPTED)


<<<<<<< HEAD
=======
class SavvisVPDC(object):
    """vCloud Datacenter
    """

    def __init__(self, **kwargs):

        self.name = kwargs["name"]
        self.href = kwargs["href"]
        self.profile = kwargs["profile"]
        self.networks = kwargs["networks"]

    @classmethod
    def get_vdc(self, vdc, conn, org):
        res = conn.request(org)
        vdcs = res.object.findall(fixxpath(res.object, "Link"))
        for i in vdcs:
            if vdc in i.get('name'):
                #Find the Name, Type and Available Networks for a vdc

                vdc_name = i.get('name')
                vdc_href = get_url_path(i.get('href'))
                v = conn.request(vdc_href)
                desc = v.object.findall(fixxpath(v.object, "Description"))[0] 
                vdc_profile = desc.text.split(';')[0].split('=')[1].strip()
                ns = v.object.findall(fixxpath(v.object, "AvailableNetworks"))
                if not ns:
                    raise Exception("No Available Networks found")
                n = ns[0]
                networks = n.findall(fixxpath(n, "Network"))
                vdc_networks = [ i.get("name") for i in networks]
    
                return SavvisVPDC(name=vdc_name, href=vdc_href, profile=vdc_profile, networks=vdc_networks)

        raise ValueError("Cannot find VDC: %s" %vdc)
 

>>>>>>> f508adf3
class VCloudConnection(ConnectionUserAndKey):
    """
    Connection class for the vCloud driver
    """

    responseCls = VCloudResponse
    token = None
    host = None
    login_url = '/api/v0.8/login'

    def request(self, *args, **kwargs):
        self._get_auth_token()
        return super(VCloudConnection, self).request(*args, **kwargs)

    def check_org(self):
        # the only way to get our org is by logging in.
        self._get_auth_token()

    def _get_auth_headers(self):
        """Some providers need different headers than others"""
        return {
            'Authorization':
                "Basic %s"
<<<<<<< HEAD
                % base64.b64encode(b('%s:%s' % (self.user_id,
                    self.key))).decode('utf-8'),
=======
                % base64.b64encode(b('%s:%s' % (self.user_id, self.key))),
>>>>>>> f508adf3
            'Content-Length': 0,
            'Accept': 'application/*+xml'
        }

    def _get_auth_token(self):
        if not self.token:
            conn = self.conn_classes[self.secure](self.host,
                                                  self.port)
            conn.request(method='POST', url=self.login_url,
                         headers=self._get_auth_headers())

            resp = conn.getresponse()
            headers = dict(resp.getheaders())
            body = ET.XML(resp.read())

            try:
                self.token = headers['set-cookie']
            except KeyError:
                raise InvalidCredsError()

            self.driver.org = get_url_path(
                body.find(fixxpath(body, 'Org')).get('href')
            )

    def add_default_headers(self, headers):
        headers['Cookie'] = self.token
        headers['Accept'] = 'application/*+xml'
        return headers


class VCloudNodeDriver(NodeDriver):
    """
    vCloud node driver
    """

    type = Provider.VCLOUD
    name = 'vCloud'
    website = 'http://www.vmware.com/products/vcloud/'
    connectionCls = VCloudConnection
    org = None
    _vdcs = None

    NODE_STATE_MAP = {'0': NodeState.PENDING,
                      '1': NodeState.PENDING,
                      '2': NodeState.PENDING,
                      '3': NodeState.PENDING,
                      '4': NodeState.RUNNING}

    def __new__(cls, key, secret=None, secure=True, host=None, port=None,
                api_version=DEFAULT_API_VERSION, **kwargs):
        if cls is VCloudNodeDriver:
            if api_version == '0.8':
                cls = VCloudNodeDriver
            elif api_version == '1.5':
                cls = VCloud_1_5_NodeDriver
            else:
                raise NotImplementedError(
                    "No VCloudNodeDriver found for API version %s" %
                    (api_version))
        return super(VCloudNodeDriver, cls).__new__(cls)

    @property
    def vdcs(self):
        """
        vCloud virtual data centers (vDCs).
        @return: C{list} of L{Vdc} objects
        """
        if not self._vdcs:
            self.connection.check_org()  # make sure the org is set.  # pylint: disable-msg=E1101
            res = self.connection.request(self.org)
            self._vdcs = [
                Vdc(i.get('href'), i.get('name'), self)
                for i
                in res.object.findall(fixxpath(res.object, "Link"))
                if i.get('type') == 'application/vnd.vmware.vcloud.vdc+xml'
            ]
        return self._vdcs

<<<<<<< HEAD
    def _get_vdc(self, vdc_name):
        vdc = None
        if not vdc_name:
            # Return the first organisation VDC found
            vdc = self.vdcs[0]
        else:
            for v in self.vdcs:
                if v.name == vdc_name:
                    vdc = v
            if vdc is None:
                raise ValueError('%s virtual data centre could not be found', vdc_name)
        return vdc
=======
>>>>>>> f508adf3

    @property
    def networks(self):
        networks = []
        for vdc in self.vdcs:
            res = self.connection.request(vdc.id).object
            networks.extend(
                [network
                 for network in res.findall(
                     fixxpath(res, 'AvailableNetworks/Network')
                 )]
            )

        return networks

    def _to_image(self, image):
        image = NodeImage(id=image.get('href'),
                          name=image.get('name'),
                          driver=self.connection.driver)
        return image

    def _to_node(self, elm):
        state = self.NODE_STATE_MAP[elm.get('status')]
        name = elm.get('name')
        public_ips = []
        private_ips = []

        # Following code to find private IPs works for Terremark
        connections = elm.findall('%s/%s' % (
                '{http://schemas.dmtf.org/ovf/envelope/1}NetworkConnectionSection',
                fixxpath(elm, 'NetworkConnection')
            )
        )
        if not connections:
            connections = elm.findall(fixxpath(elm, 'Children/Vm/NetworkConnectionSection/NetworkConnection'))

        for connection in connections:
            ips = [ip.text
                   for ip
                   in connection.findall(fixxpath(elm, "IpAddress"))]
            if connection.get('Network') == 'Internal':
                private_ips.extend(ips)
            else:
                public_ips.extend(ips)

        node = Node(id=elm.get('href'),
                    name=name,
                    state=state,
                    public_ips=public_ips,
                    private_ips=private_ips,
                    driver=self.connection.driver)

        return node

    def _get_catalog_hrefs(self):
        res = self.connection.request(self.org)
        catalogs = [
            get_url_path(i.get('href'))
            for i in res.object.findall(fixxpath(res.object, "Link"))
            if i.get('type') == 'application/vnd.vmware.vcloud.catalog+xml'
        ]

        return catalogs

    def _fetch_task_info(self, task_href):
        res = self.connection.request(task_href)
        return res.object

    def _wait_for_task_completion(self, task_href,
                                  timeout=DEFAULT_TASK_COMPLETION_TIMEOUT):
        start_time = time.time()
        task = self._fetch_task_info(task_href)
        print "Task Href %s Task Status: %s" %(task_href, task.get("status"))
        status = task.get('status')
        while status != 'success':
            if status == 'error':
                # Get error reason from the response body
                error_elem = res.object.find(fixxpath(res.object, 'Error'))
                error_msg = "Unknown error"
                if error_elem != None:
                    error_msg = error_elem.get('message')
                raise Exception("Error status returned by task %s.: %s"
                                % (task_href, error_msg))
            if status == 'canceled':
                raise Exception("Canceled status returned by task %s."
                                % task_href)
            if (time.time() - start_time >= timeout):
                raise Exception("Timeout while waiting for task %s."
                                % task_href)
            time.sleep(60)
            try:
                task = self._fetch_task_info(task_href)
                print "Task Href %s Task Status: %s" %(task_href, task.get("status"))
                status = task.get('status')
            except Exception as e:
                print "Exception in Waiting for task completion : %s" %e
                pass


    def destroy_node(self, node):
        node_path = get_url_path(node.id)
        # blindly poweroff node, it will throw an exception if already off
        try:
            res = self.connection.request('%s/power/action/poweroff'
                                          % node_path,
                                          method='POST')
            self._wait_for_task_completion(res.object.get('href'))
        except Exception:
            pass

        try:
            res = self.connection.request('%s/action/undeploy' % node_path,
                                          method='POST')
            self._wait_for_task_completion(res.object.get('href'))
        except ExpatError:
            # The undeploy response is malformed XML atm.
            # We can remove this whent he providers fix the problem.
            pass
        except Exception:
            # Some vendors don't implement undeploy at all yet,
            # so catch this and move on.
            pass

        res = self.connection.request(node_path, method='DELETE')
        return res.status == httplib.ACCEPTED

    def reboot_node(self, node):
        res = self.connection.request('%s/power/action/reset'
                                      % get_url_path(node.id),
                                      method='POST')
        return res.status in [httplib.ACCEPTED, httplib.NO_CONTENT]

    def list_nodes(self):
        nodes = []
        for vdc in self.vdcs:
            res = self.connection.request(vdc.id)
            elms = res.object.findall(fixxpath(
                res.object, "ResourceEntities/ResourceEntity")
            )
            vapps = [
                (i.get('name'), get_url_path(i.get('href')))
                for i in elms
                if i.get('type')
                    == 'application/vnd.vmware.vcloud.vApp+xml'
                    and i.get('name')
            ]

            for vapp_name, vapp_href in vapps:
                try:
                    res = self.connection.request(
                        vapp_href,
                        headers={'Content-Type': 'application/vnd.vmware.vcloud.vApp+xml'}
                    )
                    nodes.append(self._to_node(res.object))
                except Exception:
                    # The vApp was probably removed since the previous vDC query, ignore
                    e = sys.exc_info()[1]
                    if not (isinstance(e.args[0], _ElementInterface) and
                            e.args[0].tag.endswith('Error') and
                            e.args[0].get('minorErrorCode') == 'ACCESS_TO_RESOURCE_IS_FORBIDDEN'):
                        raise e

        return nodes

    def _to_size(self, ram):
        ns = NodeSize(
            id=None,
            name="%s Ram" % ram,
            ram=ram,
            disk=None,
            bandwidth=None,
            price=None,
            driver=self.connection.driver
        )
        return ns

    def list_sizes(self, location=None):
        sizes = [self._to_size(i) for i in VIRTUAL_MEMORY_VALS]
        return sizes

    def _get_catalogitems_hrefs(self, catalog):
        """Given a catalog href returns contained catalog item hrefs"""
        res = self.connection.request(
            catalog,
            headers={
                'Content-Type':
                    'application/vnd.vmware.vcloud.catalog+xml'
            }
        ).object

        cat_items = res.findall(fixxpath(res, "CatalogItems/CatalogItem"))
        cat_item_hrefs = [i.get('href')
                          for i in cat_items
                          if i.get('type') ==
                              'application/vnd.vmware.vcloud.catalogItem+xml']

        return cat_item_hrefs

    def _get_catalogitem(self, catalog_item):
        """Given a catalog item href returns elementree"""
        res = self.connection.request(
            catalog_item,
            headers={
                'Content-Type':
                    'application/vnd.vmware.vcloud.catalogItem+xml'
            }
        ).object

        return res

    def list_images(self, location=None):
        images = []
        for vdc in self.vdcs:
            res = self.connection.request(vdc.id).object
            res_ents = res.findall(fixxpath(
                res, "ResourceEntities/ResourceEntity")
            )
            images += [
                self._to_image(i)
                for i in res_ents
                if i.get('type') ==
                    'application/vnd.vmware.vcloud.vAppTemplate+xml'
            ]

        for catalog in self._get_catalog_hrefs():
            for cat_item in self._get_catalogitems_hrefs(catalog):
                res = self._get_catalogitem(cat_item)
                res_ents = res.findall(fixxpath(res, 'Entity'))
                images += [
                    self._to_image(i)
                    for i in res_ents
                    if i.get('type') ==
                        'application/vnd.vmware.vcloud.vAppTemplate+xml'
                ]

        def idfun(image):
            return image.id
        return self._uniquer(images, idfun)

    def _uniquer(self, seq, idfun=None):
        if idfun is None:
            def idfun(x):
                return x
        seen = {}
        result = []
        for item in seq:
            marker = idfun(item)
            if marker in seen:
                continue
            seen[marker] = 1
            result.append(item)
        return result

    def create_node(self, **kwargs):
        """Creates and returns node.


        See L{NodeDriver.create_node} for more keyword args.

        Non-standard optional keyword arguments:
        @keyword    ex_network: link to a "Network" e.g., "https://services.vcloudexpress.terremark.com/api/v0.8/network/7"
        @type       ex_network: C{string}

        @keyword    ex_vdc: Name of organisation's virtual data center where vApp VMs will be deployed.
        @type       ex_vdc: C{string}

        @keyword    ex_cpus: number of virtual cpus (limit depends on provider)
        @type       ex_cpus: C{int}

        @keyword    row: ????
        @type       row: C{????}

        @keyword    group: ????
        @type       group: C{????}
        """
        name = kwargs['name']
        image = kwargs['image']
        size = kwargs['size']

        # Some providers don't require a network link
        try:
            network = kwargs.get('ex_network', self.networks[0].get('href'))
        except IndexError:
            network = ''

        password = None
        if 'auth' in kwargs:
            auth = kwargs['auth']
            if isinstance(auth, NodeAuthPassword):
                password = auth.password
            else:
                raise ValueError('auth must be of NodeAuthPassword type')

        instantiate_xml = InstantiateVAppXML(
            name=name,
            template=image.id,
            net_href=network,
            cpus=str(kwargs.get('ex_cpus', 1)),
            memory=str(size.ram),
            password=password,
            row=kwargs.get('ex_row', None),
            group=kwargs.get('ex_group', None)
        )

        vdc = self._get_vdc(kwargs.get('ex_vdc', None))
        # Instantiate VM and get identifier.
        res = self.connection.request(
            '%s/action/instantiateVAppTemplate' % vdc.id,
            data=instantiate_xml.tostring(),
            method='POST',
            headers={
                'Content-Type':
                    'application/vnd.vmware.vcloud.instantiateVAppTemplateParams+xml'
            }
        )
        vapp_href = get_url_path(res.object.get('href'))

        # Deploy the VM from the identifier.
        res = self.connection.request('%s/action/deploy' % vapp_href,
                                      method='POST')

        self._wait_for_task_completion(res.object.get('href'))

        # Power on the VM.
        res = self.connection.request('%s/power/action/powerOn' % vapp_href,
                                      method='POST')

        res = self.connection.request(vapp_href)
        node = self._to_node(res.object)

        return node

    features = {"create_node": ["password"]}


class HostingComConnection(VCloudConnection):
    """
    vCloud connection subclass for Hosting.com
    """

    host = "vcloud.safesecureweb.com"

    def _get_auth_headers(self):
        """hosting.com doesn't follow the standard vCloud authentication API"""
        return {
            'Authentication':
                base64.b64encode(b('%s:%s' % (self.user_id, self.key))),
            'Content-Length': 0
        }


class HostingComDriver(VCloudNodeDriver):
    """
    vCloud node driver for Hosting.com
    """
    connectionCls = HostingComConnection


class TerremarkConnection(VCloudConnection):
    """
    vCloud connection subclass for Terremark
    """

    host = "services.vcloudexpress.terremark.com"


class TerremarkDriver(VCloudNodeDriver):
    """
    vCloud node driver for Terremark
    """

    connectionCls = TerremarkConnection

    def list_locations(self):
        return [NodeLocation(0, "Terremark Texas", 'US', self)]


<<<<<<< HEAD
=======
class SavvisConnection(VCloudConnection):
    """
    vCloud connection subclass for Savvis
    """

    host = "api.savvis.net"
    login_url = '/vpdc/v1.0/login'


    def request(self, *args, **kwargs):
        retry = 3
        while retry > 0:
            try:
                self._get_auth_token()
                return super(VCloudConnection, self).request(*args, **kwargs)
            except ParseError as err:
                if 'line 1, column 0' in err.msg:
                    #Indicates that the Savvis servers are overloaded atm. Retry again
                    retry -= 1
                    time.sleep(60)
                else:
                    raise err

    def _get_auth_headers(self):
        """Some providers need different headers than others"""
        return {
            'Authorization':
                "Basic %s"
                % base64.b64encode(b('%s:%s' % (self.user_id, self.key))),
            'Content-Length': 0,
            'Content-type': 'application/x-www-form-urlencoded' 
        }

OSType = collections.namedtuple('OSType', 'id type name desc storage arch')

class AddVAppXML(object):

    OS_TYPES = {
        '77' : OSType('77', 'Windows', 'winLonghorn64Guest', 'MS Windows Server 2008 (Enterprise 64-bit)', [50, 25], 'x86_64'),
        '79' : OSType('79', 'Linux', 'rhel5Guest', 'RedHat Enterprise Linux 5.x 32-bit', [25, 25], 'i686'),
        '80' : OSType('80', 'Linux', 'rhel5_64Guest', 'RedHat Enterprise Linux 5.x 32-bit', [25, 25], 'x86_64'),
        '103' : OSType('103', 'Windows', 'Windows7Server64Guest', 'MS Windows Server 2008 (Enterprise 64-bit)', [50, 25], 'x86_64'),
    }

    def __init__(self, name, os, network, cpus, memory):
        self.name = name
        self.os = os
        self.network = network
        self.cpus = cpus
        self.memory = memory

        self._build_xmltree()

    def tostring(self):
        return ET.tostring(self.root)

    def _build_xmltree(self):
        self.root = self._make_vapp_root()

        self._add_os_section(self.root)

        # product and virtual hardware
        self._make_virtual_hardware(self.root)

    def _make_vapp_root(self):
        return ET.Element(
            "vApp:VApp",
            {
                "xmlns:common":"http://schemas.dmtf.org/wbem/wscim/1/common",
                "xmlns:vApp":"http://www.vmware.com/vcloud/v0.8",
                "xmlns:rasd":"http://schemas.dmtf.org/wbem/wscim/1/cim-schema/2/CIM_ResourceAllocationSettingData",
                "xmlns:vssd":"http://schemas.dmtf.org/wbem/wscim/1/cim-schema/2/CIM_VirtualSystemSettingData",
                "xmlns:ovf":"http://schemas.dmtf.org/ovf/envelope/1", 
                "name": self.name,
                "type":"application/vnd.vmware.vcloud.vApp+xml", 
                "href":""
            }
        )

    def _add_os_section(self, parent):
        os_section = ET.SubElement(
            parent,
            "ovf:OperatingSystemSection",
            {'ovf:id': self.os}
        )
        ET.SubElement(os_section, "ovf:Info").text='Specifies the operating system installed'
        ET.SubElement(os_section, "ovf:Description").text= self.OS_TYPES[self.os].desc
        return os_section

    def _make_virtual_hardware(self, parent):
        vh = ET.SubElement(
            parent,
            "ovf:VirtualHardwareSection",
        )
        instance_id = 1
        self._add_system(vh, instance_id)
        instance_id += 1
        self._add_cpu(vh, instance_id)
        instance_id += 1
        self._add_memory(vh, instance_id)
        instance_id += 1
        self._add_network(vh, instance_id, self.network)
        instance_id += 1
        self._add_boot_disk(vh, instance_id, self.OS_TYPES[self.os].storage[0])
        instance_id += 1
        self._add_storage_disk(vh, instance_id, self.OS_TYPES[self.os].storage[1])
        #XXX Add support to store more than 2 disks

        return vh

    def _add_storage_disk(self, parent, instance_id, size):
        return self._add_disk(
                parent = parent,
                element = '/data',
                host_resource = 'data',
                instance_id = instance_id,
                res_type = '26',
                size = size
        )
##
#        sd = ET.SubElement(
#            parent,
#            "ovf:Item"
#        )
#        ET.SubElement(sd, "rasd:AllocationUnits").text='Gigabytes'
#        ET.SubElement(sd, "rasd:Caption").text=''
#        ET.SubElement(sd, "rasd:Description").text='Hard Disk'
#        ET.SubElement(sd, "rasd:ElementName").text='/data'
#        ET.SubElement(sd, "rasd:HostResource").text='data'
#        ET.SubElement(sd, "rasd:InstanceID").text=str(instance_id)
#        ET.SubElement(sd, "rasd:ResourceType").text='26'
#        ET.SubElement(sd, "rasd:VirtualQuantity").text = str(size)
#        return sd
#

    def _add_boot_disk(self, parent, instance_id, size):
        return self._add_disk(
                parent = parent,
                element = '/',
                host_resource = 'boot',
                instance_id = instance_id,
                res_type = '27',
                size = size
        )
#        sd = ET.SubElement(
#            parent,
#            "ovf:Item"
#        )
#        ET.SubElement(sd, "rasd:AllocationUnits").text='Gigabytes'
#        ET.SubElement(sd, "rasd:Caption").text=''
#        ET.SubElement(sd, "rasd:Description").text='Hard Disk'
#        ET.SubElement(sd, "rasd:ElementName").text='/'
#        ET.SubElement(sd, "rasd:HostResource").text='boot'
#        ET.SubElement(sd, "rasd:InstanceID").text=str(instance_id)
#        ET.SubElement(sd, "rasd:ResourceType").text='27'
#        ET.SubElement(sd, "rasd:VirtualQuantity").text = str(size)
#        return sd
#
    def _add_disk(self, parent, element, host_resource, instance_id, res_type, size):
        sd = ET.SubElement(
            parent,
            "ovf:Item"
        )
        ET.SubElement(sd, "rasd:AllocationUnits").text='Gigabytes'
        ET.SubElement(sd, "rasd:Caption").text=''
        ET.SubElement(sd, "rasd:Description").text='Hard Disk'
        ET.SubElement(sd, "rasd:ElementName").text=element
        ET.SubElement(sd, "rasd:HostResource").text=host_resource
        ET.SubElement(sd, "rasd:InstanceID").text=str(instance_id)
        ET.SubElement(sd, "rasd:ResourceType").text=res_type
        ET.SubElement(sd, "rasd:VirtualQuantity").text = str(size)
        return sd




    def _add_network(self, parent, instance_id, network_type):

        network = ET.SubElement(
            parent,
            "ovf:Item",
        )
        ET.SubElement(network,"rasd:Caption").text="Nat1to1:true"
        ET.SubElement(network, "rasd:Connection").text=network_type
        ET.SubElement(network, "rasd:ElementName").text="Network"
        ET.SubElement(network, "rasd:InstanceID").text=str(instance_id)
        ET.SubElement(network, "rasd:ResourceType").text='10'
        ET.SubElement(network, "rasd:VirtualQuantity").text='1'
        return network


    def _add_system(self, parent, instance_id):

        ET.SubElement(parent, "ovf:Info").text = "Virtual hardware"
        system = ET.SubElement(parent, "ovf:System")
        ET.SubElement(system,"vssd:Description").text = "Virtual Hardware Family"
        ET.SubElement(system,"vssd:ElementName").text = self.name
        ET.SubElement(system,"vssd:InstanceID").text = str(instance_id)
        ET.SubElement(system,"vssd:VirtualSystemIdentifier").text = self.name
        return system
    
    def _add_cpu(self, parent, instance_id):
        cpu_item = ET.SubElement(
            parent,
            "ovf:Item",
        )
        speed = str(3 * float(self.cpus))  #3 GHz
        ET.SubElement(cpu_item, "rasd:AllocationUnits").text = "%s GHz" %speed
        ET.SubElement(cpu_item, "rasd:Description").text = "Number of Virtual CPUs"
        ET.SubElement(cpu_item, "rasd:ElementName").text= "%s CPU" %self.cpus
        self._add_instance_id(cpu_item, str(instance_id))
        self._add_resource_type(cpu_item, '3')
        self._add_virtual_quantity(cpu_item, '%s' %self.cpus)

        return cpu_item

    def _add_memory(self, parent, instance_id):
        mem_item = ET.SubElement(
            parent,
            "ovf:Item",
        )

        ET.SubElement(mem_item, "rasd:AllocationUnits").text = "Gigabytes"
        ET.SubElement(mem_item, "rasd:Description").text = "Memory Size"
        ET.SubElement(mem_item, "rasd:ElementName").text="Memory"
        self._add_instance_id(mem_item, str(instance_id))
        self._add_resource_type(mem_item, '4')
        self._add_virtual_quantity(mem_item,'%s' %self.memory)

        return mem_item

    def _add_instance_id(self, parent, id):
        elm = ET.SubElement(
            parent,
            "rasd:InstanceID",
        )
        elm.text = id
        return elm

    def _add_resource_type(self, parent, type):
        elm = ET.SubElement(
            parent,
            "rasd:ResourceType",
        )
        elm.text = type
        return elm

    def _add_virtual_quantity(self, parent, amount):
        elm = ET.SubElement(
             parent,
            "rasd:VirtualQuantity",
         )
        elm.text = amount
        return elm

class AddFirewallRuleXML(object):           
    def __init__(self, port, proto, src, dest):
        self.port = port
        self.proto = proto
        self.src = src
        self.dest = dest

        self._build_xmltree()

    def tostring(self):
        return ET.tostring(self.root)

    def _build_xmltree(self):
        self.root = self._make_pfw_root() 
        
        self._add_pfw_rule()
        print "PFW Rule:%s" %self.tostring()
        return
   
    def _add_pfw_rule(self):
        rule = ET.SubElement(self.root, "svvs:FirewallRule")
        ET.SubElement(rule, "svvs:Description").text = "Perimeter Firewall Rule"
        ET.SubElement(rule, "svvs:Type").text = "PERIMETER_FIREWALL"
        ET.SubElement(rule, "svvs:Log").text = "no"
        ET.SubElement(rule, "svvs:Policy").text = "allow"
        proto = ET.SubElement(rule, "svvs:Protocols")
        if "tcp" in self.proto.lower():
            ET.SubElement(proto, "svvs:Tcp").text = "true"
        else:
            ET.SubElement(proto, "svvs:Udp").text = "true"

        ET.SubElement(rule, "svvs:Port").text = str(self.port)
        ET.SubElement(rule, "svvs:Destination").text = self.dest
        ET.SubElement(rule, "svvs:Source").text = self.src
        return rule
         
    def _make_pfw_root(self):
        return ET.Element(
            "svvs:FirewallService",
            {
                "xmlns:common":"http://schemas.dmtf.org/wbem/wscim/1/common",
                "xmlns:vApp":"http://www.vmware.com/vcloud/v0.8",
                "xmlns:rasd":"http://schemas.dmtf.org/wbem/wscim/1/cim-schema/2/CIM_ResourceAllocationSettingData",
                "xmlns:vssd":"http://schemas.dmtf.org/wbem/wscim/1/cim-schema/2/CIM_VirtualSystemSettingData",
                "xmlns:ovf":"http://schemas.dmtf.org/ovf/envelope/1",
                "xmlns:svvs":"http://schemas.api.sandbox.symphonyVPDC.savvis.net/vpdci"
            })


class SavvisNodeDriver(VCloudNodeDriver):
    """
    vCloud node driver for Savvis
    """
    connectionCls = SavvisConnection
    type = Provider.VCLOUD

    def list_locations(self):
        return [
                NodeLocation(0, "US_EAST", 'US', self),
                NodeLocation(1, "US_WEST", 'US', self),
                NodeLocation(2, "EMEA", 'US', self),
                NodeLocation(3, "ASIA", 'US', self),
        ]

    def _fetch_task_info(self, task_href):
        res = self.connection.request(task_href)
        task = res.object.findall(fixxpath(res.object, "Task"))[0]
        return task

    def get_vpdc_info(self, vpdc):
        self.connection.check_org()
        return SavvisVPDC.get_vdc(vpdc, self.connection, self.org)

    def _to_node(self, name, elm):
        state = elm.get('status')
        public_ips = None
        href = elm.get('href')
        print "Vapp href : %s" %href
        sections = elm.findall('{http://schemas.dmtf.org/ovf/envelope/1}Section')
        for section in sections:
            network = section if section.get('Network') else None
            
            if network.findall('{http://www.vmware.com/vcloud/v0.8}IpAddress'):
                ip_addr = network.findall('{http://www.vmware.com/vcloud/v0.8}IpAddress')
                if ip_addr:
                    private_ips = [ip_addr[0].text]

            elif network.findall('{http://www.vmware.com/vcloud/v0.8}NetworkConfig'):
                networkconfig = network.findall('{http://www.vmware.com/vcloud/v0.8}NetworkConfig')
                [features] = networkconfig[0].findall('{http://www.vmware.com/vcloud/v0.8}Features')
                nat = features.findall('{http://www.vmware.com/vcloud/v0.8}Nat')
                if nat:
                    [nat_rule] = nat[0].findall('{http://www.vmware.com/vcloud/v0.8}NatRule')
            
                    private_ips = [nat_rule.get('internalIP')]
                    if nat_rule.get('externalIP') == '0.0.0.0':
                        public_ips = private_ips
                    else:
                        public_ips = [nat_rule.get('externalIP')]

        if not public_ips:
            public_ips = private_ips
        node = Node(
                    id=elm.get('href'),
                    name=name,
                    state=state,
                    public_ips=public_ips,
                    private_ips=private_ips,
                    driver=self.connection.driver
                    )

        return node


    def destroy_node(self, node):
        node_path = get_url_path(node.id)
        res = self.connection.request(node_path, method='DELETE')
        return res.status == 200

    def create_node(self, **kwargs):
        """Creates and returns node.


        See L{NodeDriver.create_node} for more keyword args.

        Non-standard optional keyword arguments:
        @keyword    ex_network: link to a "Network" e.g., "VM Tier01, VM Tier02, VM Tier03"
        @type       ex_network: C{string}

        @keyword    ex_vdc: link to a "VDC" e.g., "https://services.vcloudexpress.terremark.com/api/v0.8/vdc/1"
        @type       ex_vdc: C{string}

        @keyword    ex_cpus: number of virtual cpus (limit depends on provider)
        @type       ex_cpus: C{int}

        """
        name = kwargs['name']
        os = kwargs['ex_os']
        cpus = kwargs['ex_cpus']
        network = kwargs['ex_network']
        size = kwargs['size']
        vpdc = kwargs['ex_vpdc']
        memory = str(size.ram/1024)
        #Check ORG is available
        self.connection.check_org()
        vdc = SavvisVPDC.get_vdc(vpdc, self.connection, self.org)

        if network not in vdc.networks:
            raise ValueError("%s not available. Available Networks are:%s" %(network, vdc.network))

        vapp_xml = AddVAppXML(
                        name = name, 
                        os = os, 
                        network = network, 
                        cpus = cpus, 
                        memory = memory
                    )

        print "VApp XML: %s" %vapp_xml.tostring()

        # Instantiate VM and get identifier.
        res = self.connection.request(
            '%s/vApp' %vdc.href,
            data=vapp_xml.tostring(),
            method='POST',
            headers={
                'Content-Type':
                    'application/xml'
            }
        )
        #Fetch the associate Task
        task = res.object.findall(fixxpath(res.object, "Task"))[0]
        if not task.get('href'):
            error = task.findall(fixxpath(task, "Error"))
            raise Exception("Failed to Create Server : Error %s" %error[0].get('message'))

        self._wait_for_task_completion(task.get('href'),timeout=14400)

        #If task succeeds, fetch vapp information
        task = self._fetch_task_info(task.get('href'))
        result = task.findall(fixxpath(task, "Result"))
        vapp_href = result[0].get('href')

        vapp =self.connection.request(vapp_href)
        vapp_name = vapp.object.get('name')
        node = self._to_node(vapp_name, vapp.object)

        return node

    def ex_create_pf_rule(self, vpdc, port, proto, src, dest):

        #Check ORG is available
        self.connection.check_org()

        vdc = SavvisVPDC.get_vdc(vpdc, self.connection, self.org)
        #vdc profile example: Balanced(Provisioning)

        if 'Essential' not in vdc.profile:
            #Open the SSH Port on the perimeter Firewall
            firewall_xml = AddFirewallRuleXML(
                                port = port, 
                                proto = proto, 
                                src = src, 
                                dest = dest
                            )
        
        res = self.connection.request(
                        '%s/FirewallService' %vdc.href,
                        data=firewall_xml.tostring(),
                        method='PUT',
                        headers={'Content-Type':'application/xml'}
            )   
        task = res.object.findall(fixxpath(res.object, "Task"))[0]
        if not task.get('href'):
            error = task.findall(fixxpath(task, "Error"))
            raise Exception("Failed to Create Firewall Rule : Error %s" %error[0].get('message'))

        self._wait_for_task_completion(task.get('href'), timeout=3600)

>>>>>>> f508adf3
class VCloud_1_5_Connection(VCloudConnection):

    def _get_auth_token(self):
        if not self.token:
            # Log In
            conn = self.conn_classes[self.secure](self.host,
                                                  self.port)
            conn.request(method='POST', url='/api/sessions',
                         headers=self._get_auth_headers())

            resp = conn.getresponse()
            headers = dict(resp.getheaders())

            # Set authorization token
            try:
                self.token = headers['x-vcloud-authorization']
            except KeyError:
                raise InvalidCredsError()

            # Get the URL of the Organization
            body = ET.XML(resp.read())
            self.org_name = body.get('org')
            org_list_url = get_url_path(
                next((link for link in body.findall(fixxpath(body, 'Link'))
                    if link.get('type') == 'application/vnd.vmware.vcloud.orgList+xml')).get('href')
            )

            conn.request(method='GET', url=org_list_url,
                         headers=self.add_default_headers({}))
            body = ET.XML(conn.getresponse().read())
            self.driver.org = get_url_path(
                next((org for org in body.findall(fixxpath(body, 'Org'))
                    if org.get('name') == self.org_name)).get('href')
            )

    def add_default_headers(self, headers):
        headers['Accept'] = 'application/*+xml;version=1.5'
        headers['x-vcloud-authorization'] = self.token
        return headers

<<<<<<< HEAD

=======
>>>>>>> f508adf3
class Instantiate_1_5_VAppXML(object):
    def __init__(self, name, template, network, vm_network=None, vm_fence=None):
        self.name = name
        self.template = template
        self.network = network
        self.vm_network = vm_network
        self.vm_fence = vm_fence
        self._build_xmltree()

    def tostring(self):
        return ET.tostring(self.root)

    def _build_xmltree(self):
        self.root = self._make_instantiation_root()

        if self.network:
            instantionation_params = ET.SubElement(self.root, "InstantiationParams")
            network_config_section = ET.SubElement(instantionation_params, "NetworkConfigSection")
            ET.SubElement(network_config_section, "Info", {'xmlns': "http://schemas.dmtf.org/ovf/envelope/1"})
            network_config = ET.SubElement(network_config_section, "NetworkConfig")
            self._add_network_association(network_config)

        self._add_vapp_template(self.root)

    def _make_instantiation_root(self):
        return ET.Element(
            "InstantiateVAppTemplateParams",
                {'name': self.name,
                 'deploy': 'false',
                 'powerOn': 'false',
                 'xml:lang': 'en',
                 'xmlns': "http://www.vmware.com/vcloud/v1.5",
                 'xmlns:xsi': "http://www.w3.org/2001/XMLSchema-instance"}
        )

    def _add_vapp_template(self, parent):
        return ET.SubElement(
            parent,
            "Source",
                {'href': self.template}
        )

    def _add_network_association(self, parent):
        if self.vm_network is None:
            # Don't set a custom vApp VM network name
            parent.set('networkName', self.network.get('name'))
        else:
            # Set a custom vApp VM network name
            parent.set('networkName', self.vm_network)
        configuration = ET.SubElement(parent, 'Configuration')
        ET.SubElement(configuration, 'ParentNetwork', {'href': self.network.get('href')})
        if self.vm_fence is None:
            fencemode = self.network.find(fixxpath(self.network, 'Configuration/FenceMode')).text
        else:
            fencemode = self.vm_fence
        ET.SubElement(configuration, 'FenceMode').text = fencemode


<<<<<<< HEAD
=======


>>>>>>> f508adf3
class VCloud_1_5_NodeDriver(VCloudNodeDriver):

    connectionCls = VCloud_1_5_Connection

    # Based on http://pubs.vmware.com/vcloud-api-1-5/api_prog/GUID-843BE3AD-5EF6-4442-B864-BCAE44A51867.html
    NODE_STATE_MAP = {'-1': NodeState.UNKNOWN,
                      '0': NodeState.PENDING,
                      '1': NodeState.PENDING,
                      '2': NodeState.PENDING,
                      '3': NodeState.PENDING,
                      '4': NodeState.RUNNING,
                      '5': NodeState.RUNNING,
                      '6': NodeState.UNKNOWN,
                      '7': NodeState.UNKNOWN,
                      '8': NodeState.TERMINATED,
                      '9': NodeState.UNKNOWN,
                      '10': NodeState.UNKNOWN}
<<<<<<< HEAD
=======
    @property
    def vdcs(self):
        """
        vCloud virtual data centers (vDCs).
        @return: C{list} of L{Vdc} objects
        """
        if not self._vdcs:
            self.connection.check_org()  # make sure the org is set.  # pylint: disable-msg=E1101
            res = self.connection.request(self.org)
            self._vdcs = [
                Vdc(i.get('href'), i.get('name'), self)
                for i
                in res.object.findall(fixxpath(res.object, "Link"))
                if i.get('type') == 'application/vnd.vmware.vcloud.vdc+xml'
            ]
        return self._vdcs

    @property
    def networks(self):
        networks = []
        for vdc in self.vdcs:
            res = self.connection.request(vdc.id).object
            networks.extend(
                [network
                 for network in res.findall(
                     fixxpath(res, 'AvailableNetworks/Network')
                 )]
            )

        return networks


    def _get_vdc(self, vdc_name):
        vdc = None
        if not vdc_name:
            # Return the first organisation VDC found
            vdc = self.vdcs[0]
        else:
            for v in self.vdcs:
                if v.name == vdc_name:
                    vdc = v
            if vdc is None:
                raise ValueError('%s virtual data centre could not be found', vdc_name)
        return vdc

    def list_images(self, location=None):
        images = []
        for vdc in self.vdcs:
            res = self.connection.request(vdc.id).object
            res_ents = res.findall(fixxpath(
                res, "ResourceEntities/ResourceEntity")
            )
            images += [
                self._to_image(i)
                for i in res_ents
                if i.get('type') ==
                    'application/vnd.vmware.vcloud.vAppTemplate+xml'
            ]
        for catalog in self._get_catalog_hrefs():
            for cat_item in self._get_catalogitems_hrefs(catalog):
                res = self._get_catalogitem(cat_item)
                res_ents = res.findall(fixxpath(res, 'Entity'))
                images += [
                    self._to_image(i)
                    for i in res_ents
                    if i.get('type') ==
                        'application/vnd.vmware.vcloud.vAppTemplate+xml'
                ]

        def idfun(image):
            return image.id
        return self._uniquer(images, idfun)

    def _uniquer(self, seq, idfun=None):
        if idfun is None:
            def idfun(x):
                return x
        seen = {}
        result = []
        for item in seq:
            marker = idfun(item)
            if marker in seen:
                continue
            seen[marker] = 1
            result.append(item)
        return result


>>>>>>> f508adf3

    def list_locations(self):
        return [NodeLocation(id=self.connection.host, name=self.connection.host, country="N/A", driver=self)]

    def ex_find_node(self, node_name, vdcs=None):
        """
        Searches for node across specified vDCs. This is more effective than querying all nodes to get a single
        instance.

        @param node_name: The name of the node to search for
        @type node_name: C{string}

        @param vdcs: None, vDC or a list of vDCs to search in. If None all vDCs will be searched.
        @type node_name: L{Vdc}

        @return: C{Node} node instance or None if not found
        """
        if not vdcs:
            vdcs = self.vdcs
        if not getattr(vdcs, '__iter__', False):
            vdcs = [vdcs]
        for vdc in vdcs:
            res = self.connection.request(vdc.id)
            entity_elems = res.object.findall(fixxpath(res.object, "ResourceEntities/ResourceEntity"))
            for entity_elem in entity_elems:
                if entity_elem.get('type') == 'application/vnd.vmware.vcloud.vApp+xml' and entity_elem.get('name') == node_name:
                    res = self.connection.request(entity_elem.get('href'),
                                                  headers={'Content-Type': 'application/vnd.vmware.vcloud.vApp+xml'})
                    return self._to_node(res.object)
        return None

    def destroy_node(self, node):
        try:
            self.ex_undeploy_node(node)
        except Exception:
            # Some vendors don't implement undeploy at all yet,
            # so catch this and move on.
            pass

        res = self.connection.request(get_url_path(node.id), method='DELETE')
        return res.status == httplib.ACCEPTED

    def reboot_node(self, node):
        res = self.connection.request('%s/power/action/reset'
                                      % get_url_path(node.id),
                                      method='POST')
        if res.status in [httplib.ACCEPTED, httplib.NO_CONTENT]:
            self._wait_for_task_completion(res.object.get('href'))
            return True
        else:
            return False

    def ex_deploy_node(self, node):
        """
        Deploys existing node. Equal to vApp "start" operation.

        @param node: The node to be deployed
        @type node: L{Node}

        @return: C{Node} deployed node
        """
        deploy_xml = ET.Element('DeployVAppParams', {'powerOn': 'true',
                                                     'xmlns': 'http://www.vmware.com/vcloud/v1.5'})
        res = self.connection.request('%s/action/deploy' % get_url_path(node.id),
                                      data=ET.tostring(deploy_xml),
                                      method='POST',
                                      headers={
                                          'Content-Type': 'application/vnd.vmware.vcloud.deployVAppParams+xml'
                                      })
        self._wait_for_task_completion(res.object.get('href'))
        res = self.connection.request(get_url_path(node.id))
        return self._to_node(res.object)

    def ex_undeploy_node(self, node):
        """
        Undeploys existing node. Equal to vApp "stop" operation.

        @param node: The node to be deployed
        @type node: L{Node}

        @return: C{Node} undeployed node instance
        """
        undeploy_xml = ET.Element('UndeployVAppParams', {'xmlns': 'http://www.vmware.com/vcloud/v1.5'})
        undeploy_power_action_xml = ET.SubElement(undeploy_xml, 'UndeployPowerAction')
        undeploy_power_action_xml.text = 'shutdown'

        try:
            res = self.connection.request('%s/action/undeploy' % get_url_path(node.id),
                                          data=ET.tostring(undeploy_xml),
                                          method='POST',
                                          headers={
                                              'Content-Type': 'application/vnd.vmware.vcloud.undeployVAppParams+xml'
                                          })
            self._wait_for_task_completion(res.object.get('href'))
        except Exception:
            undeploy_power_action_xml.text = 'powerOff'
            res = self.connection.request('%s/action/undeploy' % get_url_path(node.id),
                                          data=ET.tostring(undeploy_xml),
                                          method='POST',
                                          headers={
                                              'Content-Type': 'application/vnd.vmware.vcloud.undeployVAppParams+xml'
                                          })
            self._wait_for_task_completion(res.object.get('href'))

        res = self.connection.request(get_url_path(node.id))
        return self._to_node(res.object)

    def create_node(self, **kwargs):
        """Creates and returns node. If the source image is:
           - vApp template - a new vApp is instantiated from template
           - existing vApp - a new vApp is cloned from the source vApp. Can not clone more vApps is parallel otherwise
                             resource busy error is raised.


        See L{NodeDriver.create_node} for more keyword args.

        @keyword    image:  OS Image to boot on node. (required). Can be a NodeImage or existing Node that will be
                            cloned.
        @type       image:  L{NodeImage} or L{Node}

        Non-standard optional keyword arguments:
        @keyword    ex_network: Organisation's network name for attaching vApp VMs to.
        @type       ex_network: C{string}

        @keyword    ex_vdc: Name of organisation's virtual data center where vApp VMs will be deployed.
        @type       ex_vdc: C{string}

        @keyword    ex_vm_names: list of names to be used as a VM and computer name. The name must be max. 15 characters
                                 long and follow the host name requirements.
        @type       ex_vm_names: C{list} of L{string}

        @keyword    ex_vm_cpu: number of virtual CPUs/cores to allocate for each vApp VM.
        @type       ex_vm_cpu: C{number}

        @keyword    ex_vm_memory: amount of memory in MB to allocate for each vApp VM.
        @type       ex_vm_memory: C{number}

        @keyword    ex_vm_script: full path to file containing guest customisation script for each vApp VM.
                                  Useful for creating users & pushing out public SSH keys etc.
        @type       ex_vm_script: C{string}

        @keyword    ex_vm_network: Override default vApp VM network name. Useful for when you've imported an OVF
                                   originating from outside of the vCloud.
        @type       ex_vm_network: C{string}

        @keyword    ex_vm_fence: Fence mode for connecting the vApp VM network (ex_vm_network) to the parent
                                 organisation network (ex_network).
        @type       ex_vm_fence: C{string}

        @keyword    ex_vm_ipmode: IP address allocation mode for all vApp VM network connections.
        @type       ex_vm_ipmode: C{string}

        @keyword    ex_deploy: set to False if the node shouldn't be deployed (started) after creation
        @type       ex_deploy: C{bool}
        """
        name = kwargs['name']
        image = kwargs['image']
        ex_vm_names = kwargs.get('ex_vm_names')
        ex_vm_cpu = kwargs.get('ex_vm_cpu')
        ex_vm_memory = kwargs.get('ex_vm_memory')
        ex_vm_script = kwargs.get('ex_vm_script')
        ex_vm_fence = kwargs.get('ex_vm_fence', None)
        ex_network = kwargs.get('ex_network', None)
        ex_vm_network = kwargs.get('ex_vm_network', None)
        ex_vm_ipmode = kwargs.get('ex_vm_ipmode', None)
        ex_deploy = kwargs.get('ex_deploy', True)
        ex_vdc = kwargs.get('ex_vdc', None)
<<<<<<< HEAD

=======
        ex_org_network = kwargs.get('ex_org_network', None)
>>>>>>> f508adf3
        self._validate_vm_names(ex_vm_names)
        self._validate_vm_cpu(ex_vm_cpu)
        self._validate_vm_memory(ex_vm_memory)
        self._validate_vm_fence(ex_vm_fence)
        self._validate_vm_ipmode(ex_vm_ipmode)
        ex_vm_script = self._validate_vm_script(ex_vm_script)

        # Some providers don't require a network link
        if ex_network:
            network_href = self._get_network_href(ex_network)
            network_elem = self.connection.request(network_href).object
        else:
            network_elem = None

        vdc = self._get_vdc(ex_vdc)

        if self._is_node(image):
            vapp_name, vapp_href = self._clone_node(name, image, vdc)
        else:
            vapp_name, vapp_href = self._instantiate_node(name, image, network_elem,
                                                          vdc, ex_vm_network, ex_vm_fence)

        self._change_vm_names(vapp_href, ex_vm_names)
        self._change_vm_cpu(vapp_href, ex_vm_cpu)
        self._change_vm_memory(vapp_href, ex_vm_memory)
        self._change_vm_script(vapp_href, ex_vm_script)
        self._change_vm_ipmode(vapp_href, ex_vm_ipmode)
<<<<<<< HEAD

=======
        #Required for Bluelock vCD 1.5
        if ex_org_network:
            self._configure_vapp_org_network(vapp_href, ex_org_network)
>>>>>>> f508adf3
        # Power on the VM.
        if ex_deploy:
            # Retry 3 times: when instantiating large number of VMs at the same time some may fail on resource allocation
            retry = 3
            while True:
                try:
                    res = self.connection.request('%s/power/action/powerOn' % vapp_href,
                                                  method='POST')
                    self._wait_for_task_completion(res.object.get('href'))
                    break
                except Exception:
                    if retry <= 0:
                        raise
                    retry -= 1
                    time.sleep(10)

        res = self.connection.request(vapp_href)
        node = self._to_node(res.object)
        return node

    def _instantiate_node(self, name, image, network_elem, vdc, vm_network, vm_fence):
        instantiate_xml = Instantiate_1_5_VAppXML(
            name=name,
            template=image.id,
            network=network_elem,
            vm_network=vm_network,
            vm_fence=vm_fence
        )

        # Instantiate VM and get identifier.
        res = self.connection.request(
            '%s/action/instantiateVAppTemplate' % vdc.id,
            data=instantiate_xml.tostring(),
            method='POST',
            headers={
                'Content-Type':
                    'application/vnd.vmware.vcloud.instantiateVAppTemplateParams+xml'
            }
        )
        vapp_name = res.object.get('name')
        vapp_href = get_url_path(res.object.get('href'))

        task_href = res.object.find(fixxpath(res.object, "Tasks/Task")).get('href')
        self._wait_for_task_completion(task_href)
        return vapp_name, vapp_href

    def _clone_node(self, name, sourceNode, vdc):

        clone_xml = ET.Element("CloneVAppParams",
                {'name': name, 'deploy': 'false', 'powerOn': 'false',
                 'xmlns': "http://www.vmware.com/vcloud/v1.5",
                 'xmlns:xsi': "http://www.w3.org/2001/XMLSchema-instance"}
        )
        ET.SubElement(clone_xml, 'Description').text = 'Clone of ' + sourceNode.name
        ET.SubElement(clone_xml, 'Source', {'href': sourceNode.id})

        res = self.connection.request(
            '%s/action/cloneVApp' % vdc.id,
            data=ET.tostring(clone_xml),
            method='POST',
            headers={
                'Content-Type':
                    'application/vnd.vmware.vcloud.cloneVAppParams+xml'
            }
        )
        vapp_name = res.object.get('name')
        vapp_href = get_url_path(res.object.get('href'))

        task_href = res.object.find(fixxpath(res.object, "Tasks/Task")).get('href')
        self._wait_for_task_completion(task_href)

        res = self.connection.request(vapp_href)

        vms = res.object.findall(fixxpath(res.object, "Children/Vm"))

        # Fix the networking for VMs
        for i, vm in enumerate(vms):
            # Remove network
            network_xml = ET.Element("NetworkConnectionSection", {
                'ovf:required': 'false',
                'xmlns': "http://www.vmware.com/vcloud/v1.5",
                'xmlns:ovf': 'http://schemas.dmtf.org/ovf/envelope/1'})
            ET.SubElement(network_xml, "ovf:Info").text = 'Specifies the available VM network connections'
            res = self.connection.request('%s/networkConnectionSection' % get_url_path(vm.get('href')),
                                          data=ET.tostring(network_xml),
                                          method='PUT',
                                          headers={'Content-Type': 'application/vnd.vmware.vcloud.networkConnectionSection+xml'}
            )
            self._wait_for_task_completion(res.object.get('href'))

            # Re-add network
            network_xml = vm.find(fixxpath(vm, 'NetworkConnectionSection'))
            network_conn_xml = network_xml.find(fixxpath(network_xml, 'NetworkConnection'))
            network_conn_xml.set('needsCustomization', 'true')
            network_conn_xml.remove(network_conn_xml.find(fixxpath(network_xml, 'IpAddress')))
            network_conn_xml.remove(network_conn_xml.find(fixxpath(network_xml, 'MACAddress')))

            res = self.connection.request('%s/networkConnectionSection' % get_url_path(vm.get('href')),
                                          data=ET.tostring(network_xml),
                                          method='PUT',
                                          headers={'Content-Type': 'application/vnd.vmware.vcloud.networkConnectionSection+xml'}
            )
            self._wait_for_task_completion(res.object.get('href'))

        return vapp_name, vapp_href

    def ex_set_vm_cpu(self, vapp_or_vm_id, vm_cpu):
        """
        Sets the number of virtual CPUs for the specified VM or VMs under the vApp. If the vapp_or_vm_id param
        represents a link to an vApp all VMs that are attached to this vApp will be modified.

        Please ensure that hot-adding a virtual CPU is enabled for the powered on virtual machines.
        Otherwise use this method on undeployed vApp.

        @keyword    vapp_or_vm_id: vApp or VM ID that will be modified. If a vApp ID is used here all attached VMs
                                   will be modified
        @type       vapp_or_vm_id: C{string}

        @keyword    vm_cpu: number of virtual CPUs/cores to allocate for specified VMs
        @type       vm_cpu: C{number}
        """
        self._validate_vm_cpu(vm_cpu)
        self._change_vm_cpu(vapp_or_vm_id, vm_cpu)

    def ex_set_vm_memory(self, vapp_or_vm_id, vm_memory):
        """
        Sets the virtual memory in MB to allocate for the specified VM or VMs under the vApp.
        If the vapp_or_vm_id param represents a link to an vApp all VMs that are attached to
        this vApp will be modified.

        Please ensure that hot-change of virtual memory is enabled for the powered on virtual machines.
        Otherwise use this method on undeployed vApp.

        @keyword    vapp_or_vm_id: vApp or VM ID that will be modified. If a vApp ID is used here all attached VMs
                                   will be modified
        @type       vapp_or_vm_id: C{string}

        @keyword    vm_memory: virtual memory in MB to allocate for the specified VM or VMs
        @type       vm_memory: C{number}
        """
        self._validate_vm_memory(vm_memory)
        self._change_vm_memory(vapp_or_vm_id, vm_memory)

    def ex_add_vm_disk(self, vapp_or_vm_id, vm_disk_size):
        """
        Adds a virtual disk to the specified VM or VMs under the vApp. If the vapp_or_vm_id param
        represents a link to an vApp all VMs that are attached to this vApp will be modified.

        @keyword    vapp_or_vm_id: vApp or VM ID that will be modified. If a vApp ID is used here all attached VMs
                                   will be modified
        @type       vapp_or_vm_id: C{string}

        @keyword    vm_disk_size: the disk capacity in GB that will be added to the specified VM or VMs
        @type       vm_disk_size: C{number}
        """
        self._validate_vm_disk_size(vm_disk_size)
        self._add_vm_disk(vapp_or_vm_id, vm_disk_size)

    @staticmethod
    def _validate_vm_names(names):
        if names is None:
            return
        hname_re = re.compile('^(([a-zA-Z]|[a-zA-Z][a-zA-Z0-9]*)[\-])*([A-Za-z]|[A-Za-z][A-Za-z0-9]*[A-Za-z0-9])$')
        for name in names:
            if len(name) > 15:
                raise ValueError('The VM name "' + name + '" is too long for the computer name (max 15 chars allowed).')
            if not hname_re.match(name):
                raise ValueError('The VM name "' + name + '" can not be used. "' + name + '" is not a valid computer name for the VM.')

    @staticmethod
    def _validate_vm_memory(vm_memory):
        if vm_memory is None:
            return
        elif vm_memory not in VIRTUAL_MEMORY_VALS_1_5:
            raise ValueError('%s is not a valid vApp VM memory value' % vm_memory)

    @staticmethod
    def _validate_vm_cpu(vm_cpu):
        if vm_cpu is None:
            return
        elif vm_cpu not in VIRTUAL_CPU_VALS_1_5:
            raise ValueError('%s is not a valid vApp VM CPU value' % vm_cpu)

    @staticmethod
    def _validate_vm_disk_size(vm_disk):
        if vm_disk is None:
            return
        elif int(vm_disk) < 0:
            raise ValueError('%s is not a valid vApp VM disk space value', vm_disk)

    @staticmethod
    def _validate_vm_script(vm_script):
        if vm_script is None:
            return
        # Try to locate the script file
        if not os.path.isabs(vm_script):
            vm_script = os.path.expanduser(vm_script)
            vm_script = os.path.abspath(vm_script)
        if not os.path.isfile(vm_script):
            raise LibcloudError("%s the VM script file does not exist" % vm_script)
        try:
            open(vm_script).read()
        except:
            raise
        return vm_script

    @staticmethod
    def _validate_vm_fence(vm_fence):
        if vm_fence is None:
            return
        elif vm_fence not in FENCE_MODE_VALS_1_5:
            raise ValueError('%s is not a valid fencing mode value' % vm_fence)

    @staticmethod
    def _validate_vm_ipmode(vm_ipmode):
        if vm_ipmode is None:
            return
        elif vm_ipmode == 'MANUAL':
            raise NotImplementedError('MANUAL IP mode: The interface for supplying IPAddress does not exist yet')
        elif vm_ipmode not in IP_MODE_VALS_1_5:
            raise ValueError('%s is not a valid IP address allocation mode value' % vm_ipmode)

    def _change_vm_names(self, vapp_or_vm_id, vm_names):
        if vm_names is None:
            return

        vms = self._get_vm_elements(vapp_or_vm_id)
        for i, vm in enumerate(vms):
            if len(vm_names) <= i:
                return

            # Get GuestCustomizationSection
            res = self.connection.request('%s/guestCustomizationSection' % get_url_path(vm.get('href')))

            # Update GuestCustomizationSection
            res.object.find(fixxpath(res.object, 'ComputerName')).text = vm_names[i]
            # Remove AdminPassword from customization section
            admin_pass = res.object.find(fixxpath(res.object, 'AdminPassword'))
            if admin_pass is not None:
                res.object.remove(admin_pass)
            res = self.connection.request('%s/guestCustomizationSection' % get_url_path(vm.get('href')),
                                          data=ET.tostring(res.object),
                                          method='PUT',
                                          headers={'Content-Type': 'application/vnd.vmware.vcloud.guestCustomizationSection+xml'}
            )
            self._wait_for_task_completion(res.object.get('href'))

            # Update Vm name
            req_xml = ET.Element("Vm", {
                'name': vm_names[i],
                'xmlns': "http://www.vmware.com/vcloud/v1.5"})
            res = self.connection.request(get_url_path(vm.get('href')),
                                          data=ET.tostring(req_xml),
                                          method='PUT',
                                          headers={'Content-Type': 'application/vnd.vmware.vcloud.vm+xml'}
            )
            self._wait_for_task_completion(res.object.get('href'))

    def _change_vm_cpu(self, vapp_or_vm_id, vm_cpu):
        if vm_cpu is None:
            return

        vms = self._get_vm_elements(vapp_or_vm_id)
        for vm in vms:
            # Get virtualHardwareSection/cpu section
            res = self.connection.request('%s/virtualHardwareSection/cpu' % get_url_path(vm.get('href')))

            # Update VirtualQuantity field
            res.object.find(
                '{http://schemas.dmtf.org/wbem/wscim/1/cim-schema/2/CIM_ResourceAllocationSettingData}VirtualQuantity'
            ).text = str(vm_cpu)
            res = self.connection.request('%s/virtualHardwareSection/cpu' % get_url_path(vm.get('href')),
                                          data=ET.tostring(res.object),
                                          method='PUT',
                                          headers={'Content-Type': 'application/vnd.vmware.vcloud.rasdItem+xml'}
            )
            self._wait_for_task_completion(res.object.get('href'))

    def _change_vm_memory(self, vapp_or_vm_id, vm_memory):
        if vm_memory is None:
            return

        vms = self._get_vm_elements(vapp_or_vm_id)
        for vm in vms:
            # Get virtualHardwareSection/memory section
            res = self.connection.request('%s/virtualHardwareSection/memory' % get_url_path(vm.get('href')))

            # Update VirtualQuantity field
            res.object.find(
                '{http://schemas.dmtf.org/wbem/wscim/1/cim-schema/2/CIM_ResourceAllocationSettingData}VirtualQuantity'
            ).text = str(vm_memory)
            res = self.connection.request('%s/virtualHardwareSection/memory' % get_url_path(vm.get('href')),
                                          data=ET.tostring(res.object),
                                          method='PUT',
                                          headers={'Content-Type': 'application/vnd.vmware.vcloud.rasdItem+xml'}
            )
            self._wait_for_task_completion(res.object.get('href'))

    def _add_vm_disk(self, vapp_or_vm_id, vm_disk):
        if vm_disk is None:
            return

        rasd_ns = '{http://schemas.dmtf.org/wbem/wscim/1/cim-schema/2/CIM_ResourceAllocationSettingData}'

        vms = self._get_vm_elements(vapp_or_vm_id)
        for vm in vms:
            # Get virtualHardwareSection/disks section
            res = self.connection.request('%s/virtualHardwareSection/disks' % vm.get('href'))

            existing_ids = []
            new_disk = None
            for item in res.object.findall(fixxpath(res.object, 'Item')):
                # Clean Items from unnecessary stuff
                for elem in item:
                    if elem.tag == '%sInstanceID' % rasd_ns:
                        existing_ids.append(int(elem.text))
                    if elem.tag in ['%sAddressOnParent' % rasd_ns, '%sParent' % rasd_ns]:
                        item.remove(elem)
                if item.find('%sHostResource' % rasd_ns) is not None:
                    new_disk = item

            new_disk = copy.deepcopy(new_disk)
            disk_id = max(existing_ids) + 1
            new_disk.find('%sInstanceID' % rasd_ns).text = str(disk_id)
            new_disk.find('%sElementName' % rasd_ns).text = 'Hard Disk ' + str(disk_id)
            new_disk.find('%sHostResource' % rasd_ns).set(fixxpath(new_disk, 'capacity'), str(int(vm_disk) * 1024))
            res.object.append(new_disk)

            res = self.connection.request('%s/virtualHardwareSection/disks' % vm.get('href'),
                                          data=ET.tostring(res.object),
                                          method='PUT',
                                          headers={'Content-Type': 'application/vnd.vmware.vcloud.rasditemslist+xml'}
            )
            self._wait_for_task_completion(res.object.get('href'))

    def _change_vm_script(self, vapp_or_vm_id, vm_script):
        if vm_script is None:
            return

        vms = self._get_vm_elements(vapp_or_vm_id)
        try:
            script = open(vm_script).read()
        except:
            return

        # ElementTree escapes script characters automatically. Escape requirements:
        # http://www.vmware.com/support/vcd/doc/rest-api-doc-1.5-html/types/GuestCustomizationSectionType.html
        for vm in vms:
            # Get GuestCustomizationSection
            res = self.connection.request('%s/guestCustomizationSection' % get_url_path(vm.get('href')))

            # Attempt to update any existing CustomizationScript element
            try:
                res.object.find(fixxpath(res.object, 'CustomizationScript')).text = script
            except:
                # CustomizationScript section does not exist, insert it just before ComputerName
                for i, e in enumerate(res.object):
                    if e.tag == '{http://www.vmware.com/vcloud/v1.5}ComputerName':
                        break
                e = ET.Element('{http://www.vmware.com/vcloud/v1.5}CustomizationScript')
                e.text = script
                res.object.insert(i, e)

            # Remove AdminPassword from customization section due to an API quirk
            admin_pass = res.object.find(fixxpath(res.object, 'AdminPassword'))
            if admin_pass is not None:
                res.object.remove(admin_pass)

            # Update VM's GuestCustomizationSection
            res = self.connection.request('%s/guestCustomizationSection' % get_url_path(vm.get('href')),
                                          data=ET.tostring(res.object),
                                          method='PUT',
                                          headers={'Content-Type':
                                                   'application/vnd.vmware.vcloud.guestCustomizationSection+xml'
                                          }
            )
            self._wait_for_task_completion(res.object.get('href'))

    def _change_vm_ipmode(self, vapp_or_vm_id, vm_ipmode):
        if vm_ipmode is None:
            return

        vms = self._get_vm_elements(vapp_or_vm_id)

        for vm in vms:
            res = self.connection.request('%s/networkConnectionSection' % get_url_path(vm.get('href')))
            net_conns = res.object.findall(fixxpath(res.object, 'NetworkConnection'))
            for c in net_conns:
                c.find(fixxpath(c, 'IpAddressAllocationMode')).text = vm_ipmode

            res = self.connection.request('%s/networkConnectionSection' % get_url_path(vm.get('href')),
                                          data=ET.tostring(res.object),
                                          method='PUT',
                                          headers={'Content-Type':
                                                   'application/vnd.vmware.vcloud.networkConnectionSection+xml'}
            )
            self._wait_for_task_completion(res.object.get('href'))

<<<<<<< HEAD
=======
    def _configure_vapp_org_network(self, vapp_id, org_network):
        res = self.connection.request('%s/networkConfigSection' % get_url_path(vapp_id))
        org_net_href = self._get_network_href(org_network)

        networkconfig = res.object.findall(fixxpath(res.object, "NetworkConfig"))[0]
        configuration = networkconfig.findall(fixxpath(networkconfig, "Configuration"))[0]

        #Delete fencemode, syslogserversettings, RetainNetInfoAcrossDeployments

        configuration.remove(configuration.findall(fixxpath(configuration, "FenceMode"))[0])
        configuration.remove(configuration.findall(fixxpath(configuration, "RetainNetInfoAcrossDeployments"))[0])
        configuration.remove(configuration.findall(fixxpath(configuration, "SyslogServerSettings"))[0])
        configuration.remove(configuration.findall(fixxpath(configuration, "Features"))[0])
        configuration.remove(configuration.findall(fixxpath(configuration, "IpScope"))[0])


        #Enable NAT from vapp network to org network
        networkconfig = res.object.findall(fixxpath(res.object, "NetworkConfig"))[0]
        configuration = networkconfig.findall(fixxpath(networkconfig, "Configuration"))[0]
        ET.SubElement(configuration, "ns0:ParentNetwork", {
            'type':"application/vnd.vmware.vcloud.network+xml", 
            'name':org_network, 
            'href': org_net_href
        })

        fence_mode = ET.SubElement(configuration, "ns0:FenceMode")
        fence_mode.text = 'natRouted'
        retain = ET.SubElement(configuration, "ns0:RetainNetInfoAcrossDeployments")
        retain.text = "true"
        features = ET.SubElement(configuration, "ns0:Features")
        firewall_service = ET.SubElement(features, "ns0:FirewallService")
        enabled = ET.SubElement(firewall_service, "ns0:IsEnabled")
        #XXX Setup Firewall properly, disabled for now
        enabled.text = 'false'

        #Setup NAT rule
        nat_service = ET.SubElement(features, "ns0:NatService")
        ET.SubElement(nat_service, "ns0:IsEnabled").text = 'true'
        ET.SubElement(nat_service, "ns0:NatType").text = 'ipTranslation'
        ET.SubElement(nat_service, "ns0:Policy").text = 'allowTraffic'


        #Associate the Org network wth the vApp
        networkconfig = ET.SubElement(res.object, "ns0:NetworkConfig", {'networkName':"%s" %org_network})
        ET.SubElement(networkconfig, "ns0:Link", {'rel':'repair', 'href': org_net_href })
        ET.SubElement(networkconfig, "ns0:Description")
        config = ET.SubElement(networkconfig, "ns0:Configuration")
        ET.SubElement(config, "ns0:ParentNetwork", {'type' :
                                                "application/vnd.vmware.vcloud.network+xml",
                                               
                                                'name' : org_network,
                                                'href' : org_net_href
                                               })
        fence_mode = ET.SubElement(config, "ns0:FenceMode")
        fence_mode.text = "bridged"

        retain = ET.SubElement(config, "ns0:RetainNetInfoAcrossDeployments")
        retain.text = "true"
        
        ET.SubElement(config, "ns0:SyslogServerSettings")

        print "NetworkConfigSection : %s" %ET.tostring(res.object)
        res = self.connection.request('%s/networkConfigSection' % get_url_path(vapp_id),
                                      data = ET.tostring(res.object),
                                      method = 'PUT',
                                      headers={'Content-Type':
                                               'application/vnd.vmware.vcloud.networkconfigsection+xml'}
                                     )


        self._wait_for_task_completion(res.object.get('href'))
        

>>>>>>> f508adf3
    def _get_network_href(self, network_name):
        network_href = None

        # Find the organisation's network href
        res = self.connection.request(self.org)
        links = res.object.findall(fixxpath(res.object, 'Link'))
        for l in links:
            if  l.attrib['type'] == 'application/vnd.vmware.vcloud.orgNetwork+xml'\
            and l.attrib['name'] == network_name:
                network_href = l.attrib['href']

        if network_href is None:
            raise ValueError('%s is not a valid organisation network name' % network_name)
        else:
            return network_href

    def _get_vm_elements(self, vapp_or_vm_id):
        res = self.connection.request(vapp_or_vm_id)
        if res.object.tag.endswith('VApp'):
            vms = res.object.findall(fixxpath(res.object, 'Children/Vm'))
        elif res.object.tag.endswith('Vm'):
            vms = [res.object]
        else:
            raise ValueError('Specified ID value is not a valid VApp or Vm identifier.')
        return vms

    def _is_node(self, node_or_image):
        return isinstance(node_or_image, Node)

    def _to_node(self, node_elm):

        # Parse VMs as extra field
        vms = []
        for vm_elem in node_elm.findall(fixxpath(node_elm, 'Children/Vm')):
            public_ips = []
            private_ips = []
<<<<<<< HEAD
=======
            password = vm_elem.find(fixxpath(vm_elem, 'GuestCustomizationSection/AdminPassword'))
            if password is not None:
                password = password.text
>>>>>>> f508adf3
            for connection in vm_elem.findall(fixxpath(vm_elem, 'NetworkConnectionSection/NetworkConnection')):
                ip = connection.find(fixxpath(connection, "IpAddress"))
                if ip is not None:
                    private_ips.append(ip.text)
                external_ip = connection.find(fixxpath(connection, "ExternalIpAddress"))
                if external_ip is not None:
                    public_ips.append(external_ip.text)
                elif ip is not None:
                    public_ips.append(ip.text)
<<<<<<< HEAD
=======

>>>>>>> f508adf3
            vm = {
                'id': vm_elem.get('href'),
                'name': vm_elem.get('name'),
                'state': self.NODE_STATE_MAP[vm_elem.get('status')],
                'public_ips': public_ips,
<<<<<<< HEAD
                'private_ips': private_ips
=======
                'private_ips': private_ips,
                'password' : password
>>>>>>> f508adf3
            }
            vms.append(vm)

        # Take the node IP addresses from all VMs
        public_ips = []
        private_ips = []
        for vm in vms:
            public_ips.extend(vm['public_ips'])
            private_ips.extend(vm['private_ips'])

        node = Node(id=node_elm.get('href'),
                    name=node_elm.get('name'),
                    state=self.NODE_STATE_MAP[node_elm.get('status')],
                    public_ips=public_ips,
                    private_ips=private_ips,
                    driver=self.connection.driver,
                    extra={'vms': vms})
        return node<|MERGE_RESOLUTION|>--- conflicted
+++ resolved
@@ -46,22 +46,8 @@
 of memory. This should be either 512 or a multiple of 1024 (1 GB)."
 """
 VIRTUAL_MEMORY_VALS = [512] + [1024 * i for i in range(1, 9)]
-<<<<<<< HEAD
-=======
 
 DEFAULT_TASK_COMPLETION_TIMEOUT = 1200
-
-DEFAULT_API_VERSION = '0.8'
-
-"""
-Valid vCloud API v1.5 input values.
-"""
-VIRTUAL_CPU_VALS_1_5 = [i for i in range(1, 9)]
-VIRTUAL_MEMORY_VALS_1_5 = [2 ** i for i in range(2, 19)]
-FENCE_MODE_VALS_1_5 = ['bridged', 'isolated', 'natRouted']
-IP_MODE_VALS_1_5 = ['POOL', 'DHCP', 'MANUAL', 'NONE']
->>>>>>> f508adf3
-
 
 DEFAULT_API_VERSION = '0.8'
 
@@ -134,7 +120,6 @@
                                        "NetworkConfig")
         self._add_network_association(network_config)
 
-
     def _make_instantiation_root(self):
         return ET.Element(
             "InstantiateVAppTemplateParams",
@@ -218,13 +203,8 @@
     def _add_instance_id(self, parent, id):
         elm = ET.SubElement(
             parent,
-<<<<<<< HEAD
             'InstanceID',
             {'xmlns': 'http://schemas.dmtf.org/wbem/wscim/1/cim-schema/2/CIM_ResourceAllocationSettingData'}
-=======
-            "InstanceID",
-            {'xmlns': 'http://schemas.dmtf.org/wbem/wscim/1/cim-schema/2/CIM_ResreourceAllocationSettingData'}
->>>>>>> f508adf3
         )
         elm.text = id
         return elm
@@ -257,14 +237,11 @@
 
 class VCloudResponse(XmlResponse):
 
-
     def success(self):
         return self.status in (httplib.OK, httplib.CREATED,
                                httplib.NO_CONTENT, httplib.ACCEPTED)
 
 
-<<<<<<< HEAD
-=======
 class SavvisVPDC(object):
     """vCloud Datacenter
     """
@@ -287,21 +264,19 @@
                 vdc_name = i.get('name')
                 vdc_href = get_url_path(i.get('href'))
                 v = conn.request(vdc_href)
-                desc = v.object.findall(fixxpath(v.object, "Description"))[0] 
+                desc = v.object.findall(fixxpath(v.object, "Description"))[0]
                 vdc_profile = desc.text.split(';')[0].split('=')[1].strip()
                 ns = v.object.findall(fixxpath(v.object, "AvailableNetworks"))
                 if not ns:
                     raise Exception("No Available Networks found")
                 n = ns[0]
                 networks = n.findall(fixxpath(n, "Network"))
-                vdc_networks = [ i.get("name") for i in networks]
-    
+                vdc_networks = [i.get("name") for i in networks]
                 return SavvisVPDC(name=vdc_name, href=vdc_href, profile=vdc_profile, networks=vdc_networks)
 
-        raise ValueError("Cannot find VDC: %s" %vdc)
- 
-
->>>>>>> f508adf3
+        raise ValueError("Cannot find VDC: %s" % vdc)
+
+
 class VCloudConnection(ConnectionUserAndKey):
     """
     Connection class for the vCloud driver
@@ -325,12 +300,7 @@
         return {
             'Authorization':
                 "Basic %s"
-<<<<<<< HEAD
-                % base64.b64encode(b('%s:%s' % (self.user_id,
-                    self.key))).decode('utf-8'),
-=======
                 % base64.b64encode(b('%s:%s' % (self.user_id, self.key))),
->>>>>>> f508adf3
             'Content-Length': 0,
             'Accept': 'application/*+xml'
         }
@@ -409,7 +379,6 @@
             ]
         return self._vdcs
 
-<<<<<<< HEAD
     def _get_vdc(self, vdc_name):
         vdc = None
         if not vdc_name:
@@ -422,8 +391,6 @@
             if vdc is None:
                 raise ValueError('%s virtual data centre could not be found', vdc_name)
         return vdc
-=======
->>>>>>> f508adf3
 
     @property
     def networks(self):
@@ -496,7 +463,7 @@
                                   timeout=DEFAULT_TASK_COMPLETION_TIMEOUT):
         start_time = time.time()
         task = self._fetch_task_info(task_href)
-        print "Task Href %s Task Status: %s" %(task_href, task.get("status"))
+        print "Task Href %s Task Status: %s" % (task_href, task.get("status"))
         status = task.get('status')
         while status != 'success':
             if status == 'error':
@@ -516,12 +483,11 @@
             time.sleep(60)
             try:
                 task = self._fetch_task_info(task_href)
-                print "Task Href %s Task Status: %s" %(task_href, task.get("status"))
+                print "Task Href %s Task Status: %s" % (task_href, task.get("status"))
                 status = task.get('status')
             except Exception as e:
-                print "Exception in Waiting for task completion : %s" %e
+                print "Exception in Waiting for task completion : %s" % e
                 pass
-
 
     def destroy_node(self, node):
         node_path = get_url_path(node.id)
@@ -801,8 +767,6 @@
         return [NodeLocation(0, "Terremark Texas", 'US', self)]
 
 
-<<<<<<< HEAD
-=======
 class SavvisConnection(VCloudConnection):
     """
     vCloud connection subclass for Savvis
@@ -810,7 +774,6 @@
 
     host = "api.savvis.net"
     login_url = '/vpdc/v1.0/login'
-
 
     def request(self, *args, **kwargs):
         retry = 3
@@ -833,18 +796,19 @@
                 "Basic %s"
                 % base64.b64encode(b('%s:%s' % (self.user_id, self.key))),
             'Content-Length': 0,
-            'Content-type': 'application/x-www-form-urlencoded' 
+            'Content-type': 'application/x-www-form-urlencoded'
         }
 
 OSType = collections.namedtuple('OSType', 'id type name desc storage arch')
 
+
 class AddVAppXML(object):
 
     OS_TYPES = {
-        '77' : OSType('77', 'Windows', 'winLonghorn64Guest', 'MS Windows Server 2008 (Enterprise 64-bit)', [50, 25], 'x86_64'),
-        '79' : OSType('79', 'Linux', 'rhel5Guest', 'RedHat Enterprise Linux 5.x 32-bit', [25, 25], 'i686'),
-        '80' : OSType('80', 'Linux', 'rhel5_64Guest', 'RedHat Enterprise Linux 5.x 32-bit', [25, 25], 'x86_64'),
-        '103' : OSType('103', 'Windows', 'Windows7Server64Guest', 'MS Windows Server 2008 (Enterprise 64-bit)', [50, 25], 'x86_64'),
+        '77': OSType('77', 'Windows', 'winLonghorn64Guest', 'MS Windows Server 2008 (Enterprise 64-bit)', [50, 25], 'x86_64'),
+        '79': OSType('79', 'Linux', 'rhel5Guest', 'RedHat Enterprise Linux 5.x 32-bit', [25, 25], 'i686'),
+        '80': OSType('80', 'Linux', 'rhel5_64Guest', 'RedHat Enterprise Linux 5.x 32-bit', [25, 25], 'x86_64'),
+        '103': OSType('103', 'Windows', 'Windows7Server64Guest', 'MS Windows Server 2008 (Enterprise 64-bit)', [50, 25], 'x86_64'),
     }
 
     def __init__(self, name, os, network, cpus, memory):
@@ -875,9 +839,9 @@
                 "xmlns:vApp":"http://www.vmware.com/vcloud/v0.8",
                 "xmlns:rasd":"http://schemas.dmtf.org/wbem/wscim/1/cim-schema/2/CIM_ResourceAllocationSettingData",
                 "xmlns:vssd":"http://schemas.dmtf.org/wbem/wscim/1/cim-schema/2/CIM_VirtualSystemSettingData",
-                "xmlns:ovf":"http://schemas.dmtf.org/ovf/envelope/1", 
+                "xmlns:ovf":"http://schemas.dmtf.org/ovf/envelope/1",
                 "name": self.name,
-                "type":"application/vnd.vmware.vcloud.vApp+xml", 
+                "type":"application/vnd.vmware.vcloud.vApp+xml",
                 "href":""
             }
         )
@@ -1003,7 +967,7 @@
         ET.SubElement(system,"vssd:InstanceID").text = str(instance_id)
         ET.SubElement(system,"vssd:VirtualSystemIdentifier").text = self.name
         return system
-    
+
     def _add_cpu(self, parent, instance_id):
         cpu_item = ET.SubElement(
             parent,
@@ -1058,7 +1022,7 @@
         elm.text = amount
         return elm
 
-class AddFirewallRuleXML(object):           
+class AddFirewallRuleXML(object):
     def __init__(self, port, proto, src, dest):
         self.port = port
         self.proto = proto
@@ -1071,12 +1035,11 @@
         return ET.tostring(self.root)
 
     def _build_xmltree(self):
-        self.root = self._make_pfw_root() 
-        
+        self.root = self._make_pfw_root()
         self._add_pfw_rule()
         print "PFW Rule:%s" %self.tostring()
         return
-   
+
     def _add_pfw_rule(self):
         rule = ET.SubElement(self.root, "svvs:FirewallRule")
         ET.SubElement(rule, "svvs:Description").text = "Perimeter Firewall Rule"
@@ -1093,7 +1056,7 @@
         ET.SubElement(rule, "svvs:Destination").text = self.dest
         ET.SubElement(rule, "svvs:Source").text = self.src
         return rule
-         
+
     def _make_pfw_root(self):
         return ET.Element(
             "svvs:FirewallService",
@@ -1139,7 +1102,7 @@
         sections = elm.findall('{http://schemas.dmtf.org/ovf/envelope/1}Section')
         for section in sections:
             network = section if section.get('Network') else None
-            
+
             if network.findall('{http://www.vmware.com/vcloud/v0.8}IpAddress'):
                 ip_addr = network.findall('{http://www.vmware.com/vcloud/v0.8}IpAddress')
                 if ip_addr:
@@ -1151,7 +1114,6 @@
                 nat = features.findall('{http://www.vmware.com/vcloud/v0.8}Nat')
                 if nat:
                     [nat_rule] = nat[0].findall('{http://www.vmware.com/vcloud/v0.8}NatRule')
-            
                     private_ips = [nat_rule.get('internalIP')]
                     if nat_rule.get('externalIP') == '0.0.0.0':
                         public_ips = private_ips
@@ -1209,10 +1171,10 @@
             raise ValueError("%s not available. Available Networks are:%s" %(network, vdc.network))
 
         vapp_xml = AddVAppXML(
-                        name = name, 
-                        os = os, 
-                        network = network, 
-                        cpus = cpus, 
+                        name = name,
+                        os = os,
+                        network = network,
+                        cpus = cpus,
                         memory = memory
                     )
 
@@ -1258,18 +1220,18 @@
         if 'Essential' not in vdc.profile:
             #Open the SSH Port on the perimeter Firewall
             firewall_xml = AddFirewallRuleXML(
-                                port = port, 
-                                proto = proto, 
-                                src = src, 
+                                port = port,
+                                proto = proto,
+                                src = src,
                                 dest = dest
                             )
-        
+
         res = self.connection.request(
                         '%s/FirewallService' %vdc.href,
                         data=firewall_xml.tostring(),
                         method='PUT',
                         headers={'Content-Type':'application/xml'}
-            )   
+        )
         task = res.object.findall(fixxpath(res.object, "Task"))[0]
         if not task.get('href'):
             error = task.findall(fixxpath(task, "Error"))
@@ -1277,7 +1239,6 @@
 
         self._wait_for_task_completion(task.get('href'), timeout=3600)
 
->>>>>>> f508adf3
 class VCloud_1_5_Connection(VCloudConnection):
 
     def _get_auth_token(self):
@@ -1318,73 +1279,6 @@
         headers['x-vcloud-authorization'] = self.token
         return headers
 
-<<<<<<< HEAD
-
-=======
->>>>>>> f508adf3
-class Instantiate_1_5_VAppXML(object):
-    def __init__(self, name, template, network, vm_network=None, vm_fence=None):
-        self.name = name
-        self.template = template
-        self.network = network
-        self.vm_network = vm_network
-        self.vm_fence = vm_fence
-        self._build_xmltree()
-
-    def tostring(self):
-        return ET.tostring(self.root)
-
-    def _build_xmltree(self):
-        self.root = self._make_instantiation_root()
-
-        if self.network:
-            instantionation_params = ET.SubElement(self.root, "InstantiationParams")
-            network_config_section = ET.SubElement(instantionation_params, "NetworkConfigSection")
-            ET.SubElement(network_config_section, "Info", {'xmlns': "http://schemas.dmtf.org/ovf/envelope/1"})
-            network_config = ET.SubElement(network_config_section, "NetworkConfig")
-            self._add_network_association(network_config)
-
-        self._add_vapp_template(self.root)
-
-    def _make_instantiation_root(self):
-        return ET.Element(
-            "InstantiateVAppTemplateParams",
-                {'name': self.name,
-                 'deploy': 'false',
-                 'powerOn': 'false',
-                 'xml:lang': 'en',
-                 'xmlns': "http://www.vmware.com/vcloud/v1.5",
-                 'xmlns:xsi': "http://www.w3.org/2001/XMLSchema-instance"}
-        )
-
-    def _add_vapp_template(self, parent):
-        return ET.SubElement(
-            parent,
-            "Source",
-                {'href': self.template}
-        )
-
-    def _add_network_association(self, parent):
-        if self.vm_network is None:
-            # Don't set a custom vApp VM network name
-            parent.set('networkName', self.network.get('name'))
-        else:
-            # Set a custom vApp VM network name
-            parent.set('networkName', self.vm_network)
-        configuration = ET.SubElement(parent, 'Configuration')
-        ET.SubElement(configuration, 'ParentNetwork', {'href': self.network.get('href')})
-        if self.vm_fence is None:
-            fencemode = self.network.find(fixxpath(self.network, 'Configuration/FenceMode')).text
-        else:
-            fencemode = self.vm_fence
-        ET.SubElement(configuration, 'FenceMode').text = fencemode
-
-
-<<<<<<< HEAD
-=======
-
-
->>>>>>> f508adf3
 class VCloud_1_5_NodeDriver(VCloudNodeDriver):
 
     connectionCls = VCloud_1_5_Connection
@@ -1402,8 +1296,6 @@
                       '8': NodeState.TERMINATED,
                       '9': NodeState.UNKNOWN,
                       '10': NodeState.UNKNOWN}
-<<<<<<< HEAD
-=======
     @property
     def vdcs(self):
         """
@@ -1491,9 +1383,6 @@
             result.append(item)
         return result
 
-
->>>>>>> f508adf3
-
     def list_locations(self):
         return [NodeLocation(id=self.connection.host, name=self.connection.host, country="N/A", driver=self)]
 
@@ -1660,11 +1549,7 @@
         ex_vm_ipmode = kwargs.get('ex_vm_ipmode', None)
         ex_deploy = kwargs.get('ex_deploy', True)
         ex_vdc = kwargs.get('ex_vdc', None)
-<<<<<<< HEAD
-
-=======
         ex_org_network = kwargs.get('ex_org_network', None)
->>>>>>> f508adf3
         self._validate_vm_names(ex_vm_names)
         self._validate_vm_cpu(ex_vm_cpu)
         self._validate_vm_memory(ex_vm_memory)
@@ -1692,13 +1577,9 @@
         self._change_vm_memory(vapp_href, ex_vm_memory)
         self._change_vm_script(vapp_href, ex_vm_script)
         self._change_vm_ipmode(vapp_href, ex_vm_ipmode)
-<<<<<<< HEAD
-
-=======
         #Required for Bluelock vCD 1.5
         if ex_org_network:
             self._configure_vapp_org_network(vapp_href, ex_org_network)
->>>>>>> f508adf3
         # Power on the VM.
         if ex_deploy:
             # Retry 3 times: when instantiating large number of VMs at the same time some may fail on resource allocation
@@ -2097,8 +1978,6 @@
             )
             self._wait_for_task_completion(res.object.get('href'))
 
-<<<<<<< HEAD
-=======
     def _configure_vapp_org_network(self, vapp_id, org_network):
         res = self.connection.request('%s/networkConfigSection' % get_url_path(vapp_id))
         org_net_href = self._get_network_href(org_network)
@@ -2119,8 +1998,8 @@
         networkconfig = res.object.findall(fixxpath(res.object, "NetworkConfig"))[0]
         configuration = networkconfig.findall(fixxpath(networkconfig, "Configuration"))[0]
         ET.SubElement(configuration, "ns0:ParentNetwork", {
-            'type':"application/vnd.vmware.vcloud.network+xml", 
-            'name':org_network, 
+            'type':"application/vnd.vmware.vcloud.network+xml",
+            'name':org_network,
             'href': org_net_href
         })
 
@@ -2146,18 +2025,16 @@
         ET.SubElement(networkconfig, "ns0:Link", {'rel':'repair', 'href': org_net_href })
         ET.SubElement(networkconfig, "ns0:Description")
         config = ET.SubElement(networkconfig, "ns0:Configuration")
-        ET.SubElement(config, "ns0:ParentNetwork", {'type' :
+        ET.SubElement(config, "ns0:ParentNetwork", {'type':
                                                 "application/vnd.vmware.vcloud.network+xml",
-                                               
-                                                'name' : org_network,
-                                                'href' : org_net_href
+                                                'name': org_network,
+                                                'href': org_net_href
                                                })
         fence_mode = ET.SubElement(config, "ns0:FenceMode")
         fence_mode.text = "bridged"
 
         retain = ET.SubElement(config, "ns0:RetainNetInfoAcrossDeployments")
         retain.text = "true"
-        
         ET.SubElement(config, "ns0:SyslogServerSettings")
 
         print "NetworkConfigSection : %s" %ET.tostring(res.object)
@@ -2170,9 +2047,7 @@
 
 
         self._wait_for_task_completion(res.object.get('href'))
-        
-
->>>>>>> f508adf3
+
     def _get_network_href(self, network_name):
         network_href = None
 
@@ -2209,12 +2084,9 @@
         for vm_elem in node_elm.findall(fixxpath(node_elm, 'Children/Vm')):
             public_ips = []
             private_ips = []
-<<<<<<< HEAD
-=======
             password = vm_elem.find(fixxpath(vm_elem, 'GuestCustomizationSection/AdminPassword'))
             if password is not None:
                 password = password.text
->>>>>>> f508adf3
             for connection in vm_elem.findall(fixxpath(vm_elem, 'NetworkConnectionSection/NetworkConnection')):
                 ip = connection.find(fixxpath(connection, "IpAddress"))
                 if ip is not None:
@@ -2224,21 +2096,14 @@
                     public_ips.append(external_ip.text)
                 elif ip is not None:
                     public_ips.append(ip.text)
-<<<<<<< HEAD
-=======
-
->>>>>>> f508adf3
+
             vm = {
                 'id': vm_elem.get('href'),
                 'name': vm_elem.get('name'),
                 'state': self.NODE_STATE_MAP[vm_elem.get('status')],
                 'public_ips': public_ips,
-<<<<<<< HEAD
-                'private_ips': private_ips
-=======
                 'private_ips': private_ips,
-                'password' : password
->>>>>>> f508adf3
+                'password': password
             }
             vms.append(vm)
 
