--- conflicted
+++ resolved
@@ -447,12 +447,7 @@
                      ram=int(el.get('ram')),
                      disk=int(el.get('disk')),
                      bandwidth=None, # XXX: needs hardcode
-<<<<<<< HEAD
-                     price=self._rackspace_prices.get(
-                         el.get('id')), # Hardcoded,
-=======
                      price=self._get_size_price(el.get('id')), # Hardcoded,
->>>>>>> 510c36a9
                      driver=self.connection.driver)
         return s
 
