--- conflicted
+++ resolved
@@ -754,37 +754,6 @@
 
     connectionCls = VultrConnection
 
-<<<<<<< HEAD
-    type = Provider.VULTR
-    name = "Vultr"
-    website = "https://www.vultr.com"
-
-    NODE_STATE_MAP = {"pending": NodeState.PENDING, "active": NodeState.RUNNING}
-
-    EX_CREATE_YES_NO_ATTRIBUTES = [
-        "enable_ipv6",
-        "enable_private_network",
-        "auto_backups",
-        "notify_activate",
-        "ddos_protection",
-    ]
-
-    EX_CREATE_ID_ATTRIBUTES = {
-        "iso_id": "ISOID",
-        "script_id": "SCRIPTID",
-        "snapshot_id": "SNAPSHOTID",
-        "app_id": "APPID",
-    }
-
-    EX_CREATE_ATTRIBUTES = [
-        "ipxe_chain_url",
-        "label",
-        "userdata",
-        "reserved_ip_v4",
-        "hostname",
-        "tag",
-    ]
-=======
     NODE_STATE_MAP = {'pending': NodeState.PENDING,
                       'active': NodeState.RUNNING}
 
@@ -805,7 +774,6 @@
                             'reserved_ip_v4',
                             'hostname',
                             'tag']
->>>>>>> 31c938d9
     EX_CREATE_ATTRIBUTES.extend(EX_CREATE_YES_NO_ATTRIBUTES)
     EX_CREATE_ATTRIBUTES.extend(EX_CREATE_ID_ATTRIBUTES.keys())
 
@@ -1100,9 +1068,6 @@
         return NodeImage(id=data["OSID"], name=data["name"], extra=extra, driver=self)
 
     def _to_ssh_key(self, data):
-<<<<<<< HEAD
-        return SSHKey(id=data["SSHKEYID"], name=data["name"], pub_key=data["ssh_key"])
-=======
         return SSHKey(id=data['SSHKEYID'], name=data['name'],
                       pub_key=data['ssh_key'])
 
@@ -2117,5 +2082,4 @@
                 data = list(resp.get(key, []))
                 objects.extend(data)
             else:
-                return objects
->>>>>>> 31c938d9
+                return objects