--- conflicted
+++ resolved
@@ -16,43 +16,31 @@
 from libcloud.compute.providers import Provider
 from libcloud.common.cloudstack import CloudStackDriverMixIn
 from libcloud.compute.base import Node, NodeDriver, NodeImage, NodeLocation,\
-    NodeSize, StorageVolume, StorageSnapshot
+    NodeSize, StorageVolume
 from libcloud.compute.types import NodeState, LibcloudError
 
 
 class CloudStackNode(Node):
-    """Subclass of Node so we can expose our extension methods."""
+    "Subclass of Node so we can expose our extension methods."
 
     def ex_allocate_public_ip(self):
-        """Allocate a public IP and bind it to this node."""
+        "Allocate a public IP and bind it to this node."
         return self.driver.ex_allocate_public_ip(self)
 
     def ex_release_public_ip(self, address):
-        """Release a public IP that this node holds."""
+        "Release a public IP that this node holds."
         return self.driver.ex_release_public_ip(self, address)
 
     def ex_add_ip_forwarding_rule(self, address, protocol, start_port,
                                   end_port=None):
-        """Add a NAT/firewall forwarding rule for a port or ports."""
+        "Add a NAT/firewall forwarding rule for a port or ports."
         return self.driver.ex_add_ip_forwarding_rule(self, address, protocol,
                                                      start_port, end_port)
 
     def ex_delete_ip_forwarding_rule(self, rule):
-        """Delete a NAT/firewall rule."""
+        "Delete a NAT/firewall rule."
         return self.driver.ex_delete_ip_forwarding_rule(self, rule)
 
-<<<<<<< HEAD
-    def ex_add_port_forwarding_rule(self, address, protocol,
-                                    public_port, private_port,
-                                    public_end_port=None, private_end_port=None, openfirewall=True):
-        """Add port forwarding rule"""
-        return self.driver.ex_add_port_forwarding_rule(self, address, protocol, public_port, private_port,
-                                                    public_end_port, private_end_port, openfirewall)
-
-    def ex_delete_port_forwarding_rule(self, rule):
-        """Delete port forwarding rule"""
-        return self.driver.ex_delete_port_forwarding_rule(self, rule)
-=======
     def ex_start(self):
         "Starts a stopped virtual machine"
         return self.driver.ex_start(self)
@@ -60,11 +48,10 @@
     def ex_stop(self):
         "Stops a running virtual machine"
         return self.driver.ex_stop(self)
->>>>>>> 858de16e
 
 
 class CloudStackAddress(object):
-    """A public IP address."""
+    "A public IP address."
 
     def __init__(self, node, id, address):
         self.node = node
@@ -82,19 +69,15 @@
 
 
 class CloudStackForwardingRule(object):
-    """A NAT/firewall forwarding rule."""
-
-    def __init__(self, node, id, address, protocol, public_port, private_port,
-                 public_end_port=None, private_end_port=None, state=None):
+    "A NAT/firewall forwarding rule."
+
+    def __init__(self, node, id, address, protocol, start_port, end_port=None):
         self.node = node
         self.id = id
         self.address = address
         self.protocol = protocol
-        self.public_port = public_port
-        self.public_end_port = public_end_port
-        self.private_port = private_port
-        self.private_end_port = private_end_port
-        self.state = state
+        self.start_port = start_port
+        self.end_port = end_port
 
     def delete(self):
         self.node.ex_delete_ip_forwarding_rule(self)
@@ -147,20 +130,13 @@
     website = 'http://cloudstack.org/'
     type = Provider.CLOUDSTACK
 
-    features = {'create_node': ['ssh_key']}
-
     NODE_STATE_MAP = {
         'Running': NodeState.RUNNING,
         'Starting': NodeState.REBOOTING,
         'Stopped': NodeState.TERMINATED,
         'Stopping': NodeState.TERMINATED,
         'Destroyed': NodeState.TERMINATED,
-<<<<<<< HEAD
-        'Expunging': NodeState.TERMINATED,
-        'Error': NodeState.TERMINATED,
-=======
         'Expunging': NodeState.TERMINATED
->>>>>>> 858de16e
     }
 
     def __init__(self, key, secret=None, secure=True, host=None,
@@ -189,9 +165,9 @@
         NodeDriver.__init__(self, key=key, secret=secret, secure=secure,
                             host=host, port=port)
 
-    def list_images(self, location=None, templatefilter='executable'):
+    def list_images(self, location=None):
         args = {
-            'templatefilter': templatefilter,
+            'templatefilter': 'executable'
         }
         if location is not None:
             args['zoneid'] = location.id
@@ -254,7 +230,7 @@
                 public_ips=public_ips,
                 private_ips=private_ips,
                 driver=self,
-                extra={'zoneid': vm['zoneid'], 'port_forwarding_rules': [], 'ostypeid': vm['guestosid']}
+                extra={'zoneid': vm['zoneid'], }
             )
 
             addrs = public_ips_map.get(vm['id'], {}).items()
@@ -267,36 +243,13 @@
                 for r in result.get('ipforwardingrule', []):
                     rule = CloudStackForwardingRule(node, r['id'], addr,
                                                     r['protocol'].upper(),
-                                                    r['publicport'],
-                                                    r['privateport'],
-                                                    r['publicendport'],
-                                                    r['privateendport'],
-                                                    r['state'])
+                                                    r['startport'],
+                                                    r['endport'])
                     rules.append(rule)
             node.extra['ip_forwarding_rules'] = rules
 
-            rules = self._sync_request('listPortForwardingRules')
-            adresses = self.ex_describe_public_ip()
-            port_rules = []
-            public_rules_ip = set()
-            for rule in rules.get('portforwardingrule', []):
-                if str(rule['virtualmachineid']) == node.id:
-                    address=filter(lambda addr: addr.address == rule['ipaddress'], adresses)[0]
-                    public_rules_ip.add(address.address)
-                    port_rules.append(CloudStackForwardingRule(node=node,
-                            id=rule['id'],
-                            address=address,
-                            protocol=rule['protocol'],
-                            public_port=rule['publicport'],
-                            private_port=rule['privateport'],
-                            public_end_port=rule.get('publicendport', None),
-                            private_end_port=rule.get('privateendport', None),
-                            state=rule['state']))
-            node.extra['port_forwarding_rules'] = port_rules
-            if public_rules_ip:
-                node.public_ips = list(public_rules_ip)
-                node.public_ip = [list(public_rules_ip)[0],]
             nodes.append(node)
+
         return nodes
 
     def list_sizes(self, location=None):
@@ -330,14 +283,7 @@
             location = self.list_locations()[0]
 
         if 'network_id' in kwargs:
-<<<<<<< HEAD
-            extra_args['networkids'] = kwargs['network_id']
-
-        if 'ex_keyname' in kwargs:
-            extra_args['keypair'] = kwargs['ex_keyname']
-=======
             request_args['networkids'] = kwargs['network_id']
->>>>>>> 858de16e
 
         result = self._async_request(
             'deployVirtualMachine', name=name, displayname=name,
@@ -358,19 +304,10 @@
             public_ips=public_ips,
             private_ips=private_ips,
             driver=self,
-<<<<<<< HEAD
-            extra={
-                'zoneid': location.id,
-                'ip_addresses': [],
-                'ip_forwarding_rules': [],
-                'port_forwarding_rules': [],
-                }
-=======
             extra={'zoneid': location.id,
                    'ip_addresses': [],
                    'forwarding_rules': [],
                    }
->>>>>>> 858de16e
         )
 
     def destroy_node(self, node):
@@ -389,10 +326,6 @@
         self._async_request('rebootVirtualMachine', id=node.id)
         return True
 
-<<<<<<< HEAD
-    def ex_describe_disk_offerings(self):
-        """Fetch a list of all available disk offerings.
-=======
     def ex_start(self, node):
         """
         Starts/Resumes a stopped virtual machine
@@ -434,7 +367,6 @@
     def ex_list_disk_offerings(self):
         """
         Fetch a list of all available disk offerings.
->>>>>>> 858de16e
 
         @rtype: C{list} of L{CloudStackDiskOffering}
         """
@@ -470,7 +402,7 @@
 
     def create_volume(self, size, name, location, snapshot=None):
         # TODO Add snapshot handling
-        for diskOffering in self.ex_describe_disk_offerings():
+        for diskOffering in self.ex_list_disk_offerings():
             if diskOffering.size == size or diskOffering.customizable:
                 break
         else:
@@ -496,15 +428,13 @@
                              extra=dict(name=volumeResponse['name']))
 
     def attach_volume(self, node, volume, device=None):
-        # TODO Add handling for device name
         """
         @inherits: L{NodeDriver.attach_volume}
         @type node: L{CloudStackNode}
         """
-        opts = {'id': volume.id, 'virtualMachineId': node.id}
-        if device:
-            opts.update({'deviceid': device})
-        self._async_request('attachVolume', **opts)
+        # TODO Add handling for device name
+        self._async_request('attachVolume', id=volume.id,
+                            virtualMachineId=node.id)
         return True
 
     def detach_volume(self, volume):
@@ -514,32 +444,6 @@
     def destroy_volume(self, volume):
         self._sync_request('deleteVolume', id=volume.id)
         return True
-
-    def ex_describe_volumes(self, node=None):
-        """
-        @type node: L{CloudStackNode}
-        """
-        if node:
-            requestResult = self._sync_request('listVolumes', virtualmachineid=node.id)
-        else:
-            requestResult = self._sync_request('listVolumes')
-        volumeResponse = requestResult['volume']
-
-        volumes = []
-
-        for vol in volumeResponse:
-            volumes.append(StorageVolume(id=vol['id'],
-                name=vol['name'],
-                driver=self,
-                size=vol['size'],
-                extra=dict(state=vol['state'],
-                        storage=vol['storage'],
-                        storagetype=vol['storagetype'],
-                        type=vol['type'],
-                        vmname=vol['vmname'] if 'vmname' in vol else 'detached',
-                    )
-                ))
-        return volumes
 
     def ex_allocate_public_ip(self, node):
         """
@@ -623,8 +527,7 @@
         result = self._async_request('createIpForwardingRule', **args)
         result = result['ipforwardingrule']
         rule = CloudStackForwardingRule(node, result['id'], address,
-                                        protocol, result['publicport'], result['privateport'],
-                                        result['publicendport'], result['privateendport'], result['state'])
+                                        protocol, start_port, end_port)
         node.extra['ip_forwarding_rules'].append(rule)
         return rule
 
@@ -641,10 +544,7 @@
         @rtype: C{bool}
         """
 
-        for r in node.extra['ip_forwarding_rules']:
-            if r.id == rule.id:
-                node.extra['ip_forwarding_rules'].remove(rule)
-                break
+        node.extra['ip_forwarding_rules'].remove(rule)
         self._async_request('deleteIpForwardingRule', id=rule.id)
         return True
 
@@ -959,7 +859,8 @@
         if location is None:
             location = self.list_locations()[0]
 
-        extra_args = {'bootable': kwargs.pop('bootable', False)}
+        extra_args = {}
+        extra_args['bootable'] = kwargs.pop('bootable', False)
         if extra_args['bootable']:
             os_type_id = kwargs.pop('ostypeid', None)
 
@@ -973,141 +874,4 @@
                                   displaytext=name,
                                   url=url,
                                   zoneid=location.id,
-                                  **extra_args)
-
-    def ex_describe_public_ip(self):
-        addresses = self._sync_request('listPublicIpAddresses')
-        return [CloudStackAddress(None, addr['id'], addr['ipaddress']) for addr in addresses.get('publicipaddress', [])]
-
-    def ex_add_port_forwarding_rule(self, node, address, protocol,
-                                  public_port, private_port,
-                                  public_end_port=None, private_end_port=None, openfirewall=True):
-        """Add a NAT/firewall forwarding rule."""
-
-        protocol = protocol.upper()
-        if protocol not in ('TCP', 'UDP'):
-            return None
-
-        args = {
-            'ipaddressid': address.id,
-            'protocol': protocol,
-            'publicport': int(public_port),
-            'privateport': int(private_port),
-            'virtualmachineid': node.id,
-            'openfirewall': openfirewall,
-            }
-
-        if public_end_port is not None:
-            args['publicendport'] = int(public_end_port)
-        if private_end_port is not None:
-            args['privateendport'] = int(private_end_port)
-
-        result = self._async_request('createPortForwardingRule', **args)
-        result = result['portforwardingrule']
-        adresses = self.ex_describe_public_ip()
-        rule = CloudStackForwardingRule(node=node,
-            id=result['id'],
-            address=filter(lambda addr: addr.address == result['ipaddress'], adresses)[0],
-            protocol=result['protocol'],
-            public_port=result['publicport'],
-            private_port=result['privateport'],
-            public_end_port=result.get('publicendport', None),
-            private_end_port=result.get('privateendport', None),
-            state=result['state']
-        )
-        node.extra['port_forwarding_rules'].append(rule)
-        node.public_ip.append(result['ipaddress'])
-        return rule
-
-    def ex_describe_port_forwarding_rule(self):
-        rules = self._sync_request('listPortForwardingRules')
-        adresses = self.ex_describe_public_ip()
-        nodes = self.list_nodes()
-        all_rules = []
-        for rule in rules.get('portforwardingrule', []):
-            node = filter(lambda node: node.id == str(rule['virtualmachineid']), nodes)
-            if node:
-                node = node[0]
-            else:
-                continue
-            all_rules.append(CloudStackForwardingRule(node=node,
-                                     id=rule['id'],
-                                     address=filter(lambda addr: addr.address == rule['ipaddress'], adresses)[0],
-                                     protocol=rule['protocol'],
-                                     public_port=rule['publicport'],
-                                     private_port=rule['privateport'],
-                                     public_end_port=rule.get('publicendport', None),
-                                     private_end_port=rule.get('privateendport', None),
-                                     state=rule['state']
-                            ))
-        return all_rules
-
-    def ex_delete_port_forwarding_rule(self, node, rule):
-        """Remove a NAT/firewall forwarding rule."""
-
-        node.extra['port_forwarding_rules'].remove(rule)
-        self._async_request('deletePortForwardingRule', id=rule.id)
-        return True
-
-    def ex_create_template(self, node, snapshot, ostypeid, name, description, passwordenabled=True):
-        params = {
-            'virtualmachineid': node.id,
-            'snapshotid': snapshot.id,
-            'ostypeid': ostypeid,
-            'name': name,
-            'displaytext': description,
-            'passwordenabled': 'true' if passwordenabled else 'false'
-        }
-        resp = self._async_request('createTemplate', **params)
-        return resp['template']['id']
-
-    def ex_describe_snapshots(self, snapshot=None):
-        if snapshot:
-            snapshots = self._sync_request('listSnapshots', id=snapshot.id)
-        else:
-            snapshots = self._sync_request('listSnapshots')
-        all_snapshots = []
-        for snap in snapshots.get('snapshot', []):
-            all_snapshots.append(StorageSnapshot(
-                id=snap['id'],
-                size=None,
-                description=snap['name'],
-                driver=self,
-                extra={'state':snap['state'],
-                       'type':snap['volumetype']}
-            ))
-        return all_snapshots
-
-    def ex_create_snapshot(self, volume):
-        result = self._async_request('createSnapshot', id=volume.id).get('snapshot')
-        return StorageSnapshot(
-            id=result['id'],
-            size=None,
-            description=result['name'],
-            driver=self,
-            extra={'state':result['state'],
-                   'type':result['volumetype']}
-        )
-
-    def ex_destroy_snapshot(self, id):
-        res = self._async_request('deleteSnapshot', id=id)
-        return res['success'] == 'true'
-
-    def ex_create_keypair(self, name):
-        keypair = self._sync_request('createSSHKeyPair', name=name)
-        return keypair['keypair']
-
-    def ex_describe_keypairs(self, name=None):
-        if name is None:
-            keypair_list = self._sync_request('listSSHKeyPairs')
-        else:
-            keypair_list = self._sync_request('listSSHKeyPairs', name=name)
-        return keypair_list['sshkeypair']
-
-    def ex_import_keypair(self, name, publickey):
-        keypair = self._sync_request('registerSSHKeyPair', name=name, publickey=publickey)
-        return keypair['sshkeypair']
-
-    def ex_delete_keypair(self, name):
-        keypair = self._sync_request('deleteSSHKeyPair', name=name)
-        return keypair['success']+                                  **extra_args)