# Licensed to the Apache Software Foundation (ASF) under one or more
# contributor license agreements.  See the NOTICE file distributed with
# this work for additional information regarding copyright ownership.
# The ASF licenses this file to You under the Apache License, Version 2.0
# (the "License"); you may not use this file except in compliance with
# the License.  You may obtain a copy of the License at
#
#     http://www.apache.org/licenses/LICENSE-2.0
#
# Unless required by applicable law or agreed to in writing, software
# distributed under the License is distributed on an "AS IS" BASIS,
# WITHOUT WARRANTIES OR CONDITIONS OF ANY KIND, either express or implied.
# See the License for the specific language governing permissions and
# limitations under the License.
from __future__ import with_statement

import re
import os
import shlex
import socket
import time
import platform
import subprocess
import mimetypes
import paramiko
import atexit
import logging
import netaddr
import random
import hashlib

from tempfile import NamedTemporaryFile
from os.path import join as pjoin
from collections import defaultdict

try:
    from lxml import etree as ET
except ImportError:
    from xml.etree import ElementTree as ET

from libcloud.compute.base import NodeDriver, Node, NodeImage, NodeSize
from libcloud.compute.base import NodeState
from libcloud.compute.types import Provider
from libcloud.utils.networking import is_public_subnet
from libcloud.utils.networking import is_valid_ip_address
from libcloud.utils.py3 import basestring

try:
    import libvirt
    have_libvirt = True
except ImportError:
    raise RuntimeError('Missing "libvirt" dependency. You can install it using '
                       'pip. For example ./bin/pip install libvirt-python')


log = logging.getLogger('libcloud.compute.drivers.libvirt')


ALLOW_LIBVIRT_LOCALHOST = False
IMAGES_LOCATION = "/var/lib/libvirt/images"

# directory to store cloudinit related files etc
LIBCLOUD_DIRECTORY = "/var/lib/libvirt/libcloud"

# disk image types to create VMs from
DISK_IMAGE_TYPES = ('.img', '.raw', '.qcow', '.qcow2')


class LibvirtNodeDriver(NodeDriver):
    """
    Libvirt (http://libvirt.org/) node driver.

    To enable debug mode, set LIBVIR_DEBUG environment variable.
    """

    type = Provider.LIBVIRT
    name = 'Libvirt'
    website = 'http://libvirt.org/'
    _uri = None

    NODE_STATE_MAP = {
        0: NodeState.TERMINATED,  # no state
        1: NodeState.RUNNING,  # domain is running
        2: NodeState.PENDING,  # domain is blocked on resource
        3: NodeState.SUSPENDED,  # domain is paused by user
        4: NodeState.TERMINATED,  # domain is being shut down
        5: NodeState.TERMINATED,  # domain is shut off
        6: NodeState.UNKNOWN,  # domain is crashed
        7: NodeState.UNKNOWN,  # domain is suspended by guest power management
    }

    def __init__(self, host, user='root', ssh_key=None,
                 ssh_port=22, tcp_port=5000, hypervisor=None):
        """
        Supports three ways to connect: local system, qemu+tcp, qemu+ssh
        :param host: IP address or hostname to connect to (usually the
        address of the KVM hypervisor)
        :param hypervisor: the IP address of the KVM hypervisor. Useful in case
        `host` has been substituted by a middleware
        :param user: the username to connect to the KVM hypervisor as
        :param ssh_key: a filename with the private key
        :param ssh_port: the SSH port to connect to when qemu+ssh is chosen
        :param tcp_port: the TCP port to connect to in case of qemu+tcp
        :return:
        """
        self._ssh_conn = None

        self.temp_key = None
        self.secret = None
        if host in ['localhost', '127.0.0.1', '0.0.0.0']:
            # local connection
            if ALLOW_LIBVIRT_LOCALHOST:
                uri = 'qemu:///system'
            else:
                raise Exception("In order to connect to local libvirt enable "
                                "ALLOW_LIBVIRT_LOCALHOST variable")
        else:
            if ssh_key:
                # Ensure ssh_key ends with newline
                # Prevents `invalid format` libvirtError
                if ssh_key[-1] != '\n':
                    ssh_key += '\n'
                # if ssh key is string create temp file
                if not os.path.isfile(ssh_key):
                    key_temp_file = NamedTemporaryFile(delete=False)
                    key_temp_file.write(ssh_key.encode())
                    key_temp_file.close()
                    self.secret = key_temp_file.name
                    self.temp_key = self.secret
                else:
                    self.secret = ssh_key
                # ssh connection
                # initially attempt to connect to host/port and raise
                # exception on failure
                try:
                    socket.setdefaulttimeout(15)
                    so = socket.socket(socket.AF_INET, socket.SOCK_STREAM)
                    so.connect((host, ssh_port))
                    so.close()
                except:
                    raise Exception("Make sure host is accessible and ssh port is open")

                uri = 'qemu+ssh://%s@%s:%s/system?keyfile=%s&no_tty=1&no_verify=1' % (user, host, ssh_port, self.secret)
            else:
                # tcp connection
                try:
                    socket.setdefaulttimeout(15)
                    so = socket.socket(socket.AF_INET, socket.SOCK_STREAM)
                    so.connect((host, tcp_port))
                    so.close()
                except:
                    raise Exception("If you don't specify an ssh key, libvirt "
                                    "will try to connect to port 5000 through "
                                    "qemu+tcp")

                uri = 'qemu+tcp://%s:%s/system' % (host, tcp_port)

        self._uri = uri
        self.host = host
        self.hypervisor = hypervisor if hypervisor else host
        self.ssh_port = ssh_port
        self.key = user

        try:
            self.connection = libvirt.open(uri)
        except Exception as exc:
            if 'Could not resolve' in str(exc):
                raise Exception("Make sure hostname is accessible")
            if 'Connection refused' in str(exc):
                raise Exception("Make sure hostname is accessible and libvirt "
                                "is running")
            if 'Permission denied' in str(exc):
                raise Exception("Make sure ssh key and username are valid")
            if 'End of file while reading data' in str(exc):
                raise Exception("Make sure libvirt is running and user %s is "
                                "authorised to connect" % user)
            raise Exception("Connection error")

            atexit.register(self.disconnect)

    def list_nodes(self, show_hypervisor=True):
        # active domains
        domain_ids = self.connection.listDomainsID()
        domains = [self.connection.lookupByID(id) for id in domain_ids]
        # non active domains
        inactive_domains = map(self.connection.lookupByName,
                               self.connection.listDefinedDomains())
        domains.extend(inactive_domains)

        # get the arp table of the hypervisor. Try to connect with provided
        # ssh key and paramiko

        # libvirt does not know the ip addresses of guest vms. One way to
        # get this info is by getting the arp table and providing it to the
        # libvirt connection. Then we can check what ip address each MAC
        # address has
        self.arp_table = {}
        cmd = "arp -an"
        self.arp_table = self._parse_arp_table(self._run_command(cmd).get('output'))

        nodes = [self._to_node(domain) for domain in domains]

        return nodes

    def _to_node(self, domain):
        state, max_mem, memory, vcpu_count, used_cpu_time = domain.info()
        state = self.NODE_STATE_MAP.get(state, NodeState.UNKNOWN)

        size_extra = {'cpus': vcpu_count}
        id_to_hash = str(memory) + str(vcpu_count)
        size_id = hashlib.md5(id_to_hash.encode("utf-8")).hexdigest()
        size_name = domain.name() + "-size"
        size = NodeSize(id=size_id, name=size_name, ram=memory / 1000, disk=0,
                        bandwidth=0, price=0, driver=self, extra=size_extra)

        public_ips, private_ips = [], []

        ip_addresses = self._get_ip_addresses_for_domain(domain)

        for ip_address in ip_addresses:
            if is_public_subnet(ip_address):
                public_ips.append(ip_address)
            else:
                private_ips.append(ip_address)

        # TODO This fails in most cases adding a considerable overhead due to
        # socket timeout. It should be implemented in a more efficient way.
        # try:
        #     # this will work only if real name is given to a guest VM's name.
        #     public_ip = socket.gethostbyname(domain.name())
        # except:
        #     public_ip = ''
        # if public_ip and public_ip not in ip_addresses:
        #     # avoid duplicate insertion in public ips
        #     public_ips.append(public_ip)

        try:
            xml_description = domain.XMLDesc()
        except:
            xml_description = ''

        from xml.dom import minidom
        xml = minidom.parseString(xml_description)
        diskTypes = xml.getElementsByTagName('disk')
        diskSizes = []
        for diskType in diskTypes:
            diskNodes = diskType.childNodes
            for diskNode in diskNodes:
                if diskNode.attributes and diskNode.getAttribute('file'):
                    try:
                        diskSizes.append(
                            domain.blockInfo(diskNode.getAttribute('file'))[0]
                        )
                    except Exception as exc:
                        log.error('Failed to fetch size for %s: %r' % (
                            diskNode.getAttribute('file'), exc))
                        continue
        size.disk = sum(diskSizes) / (1024 * 1024 * 1024)
        extra = {'uuid': domain.UUIDString(), 'os_type': domain.OSType(),
                 'types': self.connection.getType(),
                 'active': bool(domain.isActive()),
                 'hypervisor': self.host,
                 'memory': '%s MB' % str(memory / 1024), 'processors': vcpu_count,
                 'used_cpu_time': used_cpu_time, 'xml_description': xml_description}
        node = Node(id=domain.UUIDString(), name=domain.name(), state=state,
                    public_ips=public_ips, private_ips=private_ips, size=size,
                    driver=self, extra=extra)
        node._uuid = domain.UUIDString()  # we want to use a custom UUID
        return node

    def _get_ip_addresses_for_domain(self, domain):
        """
        Retrieve IP addresses for the provided domain.

        Note: This functionality is currently only supported on Linux and
        only works if this code is run on the same machine as the VMs run
        on.

        :return: IP addresses for the provided domain.
        :rtype: ``list``
        """
        result = []
        if platform.system() != 'Linux':
            # Only Linux is supported atm
            return result

        mac_addresses = self._get_mac_addresses_for_domain(domain=domain)

        for mac_address in mac_addresses:
            if mac_address not in self.arp_table:
                self._update_arp_table_with_mac(domain, mac_address)
            if mac_address not in self.arp_table:
                continue

            ip_addresses = self.arp_table[mac_address]
            result.extend(ip_addresses)

        return result

    def _update_arp_table_with_mac(self, domain, mac_address):
        """Update the ARP table given the MAC address of a domain.

        This method attempts to update `self.arp_table` as well as the KVM
        host's ARP table given a MAC address of an existing domain.

        This method is invoked if there's previously no entry in the host's
        ARP table regarding `mac_address`. In order to bring the ARP table
        up-to-date, the interface corresponding to `mac_address` is firstly
        found. Then an arp-scan is run on that interface to discover the
        available MAC-IP address combinations. The arp-scan may return MAC-
        IP address combinations for MAC addresses other than `mac_address`,
        which will be used to also proactively update the host's ARP table.
        This way, this method may not have to be called consistently, but
        rather for MAC addresses previously unseen.

        """
        # If the domain is inactive, return immediately, since no IP will be
        # assigned to it anyway.
        if not bool(domain.isActive()):
            return

        # Find the interface on the KVM host with which the `mac_address` of
        # the given domain is associated.
        command = "virsh domiflist %(name)s | grep %(mac)s | awk '{print $3}'"
        result = self._run_command(command % {'mac': mac_address,
                                              'name': domain.name()})
        if result.get('error'):
            return

        # Run arp-scan on the given interface using the local network config
        # in order to generate the IP addresses to scan. The result is going
        # to include all MAC-IP address combinations available on the given
        # interface, not just that of the provided `mac_address`.
        iface = result.get('output', '').strip('\n')
        result = self._run_command('arp-scan -I %s -l' % iface, su=True)
        if result.get('error'):
            return

        # Parse the result of `arp-scan` to end up with MAC-IP address tuples.
        regex = r'(\d{1,3}\.\d{1,3}\.\d{1,3}\.\d{1,3})\t(.*)\t'
        match = re.findall(regex, result.get('output', ''))

        # Check if `ping` exists on the host. If it does, then we can use it
        # to ping each IP address returned by `arp-scan` so that the host's
        # ARP table is permanently updated, which will in turn prevent this
        # method from being always invoked.
        ping_exists = self._run_command('command -v ping').get('output')

        # Update `self.arp_table` and the host's ARP table.
        for ip, mac in match:
            if not is_valid_ip_address(ip):
                log.error('Found invalid IP address %s (%s)', ip, mac)
                continue
            if mac not in self.arp_table:
                if ping_exists:
                    self._run_command('ping -c 1 %s' % ip)
                self.arp_table.setdefault(mac, []).append(ip)

    def _get_mac_addresses_for_domain(self, domain):
        """
        Parses network interface MAC addresses from the provided domain.
        """
        xml = domain.XMLDesc()
        etree = ET.XML(xml)
        elems = etree.findall("devices/interface/mac")

        result = []
        for elem in elems:
            mac_address = elem.get('address')
            result.append(mac_address)

        return result

    def list_sizes(self):
        return []

    def list_locations(self):
        return []

    def list_images(self, location=IMAGES_LOCATION):
        """
        Returns iso images as NodeImages
        Searches inside IMAGES_LOCATION, unless other location is specified
        """
        cmd = f"find {location} -name '*.iso' -o -name '*.img' -o -name '*.raw' -o -name '*.qcow' -o -name '*.qcow2' -type f | xargs stat -c '%n %s'"
        output = self._run_command(cmd).get('output')
        if not output:
            return []
        images = []

        for image in output.strip().split('\n'):
            name, size = image.split(' ')
            name = name.replace(IMAGES_LOCATION + '/', '')
            size = int(size)
            nodeimage = NodeImage(id=image, name=name, driver=self, extra={'host': self.host, 'size': size})
            images.append(nodeimage)

        return images

    def reboot_node(self, node):
        domain = self._get_domain_for_node(node=node)
        return domain.reboot(flags=0) == 0

    def destroy_node(self, node):
        domain = self._get_domain_for_node(node=node)
        return domain.destroy() == 0

<<<<<<< HEAD
    def ex_undefine_node(self, node):
        domain = self._get_domain_for_node(node=node)
        return domain.undefine() == 0
=======
    def start_node(self, node):
        domain = self._get_domain_for_node(node=node)
        return domain.create() == 0

    def stop_node(self, node):
        domain = self._get_domain_for_node(node=node)
        return domain.shutdown() == 0
>>>>>>> c367567b

    def ex_start_node(self, node):
        # NOTE: This method is here for backward compatibility reasons after
        # this method was promoted to be part of the standard compute API in
        # Libcloud v2.7.0
        """
        Start a stopped node.

        :param  node: Node which should be used
        :type   node: :class:`Node`

        :rtype: ``bool``
        """
        return self.start_node(node=node)

<<<<<<< HEAD
    def ex_stop_node(self, node):
=======
    def ex_shutdown_node(self, node):
        # NOTE: This method is here for backward compatibility reasons after
        # this method was promoted to be part of the standard compute API in
        # Libcloud v2.7.0
>>>>>>> c367567b
        """
        Shutdown a running node.

        Note: Usually this will result in sending an ACPI event to the node.

        :param  node: Node which should be used
        :type   node: :class:`Node`

        :rtype: ``bool``
        """
        return self.stop_node(node=node)

    def ex_suspend_node(self, node):
        """
        Suspend a running node.

        :param  node: Node which should be used
        :type   node: :class:`Node`

        :rtype: ``bool``
        """
        domain = self._get_domain_for_node(node=node)
        return domain.suspend() == 0

    def ex_resume_node(self, node):
        """
        Resume a suspended node.

        :param  node: Node which should be used
        :type   node: :class:`Node`

        :rtype: ``bool``
        """
        domain = self._get_domain_for_node(node=node)
        return domain.resume() == 0

    def ex_take_node_screenshot(self, node, directory, screen=0):
        """
        Take a screenshot of a monitoring of a running instance.

        :param node: Node to take the screenshot of.
        :type node: :class:`libcloud.compute.base.Node`

        :param directory: Path where the screenshot will be saved.
        :type directory: ``str``

        :param screen: ID of the monitor to take the screenshot of.
        :type screen: ``int``

        :return: Full path where the screenshot has been saved.
        :rtype: ``str``
        """
        if not os.path.exists(directory) or not os.path.isdir(directory):
            raise ValueError('Invalid value for directory argument')

        domain = self._get_domain_for_node(node=node)
        stream = self.connection.newStream()
        mime_type = domain.screenshot(stream=stream, screen=0)
        extensions = mimetypes.guess_all_extensions(type=mime_type)

        if extensions:
            extension = extensions[0]
        else:
            extension = '.png'

        name = 'screenshot-%s%s' % (int(time.time()), extension)
        file_path = pjoin(directory, name)

        with open(file_path, 'wb') as fp:
            def write(stream, buf, opaque):
                fp.write(buf)

            stream.recvAll(write, None)

        try:
            stream.finish()
        except Exception:
            # Finish is not supported by all backends
            pass

        return file_path

    def ex_get_capabilities(self):
        """
        Return hypervisor capabilities
        """
        capabilities = self.connection.getCapabilities()
        return capabilities

    def ex_get_hypervisor_hostname(self):
        """
        Return a system hostname on which the hypervisor is running.
        """
        hostname = self.connection.getHostname()
        return hostname

    def ex_get_hypervisor_sysinfo(self):
        """
        Retrieve hypervisor system information.

        :rtype: ``dict``
        """
        xml = self.connection.getSysinfo()
        etree = ET.XML(xml)

        attributes = ['bios', 'system', 'processor', 'memory_device']

        sysinfo = {}
        for attribute in attributes:
            element = etree.find(attribute)
            entries = self._get_entries(element=element)
            sysinfo[attribute] = entries

        return sysinfo

    def _ex_get_cidr_from_network_name(self, network_name):
        """Return the CIDR of the network with name `network_name`

        This method is meant to return a `netaddr.IPNetwork` instance.

        """
        for ex_net in (self.ex_list_networks() + self.ex_list_interfaces()):
            if network_name == ex_net.name:
                return ex_net.cidr
        return None

    def create_node(self, name, disk_size=4, ram=512,
                    cpu=1, image=None, disk_path=None, create_from_existing=None,
                    os_type='linux', networks=[], cloud_init=None, public_key=None,
                    env_vars=None, interface_name='ens', vnfs=[]):
        """
        Creates a VM

        If image is missing, we assume we are creating the VM by importing
        existing image (create_from_existing has to be specified)

        If image is specified, should be a path. Eg
        eg /var/lib/libvirt/images/CentOS-7-x86_64-Minimal-1503-01.iso

        If disk_path is specified, needs to be a path, eg /var/lib/libvirt/images/name.img

        If it exists, raise an error and exit, otherwise we will try to create
        with qemu-img - disk_size being the size of it (in gigabytes)

        Cases that are covered by this:
        1) Boot from iso -needs name, iso image, ram, cpu, disk space, size
        2) Import existing image - needs create_from_existing, ram, cpu
        3) Create from existing disk image (.raw, .qcow, .qcow2, .img). Can pass a public key and optionally
        cloud init file if img is a cloud-init enabled image. First we copy the disk image, then we resize it,
        and if cloud init specified (or public key) we create an iso through genisoimage that will be used to deploy the
        related cloudinit setting on first boot time
        """
        # name validator, name should be unique
        name = self.ex_name_validator(name)
        # check which case we are on. If both image and disk_path are empty, then fail with error.

        if not create_from_existing and not image:
            raise Exception("You have to specify at least an image iso, to boot from, or an existing disk_path to import")

        # Network names are required later on to define the domain's XML.
        # NOTE that `networks` can either already be a list of network
        # names or a list of python dicts. The former is the legacy way
        # of doing things. In case of the latter, each dict will include
        # additional information for static IP assignment. For now, the
        # only accepted key-value pairs are:
        # - ip:           the IPv4 address to statically assign to the
        #                 interface
        # - primary:      the primary interface, which will be assigned
        #                 a routing rule for the default GW
        # - gateway:      the IPv4 address for the default Gateway. If
        #                 not given, it will default to the first IP of
        #                 the interface's network's range following the
        #                 network's own IP address
        # - network_name: the name of the corresponding network, such as
        #                 'default'
        network_names = []
        for n in networks:
            if isinstance(n, basestring):
                network_names.append(n)
            else:
                network_names.append(n.get('network_name'))

        network_names = network_names or []

        network_interfaces_init = ''

        # If multiple networks are specified or static IP assignment has
        # been requested, we supply a custom network-interfaces field in
        # meta-data. We enumerate interfaces starting at 3, as in recent
        # cases interfaces are configured with predictable names, such
        # as 'ens3' by default, as per https://www.freedesktop.org/wiki/
        # Software/systemd/PredictableNetworkInterfaceNames/
        if networks and (len(networks) > 1 or isinstance(networks[0], dict)):
            i = 3
            for net in networks:
                cidr = None
                if isinstance(net, dict) and net.get('ip'):
                    ip, gw = net.get('ip'), net.get('gateway')
                    if not is_valid_ip_address(ip):
                        raise ValueError("Invalid IPv4 address %s" % ip)
                    if gw and not is_valid_ip_address(gw):
                        raise ValueError("Invalid IPv4 address for GW %s" % gw)
                    name = net['network_name']
                    cidr = self._ex_get_cidr_from_network_name(name)
                    mode = 'static'
                else:
                    mode = 'dhcp'

                if not network_interfaces_init:
                    network_interfaces_init = 'network-interfaces: |'
                if mode == 'static' and cidr:
                    network_interfaces_init += '\n' + '\n'.join((
                        '  auto %s%s' % (interface_name, i),
                        '  iface %s%s inet %s' % (interface_name, i, mode),
                        '  address %s' % net['ip'],
                        '  network %s' % cidr.network,
                        '  netmask %s' % cidr.netmask,
                        '  broadcast %s' % cidr.broadcast,
                    ))
                    if net.get('primary'):
                        gw = net.get('gateway') or cidr[1]
                        network_interfaces_init += '\n  gateway %s' % (gw)
                else:
                    network_interfaces_init += '\n' + '\n'.join((
                        '  auto %s%s' % (interface_name, i),
                        '  iface %s%s inet dhcp' % (interface_name, i),
                    ))
                i += 1

            if not (network_interfaces_init.count('dhcp') or
                    network_interfaces_init.count('gateway')):
                log.error('Default GW not set')


        # define the VM
        if image:
            if not self.ex_validate_disk(image):
                raise Exception("You have specified %s as image which does not exist" % image)
            if image.endswith(DISK_IMAGE_TYPES):
                image_conf = ''
                if cloud_init or public_key:
                    # suppose the img is cloudinit based, create user-data and meta-data,
                    # gen an isoimage through it and specify it
                    directory = pjoin(LIBCLOUD_DIRECTORY, name)
                    output = self._run_command('mkdir -p %s' % directory).get('output')
                    if self.key != 'root':
                        output = self._run_command('chown -R %s %s' % (self.key, directory)).get('output')

                    # Create meta-data. Extend with public SSH key and custom
                    # network-interfaces, if applicable.
                    metadata = 'instance-id: %s\nlocal-hostname: %s' % (name,
                                                                        name)

                    if public_key:
                        metadata += '\npublic-keys:\n  - %s' % public_key

                    if network_interfaces_init:
                        metadata += '\n%s' % network_interfaces_init

                    metadata_file = pjoin(directory, 'meta-data')
                    output = self._run_command('echo "%s" > %s' % (metadata, metadata_file)).get('output')

                    if not cloud_init:
                        cloud_init = "#!/bin/bash\ntouch /tmp/hello"
                    userdata_file = pjoin(directory, 'user-data')
                    output = self._run_command('echo "%s" > %s' % (cloud_init, userdata_file)).get('output')
                    cloudinit_files = '%s %s' % (metadata_file, userdata_file)
                    configiso_file = pjoin(directory, 'config.iso')
                    error_output = self._run_command('genisoimage -o %s -V cidata -r -J %s' % (configiso_file, cloudinit_files)).get('error')
                    if "command not found" in error_output:
                        image_conf = ''
                    else:
                        image_conf = IMAGE_TEMPLATE % configiso_file
            else:
                image_conf = IMAGE_TEMPLATE % image
        else:
            image_conf = ''

        disk_size_gb = str(disk_size) + 'G'
        try:
            ram = int(ram) * 1000
        except:
            ram = 1024 * 1000
        # TODO: get available ram, cpu and disk and inform if not available
        if create_from_existing:
            # create_from_existing case
            # if create_from_existing is specified but the path does not exist
            # fail with error
            if not self.ex_validate_disk(create_from_existing):
                raise Exception("You have specified to create from an existing "
                                "disk path that does not exist")
            else:
                disk_path = create_from_existing
        if image:
            if not disk_path:
                # make a default disk_path of  /var/lib/libvirt/images/vm_name.img
                # the disk_path need not exist, so we can create it
                disk_path = '%s/%s.img' % (IMAGES_LOCATION, name)
                for i in range(1, 20):
                    if self.ex_validate_disk(disk_path):
                        disk_path = '%s/%s.img' % (IMAGES_LOCATION, name + str(i))
                    else:
                        break

            if image.endswith(DISK_IMAGE_TYPES):
                if self.ex_validate_disk(disk_path):
                    raise Exception("You have specified to copy %s to a "
                                    "path that exists" % image)
                else:
                    cmd = "qemu-img convert %s %s" % (image, disk_path)
                    run_cmd = self._run_command(cmd)
                    output = run_cmd.get('output')
                    error = run_cmd.get('error')
                    if error:
                        raise Exception('Failed to copy disk %s: %s' % (image, error))

                    cmd = "qemu-img resize %s %s" % (disk_path, disk_size_gb)
                    run_cmd = self._run_command(cmd)
                    output = run_cmd.get('output')
                    error = run_cmd.get('error')
                    if error and 'WARNING' not in error:
                        # ignore WARNINGS
                        raise Exception('Failed to set the size for disk %s: %s' % (disk_path, error))
            else:
                if not self.ex_validate_disk(disk_path):
                    # in case existing disk path is provided, no need to create it
                    self.ex_create_disk(disk_path, disk_size_gb)

        capabilities = self.ex_get_capabilities()
        if "<domain type='kvm'>" in capabilities:
            # kvm hypervisor supported by the system
            emu = 'kvm'
        else:
            # only qemu emulator available
            emu = 'qemu'

        # Add multiple interfaces based on the `networks` list provided. NOTE
        # that the RTL8139 virtual network interface driver does not support
        # VLANs. To use VLANs with a virtual machine, opt for another virtual
        # network interface like virtio.
        xml_net_conf = []
        xml_net_template = """
    <interface type='%(net_type)s'>
      <source %(net_type)s='%(net_name)s'/>
      <model type='virtio'/>
    </interface>"""

        # Create interface configuration. By default, the guest VM will be in
        # the "default" network, which behaves like a NAT.
        ex_nets_names = [n.name for n in self.ex_list_networks()]
        for net in network_names:
            net_name = net
            net_type = 'network' if net in ex_nets_names else 'bridge'
            xml_net_conf.append(xml_net_template % ({'net_type': net_type,
                                                     'net_name': net_name}))

        init_env = ""
        if env_vars:
            for env_var in env_vars:
                init_env += "<initenv name='%s'>%s</initenv>\n" % (env_var, env_vars[env_var])

        hostdev = ""
        for vnf in vnfs:
            domain, bus, slotf = vnf.split(':')
            slot, function = slotf.split('.')
            hostdev += """
    <hostdev mode='subsystem' type='pci' managed='yes'>
      <source>
        <address domain='0x%s' bus='0x%s' slot='0x%s' function='0x%s'/>
      </source>
    </hostdev>""" % (domain, bus, slot, function)
        conf = XML_CONF_TEMPLATE % (emu, name, ram, cpu, init_env, disk_path, image_conf, ''.join(xml_net_conf), hostdev)

        self.connection.defineXML(conf)

        # start the VM

        domain = self.connection.lookupByName(name)
        domain.create()

        nodes = self.list_nodes(show_hypervisor=False)
        for node in nodes:
            if node.name == name:
                return node

        return True

    def ex_clone_node(self, node, new_name=None, resume_node=False):
        """Clone a domain

        The only required parameters are the `node` to clone and a `new_name`,
        which is going to be the name/hostname of the new guest VM, thus also
        oughts to be unique.

        Extra steps may also be required as soon as the cloning is done, such
        as changing host-unique files, e.g. the contents of /etc/hostname. If
        custom network configuration had been set up for the original domain,
        the clone is going to inherit it, as well. If static IPs have been
        assigned, they would most probably have to change on the new node to
        avoid potential routing conflicts, etc. See /etc/network/ for such
        changes. On the other hand, if networking has been set up using DHCP,
        the aforementioned changes are deemed unnecessary.

        Finally, the original guest VM may be optionally resumed.

        """

        # Generate unique clone name, if not provided.
        new_name = new_name or '%s-clone-%s' % (node.name, random.randint(1,100))

        # Get the current domain.
        domain = self._get_domain_for_node(node)

        # If it's running, stop it.
        if bool(domain.isActive()):
            self.ex_stop_node(node)

        # Get the domain's XML description.
        et = ET.XML(domain.XMLDesc())

        # Replace the current name with `new_name`.
        for child in et.getchildren():
            if child.tag == 'name':
                new_child = et.makeelement('name')
                new_child.text = new_name
                et.replace(child, new_child)
                break
        else:
            raise Exception("Failed to change the 'name' element of the XML")

        # Remove the old domain's UUID.
        for child in et.getchildren():
            if child.tag == 'uuid':
                et.remove(child)
                break
        else:
            raise Exception("Failed to remove the 'uuid' element of the XML")

        # Remove the old domain's MAC addresses, so they can be auto-generated.
        for child in et.findall('devices/interface'):
            for grandchild in child.getchildren():
                if grandchild.tag == 'mac':
                    child.remove(grandchild)
                    break

        # Point disk path to its new location.
        for child in et.findall('devices/disk/source'):
            if child.get('file') and child.get('file').endswith('.img'):
                old_disk_path = child.get('file')
                new_disk_path = old_disk_path.replace(domain.name(), new_name)
                child.set('file', new_disk_path)
                break
        else:
            raise Exception("Failed to locate disk path in XML description")

        # Copy the disk to its new location, as specified above.
        output = self._run_command('cp %s %s' % (old_disk_path, new_disk_path))
        if output.get('error'):
            raise Exception("Error copying the clone's disk image from "
                            "%s to %s" % (old_disk_path, new_disk_path))

        # Define the new domain via the modified XML.
        self.connection.defineXML(ET.tostring(et).decode())

        # Start the new domain.
        new_domain = self.connection.lookupByName(new_name)
        new_domain.create()

        # Resume the stopped node.
        if resume_node:
            self.ex_resume_node(node)

        return True

    def ex_rename_node(self, node, name):
        domain = self._get_domain_for_node(node=node)
        return domain.rename(name) == 0

    def ex_name_validator(self, name):
        """
        Makes sure name is not in use, and checks
        it is comprised only by alphanumeric chars and -_."
        """
        if not re.search(r'^[0-9a-zA-Z-_.]+[0-9a-zA-Z]$', name):
            raise Exception("Alphanumeric, dots, dashes and underscores are only allowed in VM name")

        nodes = self.list_nodes(show_hypervisor=False)

        if name in [node.name for node in nodes]:
            raise Exception("VM with name %s already exists" % name)

        return name

    def ex_validate_disk(self, disk_path):
        """
        Check if disk_path exists
        """
        cmd = 'ls %s' % disk_path
        error = self._run_command(cmd).get('error')

        if error:
            return False
        else:
            return True

    def ex_create_disk(self, disk_path, disk_size):
        """
        Create disk using qemu-img
        """
        cmd = "qemu-img create -f raw %s %s" % (disk_path, disk_size)

        error = self._run_command(cmd).get('error')
        if error:
            return False
        else:
            return True

    def _get_domain_for_node(self, node):
        """
        Return libvirt domain object for the provided node.
        """
        domain = self.connection.lookupByUUIDString(node.uuid)
        return domain

    def _get_entries(self, element):
        """
        Parse entries dictionary.

        :rtype: ``dict``
        """
        elements = element.findall('entry')

        result = {}
        for element in elements:
            name = element.get('name')
            value = element.text
            result[name] = value

        return result

    def ex_list_networks(self):
        """Return a list of all networks

        This method returns a list of libcloud Network objects

        """
        networks = []
        try:
            for net in self.connection.listAllNetworks():
                extra = {
                    'bridge': net.bridgeName(),
                    'xml': net.XMLDesc(),
                    'host': self.host
                }
                networks.append(Network(net.UUIDString(), net.name(), extra))
        except:
            pass  # Not supported by all hypervisors.
        return networks

    def ex_list_interfaces(self):
        """Return a list of all interfaces

        This method returns all interfaces as a list of libcloud Networks

        """
        networks = []
        try:
            for net in self.connection.listAllInterfaces():
                if net.name() == 'lo':  # Skip loopback.
                    continue
                extra = {
                    'mac': net.MACString(),
                    'xml': net.XMLDesc(),
                    'host': self.host
                }
                networks.append(Network(net.name(), net.name(), extra))
        except Exception as exc:
            # Not supported by all hypervisors.
            log.error(exc)

        return networks

    def ex_list_vnfs(self):
        import json
        cmd = """cat <<EOF | /bin/bash
NIC_DIR="/sys/class/net"
printf "{\n"
f=0
for i in \$( ls \$NIC_DIR );
do
	if [ -d \"\${NIC_DIR}/\$i/device\" -a ! -L \"\${NIC_DIR}/\$i/device/physfn\" ]; then
		declare -a VF_PCI_BDF
		declare -a VF_INTERFACE
		declare -a NUMA
		k=0
		for j in \$( ls \"\${NIC_DIR}/\$i/device\" ) ;
		do
			if [[ \"\$j\" == \"virtfn\"* ]]; then
				VF_PCI=\$( readlink \"\${NIC_DIR}/\$i/device/\$j\" | cut -d '/' -f2 )
				VF_PCI_BDF[\$k]=\$VF_PCI
				#get the interface name for the VF at this PCI Address
				for iface in \$( ls \$NIC_DIR );
				do
					link_dir=\$( readlink \${NIC_DIR}/\$iface )
					if [[ \"\$link_dir\" == *\"\$VF_PCI\"* ]]; then
						VF_INTERFACE[\$k]=\$iface
					fi
				done
				((k++))
			fi
		done
		NUM_VFs=\${#VF_PCI_BDF[@]}
		if [[ \$NUM_VFs -gt 0 ]]; then
			#get the PF Device Description
			PF_PCI=\$( readlink \"\${NIC_DIR}/\$i/device\" | cut -d '/' -f4 )
			PF_VENDOR=\$( lspci -vmmks \$PF_PCI | grep ^Vendor | cut -f2)
			PF_NAME=\$( lspci -vmmks \$PF_PCI | grep ^Device | cut -f2).
			if [[ \$f -gt 0 ]]; then
				printf \",\n\"
			else
				f=1
			fi
			printf \"\t\\\"\$i\\\": {\n\t\t\\\"vendor\\\": \\\"\$PF_VENDOR\\\", \n\t\t\\\"name\\\": \\\"\$PF_NAME\\\", \n\t\t\\\"vfs\\\": [\n\"
			for (( l = 0; l < \$NUM_VFs; l++ )) ;
			do
				if [[ \$l -gt 0 ]]; then
					printf \",\n\"
				fi
				NUMA=\$( cat \${NIC_DIR}/\${VF_INTERFACE[\$l]}/device/numa_node )
				printf \"\t\t\t{\\\"pci_bdf\\\": \\\"\${VF_PCI_BDF[\$l]}\\\", \\\"interface\\\": \\\"\${VF_INTERFACE[\$l]}\\\", \\\"numa\\\\": \\\"\$NUMA\\\"}\"
			done
			printf "\n\t\t]\n\t}"
			unset VF_PCI_BDF
			unset VF_INTERFACE
			unset NUMA
		fi
	fi
done
printf "\n}\n"
EOF
        """
        output = self._run_command(cmd).get('output')
        devices = json.loads(output)
        vnfs = []
        for d in devices:
            device = devices[d]
            for vf in device['vfs']:
               vf['device'] = {'vendor': device['vendor'], 'name': device['name'], 'interface': d}
               vnfs.append(vf)
        return vnfs

    def _parse_arp_table(self, arp_output):
        """
        Parse arp command output and return a dictionary which maps mac address
        to an IP address.

        :return: Dictionary which maps mac address to IP address.
        :rtype: ``dict``
        """
        lines = arp_output.split('\n')

        arp_table = defaultdict(list)
        for line in lines:
            match = re.match('.*?\((.*?)\) at (.*?)\s+', line)

            if not match:
                continue

            groups = match.groups()
            ip_address = groups[0]
            mac_address = groups[1]
            arp_table[mac_address].append(ip_address)

        return arp_table

    @property
    def ssh_connection(self):
        """Return a cached SSH connection object."""
        if self._ssh_conn is None:
            self._ssh_conn = self._ssh_connect()
        return self._ssh_conn

    def _ssh_connect(self):
        """Connect over SSH and return the SSHClient object.

        This method is meant to be called only by `self.ssh_connection` in
        order to establish an SSH, if one has not already been established.

        """
        assert self.secret and self._uri != 'qemu:///system'
        ssh = paramiko.SSHClient()
        ssh.set_missing_host_key_policy(paramiko.AutoAddPolicy())
        ssh.connect(self.host, port=self.ssh_port, username=self.key,
                    key_filename=self.secret, timeout=None,
                    allow_agent=False, look_for_keys=False)
        return ssh

    def _ssh_disconnect(self):
        """Close the SSH connection, if previously established."""
        if self._ssh_conn is not None:
            self._ssh_conn.close()
            self._ssh_conn = None

    def _run_command(self, cmd, su=False):
        """Run a command on a local or remote hypervisor.

        If the hypervisor is remote, `paramiko` is used to connect over SSH.

        If `su` is True or the user does not belong to the `libvirtd` group,
        then the command is run with `sudo -n`.

        """
        error, output = '', ''
        original_cmd = cmd

        # Prepend `sudo` to `cmd`, if necessary.
        if su is True:
            cmd = """
run() {
    if [ ! $( command -v sudo ) ] ; then
        exec "$@"
    else
        exec sudo -n "$@"
    fi
}

run %s
""" % cmd
        else:
            cmd = """
run() {
    if [ "$( groups | grep libvirtd )" ] || [ ! $( command -v sudo ) ] ; then
        exec "$@"
    else
        exec sudo -n "$@"
    fi
}

run %s
""" % cmd

        # Run the command using either `paramiko` or `subprocess`.
        if self._uri == 'qemu:///system':
            try:
                output = subprocess.check_output(cmd, shell=True)
            except subprocess.CalledProcessError as err:
                error = str(err)
                log.warn('Failed to run "%s" at %s: %r', cmd, self._uri, err)
        else:
            try:
                stdin, stdout, stderr = self.ssh_connection.exec_command(cmd)
                error, output = stderr.read(), stdout.read()
            except Exception as exc:
                log.warn('Failed to run "%s" at %s: %r', cmd, self.host, exc)

        if 'Permission denied' in error.decode() and not su:
            return self._run_command(original_cmd, True)
        return {'output': output.decode(), 'error': error.decode()}

    def disconnect(self):
        # Close the libvirt connection to the hypevisor.
        try:
            self.connection.close()
        except Exception as exc:
            log.warn('Failed to close connection to %s: %r', self._uri, exc)

        # Close the SSH connection to the hypervisor.
        try:
            self._ssh_disconnect()
        except Exception as exc:
            log.warn('Failed to close connection to %s: %r', self.host, exc)

        # Remove the SSH key from disk.
        try:
            os.remove(self.temp_key)
        except Exception as exc:
            log.warn('Failed to remove %s: %r', self.temp_key, exc)

    def __del__(self):
        """Disconnect completely upon garbage collection."""
        self.disconnect()


class Network(object):

    def __init__(self, id, name, extra={}):
        self.id = str(id)
        self.name = name
        self.extra = extra

    @property
    def xml(self):
        """Return the XML description of self."""
        return self.extra.get('xml', '')

    @property
    def cidr(self):
        """Return a `netaddr.IPNetwork` instance representing self."""
        if self.is_network:
            children = ET.XML(self.xml).findall('ip')
            if children:
                child = children[0]
                return netaddr.IPNetwork('%s/%s' % (child.get('address'),
                                                    child.get('netmask')))
        if self.is_interface:
            children = ET.XML(self.xml).findall('protocol')
            children = [
                c for
                c in children if c.get('family') == 'ipv4'
            ]
            grandchildren = [
                g for c in children for g in c.findall('ip')
            ]
            if grandchildren:
                child = grandchildren[0]
                return netaddr.IPNetwork('%s/%s' % (child.get('address'),
                                                    child.get('prefix')))
        return None

    @property
    def is_network(self):
        """Return True if self is part of self.list_networks."""
        return self.xml and ET.XML(self.xml).tag == 'network'

    @property
    def is_interface(self):
        """Return True if self is an interface as in bridged networks."""
        return self.xml and ET.XML(self.xml).tag == 'interface'

    def __repr__(self):
        return '<Network id="%s" name="%s">' % (self.id, self.name)


XML_CONF_TEMPLATE = '''
<domain type='%s'>
  <name>%s</name>
  <memory>%s</memory>
  <vcpu>%s</vcpu>
  <os>
   <type arch='x86_64'>hvm</type>
    <boot dev='hd'/>
    <boot dev='cdrom'/>
    %s
  </os>
 <features>
    <acpi/>
  </features>
  <clock offset='utc'/>
  <on_poweroff>destroy</on_poweroff>
  <on_reboot>restart</on_reboot>
  <on_crash>restart</on_crash>
  <devices>
    <disk type='file' device='disk'>
      <driver name='qemu' type='raw' io='native' cache='none'/>
      <source file='%s'/>
      <target dev='hda' bus='virtio'/>
    </disk>%s%s
    <console type='pty'>
      <target type='serial'/>
    </console>
    <console type='pty'>
      <target type='virtio'/>
    </console>
    <input type='mouse' bus='ps2'/>
    <graphics type='vnc' port='-1' autoport='yes' listen='127.0.0.1'/>
    <video>
      <model type='cirrus' vram='9216' heads='1'/>
    </video>
    %s
  </devices>
</domain>
'''

IMAGE_TEMPLATE = '''
    <disk type='file' device='cdrom'>
      <driver name='qemu' type='raw'/>
      <source file='%s'/>
     <target dev='hdb' bus='ide'/>
     <readonly/>
    </disk>
'''<|MERGE_RESOLUTION|>--- conflicted
+++ resolved
@@ -405,11 +405,10 @@
         domain = self._get_domain_for_node(node=node)
         return domain.destroy() == 0
 
-<<<<<<< HEAD
     def ex_undefine_node(self, node):
         domain = self._get_domain_for_node(node=node)
         return domain.undefine() == 0
-=======
+
     def start_node(self, node):
         domain = self._get_domain_for_node(node=node)
         return domain.create() == 0
@@ -417,7 +416,6 @@
     def stop_node(self, node):
         domain = self._get_domain_for_node(node=node)
         return domain.shutdown() == 0
->>>>>>> c367567b
 
     def ex_start_node(self, node):
         # NOTE: This method is here for backward compatibility reasons after
@@ -433,14 +431,10 @@
         """
         return self.start_node(node=node)
 
-<<<<<<< HEAD
-    def ex_stop_node(self, node):
-=======
     def ex_shutdown_node(self, node):
         # NOTE: This method is here for backward compatibility reasons after
         # this method was promoted to be part of the standard compute API in
         # Libcloud v2.7.0
->>>>>>> c367567b
         """
         Shutdown a running node.
 
