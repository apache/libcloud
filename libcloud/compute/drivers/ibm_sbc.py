--- conflicted
+++ resolved
@@ -242,33 +242,18 @@
         return [self._to_image(image) for image in object.findall('Image')]
 
     def _to_image(self, image):
-<<<<<<< HEAD
-        return NodeImage(id=image.findtext('ID'),
-                         name=image.findtext('Name'),
-                         driver=self.connection.driver,
-                         extra={'parametersURL': image.findtext('Manifest')})
-=======
-        
         return NodeImage(id = image.findtext('ID'),
                          name = image.findtext('Name'),
                          driver = self.connection.driver,
                          extra = {'parametersURL': image.findtext('Manifest'),
                                   'location': image.findtext('Location')})
 
->>>>>>> 7db3d79d
     def _to_locations(self, object):
         return [self._to_location(location) for location in object.findall('Location')]
 
     def _to_location(self, location):
         # NOTE: country currently hardcoded
-<<<<<<< HEAD
         return NodeLocation(id=location.findtext('ID'),
                             name=location.findtext('Name'),
                             country='US',
-                            driver=self.connection.driver)
-=======
-        return NodeLocation(id = location.findtext('ID'),
-                            name = location.findtext('Name'),
-                            country = 'US',
-                            driver = self.connection.driver)
->>>>>>> 7db3d79d
+                            driver=self.connection.driver)