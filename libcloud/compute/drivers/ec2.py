--- conflicted
+++ resolved
@@ -559,7 +559,6 @@
                 % (self.name, self.zone_state, self.region_name))
 
 
-<<<<<<< HEAD
 class EC2ReservedNode(Node):
     """
     Class which stores information about EC2 reserved instances/nodes
@@ -579,16 +578,8 @@
 class EC2Network(object):
     """
     Represents information about a VPC (Virtual Private Cloud) network
-=======
-class EC2NetworkSubnet(object):
-    """
-    Represents information about a VPC (Virtual Private Cloud) subnet
->>>>>>> c7831403
-
-    Note: This class is EC2 specific.
-    """
-
-<<<<<<< HEAD
+    """
+
     def __init__(self, id, name, cidr_block, extra=None):
         self.id = id
         self.name = name
@@ -598,7 +589,15 @@
     def __repr__(self):
         return (('<EC2Network: id=%s, name=%s')
                 % (self.id, self.name))
-=======
+
+
+class EC2NetworkSubnet(object):
+    """
+    Represents information about a VPC (Virtual Private Cloud) subnet
+
+    Note: This class is EC2 specific.
+    """
+
     def __init__(self, id, name, state, extra=None):
         self.id = id
         self.name = name
@@ -607,7 +606,6 @@
 
     def __repr__(self):
         return (('<EC2NetworkSubnet: id=%s, name=%s') % (self.id, self.name))
->>>>>>> c7831403
 
 
 class BaseEC2NodeDriver(NodeDriver):
@@ -909,7 +907,6 @@
                                      'description': description,
                                      'state': state})
 
-<<<<<<< HEAD
     def _to_networks(self, response):
         return [self._to_network(el) for el in response.findall(
             fixxpath(xpath='vpcSet/item', namespace=NAMESPACE))
@@ -920,18 +917,6 @@
         vpc_id = findtext(element=element,
                           xpath='vpcId',
                           namespace=NAMESPACE)
-=======
-    def _to_subnets(self, response):
-        return [self._to_subnet(el) for el in response.findall(
-            fixxpath(xpath='subnetSet/item', namespace=NAMESPACE))
-        ]
-
-    def _to_subnet(self, element):
-        # Get the subnet ID
-        subnet_id = findtext(element=element,
-                             xpath='subnetId',
-                             namespace=NAMESPACE)
->>>>>>> c7831403
 
         # Get our tag items
         tag_items = findall(element=element,
@@ -952,7 +937,6 @@
             tags[key] = value
 
         # Set our name if the Name key/value if available
-<<<<<<< HEAD
         # If we don't get anything back then use the vpc_id
         name = tags.get('Name', vpc_id)
 
@@ -976,7 +960,49 @@
             },
             'is_default': {
                 'xpath': 'isDefault',
-=======
+                'type': str
+            }
+        }
+
+        # Define and build our extra dictionary
+        extra = {}
+        for attribute, values in extra_attributes_map.items():
+            type_func = values['type']
+            value = findattr(element=element, xpath=values['xpath'],
+                             namespace=NAMESPACE)
+            extra[attribute] = type_func(value)
+
+        return EC2Network(vpc_id, name, cidr_block, extra=extra)
+
+    def _to_subnets(self, response):
+        return [self._to_subnet(el) for el in response.findall(
+            fixxpath(xpath='subnetSet/item', namespace=NAMESPACE))
+        ]
+
+    def _to_subnet(self, element):
+        # Get the subnet ID
+        subnet_id = findtext(element=element,
+                             xpath='subnetId',
+                             namespace=NAMESPACE)
+
+        # Get our tag items
+        tag_items = findall(element=element,
+                            xpath='tagSet/item',
+                            namespace=NAMESPACE)
+
+        # Loop through all tag items to build our dictionary
+        tags = {}
+        for tag in tag_items:
+            key = findtext(element=tag,
+                           xpath='key',
+                           namespace=NAMESPACE)
+
+            value = findtext(element=tag,
+                             xpath='value',
+                             namespace=NAMESPACE)
+
+            tags[key] = value
+
         # If we don't get anything back then use the subnet_id
         name = tags.get('Name', subnet_id)
 
@@ -1004,7 +1030,6 @@
             },
             'map_public_ips': {
                 'xpath': 'mapPublicIpsOnLaunch',
->>>>>>> c7831403
                 'type': str
             }
         }
@@ -1017,8 +1042,10 @@
                              namespace=NAMESPACE)
             extra[attribute] = type_func(value)
 
-<<<<<<< HEAD
-        return EC2Network(vpc_id, name, cidr_block, extra=extra)
+        # Also include our tags
+        extra['tags'] = tags
+
+        return EC2NetworkSubnet(subnet_id, name, state, extra=extra)
 
     def ex_list_reserved_nodes(self):
         """
@@ -1035,12 +1062,6 @@
         response = self.connection.request(self.path, params=params).object
 
         return self._to_reserved_nodes(response, 'reservedInstancesSet/item')
-=======
-        # Also include our tags
-        extra['tags'] = tags
-
-        return EC2NetworkSubnet(subnet_id, name, state, extra=extra)
->>>>>>> c7831403
 
     def list_nodes(self, ex_node_ids=None):
         """
@@ -1558,7 +1579,6 @@
             'keyFingerprint': fingerprint
         }
 
-<<<<<<< HEAD
     def ex_list_networks(self):
         """
         Return a list of :class:`EC2Network` objects for the
@@ -1576,34 +1596,10 @@
                           instance_tenancy='default'):
         """
         Create a network/VPC
-=======
-    def ex_list_subnets(self):
-        """
-        Return a list of :class:`EC2NetworkSubnet` objects for the
-        current region.
-
-        :rtype:     ``list`` of :class:`EC2NetworkSubnet`
-        """
-        params = {'Action': 'DescribeSubnets'}
-
-        return self._to_subnets(
-            self.connection.request(self.path, params=params).object
-        )
-
-    def ex_create_subnet(self, vpc_id, cidr_block,
-                         availability_zone, name=None):
-        """
-        Create a network subnet within a VPC
-
-        :param      vpc_id: The ID of the VPC that the subnet should be
-                            associated with
-        :type       vpc_id: ``str``
->>>>>>> c7831403
 
         :param      cidr_block: The CIDR block assigned to the network
         :type       cidr_block: ``str``
 
-<<<<<<< HEAD
         :param      name: An optional name for the network
         :type       name: ``str``
 
@@ -1643,7 +1639,35 @@
 
         result = self.connection.request(self.path, params=params).object
         element = findtext(element=result, xpath='return',
-=======
+                           namespace=NAMESPACE)
+
+        return element == 'true'
+
+    def ex_list_subnets(self):
+        """
+        Return a list of :class:`EC2NetworkSubnet` objects for the
+        current region.
+
+        :rtype:     ``list`` of :class:`EC2NetworkSubnet`
+        """
+        params = {'Action': 'DescribeSubnets'}
+
+        return self._to_subnets(
+            self.connection.request(self.path, params=params).object
+        )
+
+    def ex_create_subnet(self, vpc_id, cidr_block,
+                         availability_zone, name=None):
+        """
+        Create a network subnet within a VPC
+
+        :param      vpc_id: The ID of the VPC that the subnet should be
+                            associated with
+        :type       vpc_id: ``str``
+
+        :param      cidr_block: The CIDR block assigned to the subnet
+        :type       cidr_block: ``str``
+
         :param      availability_zone: The availability zone where the subnet
                                        should reside
         :type       availability_zone: ``str``
@@ -1651,50 +1675,25 @@
         :param      name: An optional name for the network
         :type       name: ``str``
 
-        :return:    Dictionary of subnet properties
-        :rtype:     ``dict``
+        :rtype:     :class: `EC2NetworkSubnet`
         """
         params = {'Action': 'CreateSubnet',
                   'VpcId': vpc_id,
                   'CidrBlock': cidr_block,
                   'AvailabilityZone': availability_zone}
 
-        result = self.connection.request(self.path, params=params).object
-
-        # Get our properties
-        response = {'subnet_id': findtext(element=result,
-                                          xpath='subnet/subnetId',
-                                          namespace=NAMESPACE),
-                    'state': findtext(element=result,
-                                      xpath='subnet/state',
-                                      namespace=NAMESPACE),
-                    'vpc_id': findtext(element=result,
-                                       xpath='subnet/vpcId',
-                                       namespace=NAMESPACE),
-                    'cidr_block': findtext(element=result,
-                                           xpath='subnet/cidrBlock',
-                                           namespace=NAMESPACE),
-                    'available_ips': findtext(element=result,
-                                              xpath=
-                                              'subnet/availableIpAddressCount',
-                                              namespace=NAMESPACE),
-                    'zone': findtext(element=result,
-                                     xpath='subnet/availabilityZone',
-                                     namespace=NAMESPACE)}
-
-        # Attempt to tag our network if the name was provided
+        response = self.connection.request(self.path, params=params).object
+        element = response.findall(fixxpath(xpath='subnet',
+                                            namespace=NAMESPACE))[0]
+
+        subnet = self._to_subnet(element)
+
         if name is not None:
-            # Build a resource object
-            class Resource:
-                pass
-
-            resource = Resource()
-            resource.id = response['subnet_id']
-            self.ex_create_tags(resource, {'Name': name})
-
-        return response
-
-    def ex_destroy_subnet(self, subnet_id):
+            self.ex_create_tags(network, {'Name': name})
+
+        return subnet
+
+    def ex_delete_subnet(self, subnet_id):
         """
         Deletes a VPC subnet.
 
@@ -1708,7 +1707,6 @@
         result = self.connection.request(self.path, params=params).object
         element = findtext(element=result,
                            xpath='return',
->>>>>>> c7831403
                            namespace=NAMESPACE)
 
         return element == 'true'
