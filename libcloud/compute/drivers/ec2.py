--- conflicted
+++ resolved
@@ -495,6 +495,28 @@
             'transform_func': int
         }
     },
+    'elastic_ip': {
+        'allocation_id': {
+            'xpath': 'allocationId',
+            'transform_func': str,
+        },
+        'association_id': {
+            'xpath': 'associationId',
+            'transform_func': str,
+        },
+        'interface_id': {
+            'xpath': 'networkInterfaceId',
+            'transform_func': str,
+        },
+        'owner_id': {
+            'xpath': 'networkInterfaceOwnerId',
+            'transform_func': str,
+        },
+        'private_ip': {
+            'xpath': 'privateIp',
+            'transform_func': str,
+        }
+    },
     'image': {
         'state': {
             'xpath': 'imageState',
@@ -883,7 +905,7 @@
         self.extra = extra or {}
 
     def __repr__(self):
-        return (('<EC2Network: id=%s, name=%s')
+        return (('<EC2Network: id=%s, name=%s>')
                 % (self.id, self.name))
 
 
@@ -901,7 +923,7 @@
         self.extra = extra or {}
 
     def __repr__(self):
-        return (('<EC2NetworkSubnet: id=%s, name=%s') % (self.id, self.name))
+        return (('<EC2NetworkSubnet: id=%s, name=%s>') % (self.id, self.name))
 
 
 class EC2NetworkInterface(object):
@@ -920,8 +942,28 @@
         self.extra = extra or {}
 
     def __repr__(self):
-        return (('<EC2NetworkInterface: id=%s, name=%s')
+        return (('<EC2NetworkInterface: id=%s, name=%s>')
                 % (self.id, self.name))
+
+
+class ElasticIp(object):
+    """
+    Represents information about an elastic IP adddress
+
+    Note: This class is used to support both EC2 and VPC IPs.
+          For VPC specific attributes are stored in the extra
+          dict to make promotion to the base API easier.
+    """
+
+    def __init__(self, ip, domain, instance_id, extra=None):
+        self.ip = ip
+        self.domain = domain
+        self.instance_id = instance_id
+        self.extra = extra or {}
+
+    def __repr__(self):
+        return (('<ElasticIp: ip=%s, domain=%s instance_id=%s>')
+                % (self.ip, self.domain, self.instance_id))
 
 
 class BaseEC2NodeDriver(NodeDriver):
@@ -1236,77 +1278,57 @@
 
         return EC2Network(vpc_id, name, cidr_block, extra=extra)
 
-<<<<<<< HEAD
-    def _to_addresses(self, response, only_allocated, all_properties):
+    def _to_addresses(self, response, only_associated, all_properties):
         """
         Builds a list of dictionaries containing elastic IP properties.
 
-        :param    only_allocated: If true, return only those addresses
-                                  that are associated with an instance.
-                                  If false, return all addresses.
-        :type     only_allocated: ``bool``
+        :param    only_associated: If true, return only those addresses
+                                   that are associated with an instance.
+                                   If false, return all addresses.
+        :type     only_associated: ``bool``
 
         :param    all_properties: If true, return all properties associated
                                   with the elastic IP. If false, return only
                                   a list of elastic IPs.
-        :type     only_allocated: ``bool``
-
-        :rtype: ``dict``
+        :type     all_properties: ``bool``
+
+        :rtype:   ``list`` of :class:`ElasticIp`
         """
         addresses = []
         for el in response.findall(fixxpath(xpath='addressesSet/item',
                                             namespace=NAMESPACE)):
-            addr = self._to_address(el, only_allocated, all_properties)
+            addr = self._to_address(el, only_associated, all_properties)
             if addr is not None:
                 addresses.append(addr)
 
         return addresses
 
-    def _to_address(self, element, only_allocated, all_properties):
-        """
-        Return a dictionary with EC2/VPC elastic IP address properties.
-
-        :rtype: ``dict``
-        """
-
+    def _to_address(self, element, only_associated, all_properties):
         instance_id = findtext(element=element, xpath='instanceId',
                                namespace=NAMESPACE)
 
-        # Return NoneType if only allocated IPs are requested
-        if only_allocated and not instance_id:
+        public_ip = findtext(element=element,
+                             xpath='publicIp',
+                             namespace=NAMESPACE)
+
+        domain = findtext(element=element,
+                          xpath='domain',
+                          namespace=NAMESPACE)
+
+        # Build our extra dict
+        extra = self._get_extra_dict(
+            element, RESOURCE_EXTRA_ATTRIBUTES_MAP['elastic_ip'])
+
+        # Return NoneType if only associated IPs are requested
+        if only_associated and not instance_id:
             return None
 
         # If all properties are not requested, only send back the IP
         if not all_properties:
-            ip_address = findtext(element=element,
-                                  xpath='publicIp',
-                                  namespace=NAMESPACE)
-
-            return ip_address
-
-        return {'instance_id': instance_id,
-                'public_ip': findtext(element=element,
-                                      xpath='publicIp',
-                                      namespace=NAMESPACE),
-                'allocation_id': findtext(element=element,
-                                          xpath='allocationId',
-                                          namespace=NAMESPACE),
-                'association_id': findtext(element=element,
-                                           xpath='associationId',
-                                           namespace=NAMESPACE),
-                'domain': findtext(element=element,
-                                   xpath='domain',
-                                   namespace=NAMESPACE),
-                'interface_id': findtext(element=element,
-                                         xpath='networkInterfaceId',
-                                         namespace=NAMESPACE),
-                'owner_id': findtext(element=element,
-                                     xpath='networkInterfaceOwnerId',
-                                     namespace=NAMESPACE),
-                'private_ip': findtext(element=element,
-                                       xpath='privateIp',
-                                       namespace=NAMESPACE)}
-=======
+            return ElasticIp(public_ip, domain, instance_id)
+
+        return ElasticIp(public_ip, domain, instance_id, extra=extra)
+
     def _to_subnets(self, response):
         return [self._to_subnet(el) for el in response.findall(
             fixxpath(xpath='subnetSet/item', namespace=NAMESPACE))
@@ -1413,7 +1435,6 @@
         extra['groups'] = groups
 
         return EC2NetworkInterface(interface_id, name, state, extra=extra)
->>>>>>> b6ada523
 
     def ex_list_reserved_nodes(self):
         """
@@ -2716,20 +2737,20 @@
         response = self.connection.request(self.path, params=params).object
         return self._get_boolean(response)
 
-    def ex_describe_all_addresses(self, only_allocated=False,
+    def ex_describe_all_addresses(self, only_associated=False,
                                   all_properties=False):
         """
         Return all the Elastic IP addresses for this account
-        optionally, return only the allocated addresses
-
-        :param    only_allocated: If true, return only those addresses
-                                  that are associated with an instance.
-        :type     only_allocated: ``bool``
+        optionally, return only addresses associated with nodes
+
+        :param    only_associated: If true, return only those addresses
+                                   that are associated with an instance.
+        :type     only_associated: ``bool``
 
         :param    all_properties: If true, return all properties associated
                                   with the elastic IP. If false, return only
                                   a list of elastic IPs.
-        :type     only_allocated: ``bool``
+        :type     all_properties: ``bool``
 
         :return:  list of elastic ips/properties for this particular account.
         :rtype:   ``list`` of ``dict`` or ``list`` of ``str``
@@ -2738,9 +2759,9 @@
 
         response = self.connection.request(self.path, params=params).object
 
-        # We will send our only_allocated/all_properties booleans over to
+        # We will send our only_associated/all_properties booleans over to
         # shape how the return data is sent back
-        return self._to_addresses(response, only_allocated, all_properties)
+        return self._to_addresses(response, only_associated, all_properties)
 
     def ex_associate_address_with_node(self, node, elastic_ip_address=None,
                                        allocation_id=None):
@@ -2847,23 +2868,23 @@
         node_instance_ids = [node.id for node in nodes]
         nodes_elastic_ip_mappings = {}
 
-        # We will set only_allocated and all_properties to True
+        # We will set only_associated and all_properties to True
         # so that we only get back public IPs which are associated with
         # and instance properties which will includet the instance id
-        only_allocated = True
+        only_associated = True
         all_properties = True
 
         for node_id in node_instance_ids:
             nodes_elastic_ip_mappings.setdefault(node_id, [])
             for addr in self._to_addresses(result,
-                                           only_allocated,
+                                           only_associated,
                                            all_properties):
 
-                instance_id = addr['instance_id']
+                instance_id = addr.instance_id
 
                 if node_id == instance_id:
                     nodes_elastic_ip_mappings[instance_id].append(
-                        addr['public_ip'])
+                        addr.ip)
 
         return nodes_elastic_ip_mappings
 
