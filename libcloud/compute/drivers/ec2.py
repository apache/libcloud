# Licensed to the Apache Software Foundation (ASF) under one or more
# contributor license agreements.  See the NOTICE file distributed with
# this work for additional information regarding copyright ownership.
# The ASF licenses this file to You under the Apache License, Version 2.0
# (the "License"); you may not use this file except in compliance with
# the License.  You may obtain a copy of the License at
#
#     http://www.apache.org/licenses/LICENSE-2.0
#
# Unless required by applicable law or agreed to in writing, software
# distributed under the License is distributed on an "AS IS" BASIS,
# WITHOUT WARRANTIES OR CONDITIONS OF ANY KIND, either express or implied.
# See the License for the specific language governing permissions and
# limitations under the License.

"""
Amazon EC2, Eucalyptus and Nimbus drivers.
"""

from __future__ import with_statement

import sys
import base64
import os
import copy
from datetime import datetime

from xml.etree import ElementTree as ET

from libcloud.utils.py3 import b

from libcloud.utils.xml import fixxpath, findtext, findattr, findall
from libcloud.common.aws import AWSBaseResponse, SignedAWSConnection
from libcloud.common.types import (InvalidCredsError, MalformedResponseError,
                                   LibcloudError)
from libcloud.compute.providers import Provider
from libcloud.compute.types import NodeState
from libcloud.compute.base import Node, NodeDriver, NodeLocation, NodeSize
from libcloud.compute.base import NodeImage, StorageVolume, StorageSnapshot

API_VERSION = '2010-08-31'
NAMESPACE = 'http://ec2.amazonaws.com/doc/%s/' % (API_VERSION)

"""
Sizes must be hardcoded, because Amazon doesn't provide an API to fetch them.
From http://aws.amazon.com/ec2/instance-types/
"""
INSTANCE_TYPES = {
    't1.micro': {
        'id': 't1.micro',
        'name': 'Micro Instance',
        'ram': 613,
        'disk': 15,
        'bandwidth': None
    },
    'm1.small': {
        'id': 'm1.small',
        'name': 'Small Instance',
        'ram': 1740,
        'disk': 160,
        'bandwidth': None
    },
    'm1.medium': {
        'id': 'm1.medium',
        'name': 'Medium Instance',
        'ram': 3700,
        'disk': 410,
        'bandwidth': None
    },
    'm1.large': {
        'id': 'm1.large',
        'name': 'Large Instance',
        'ram': 7680,
        'disk': 850,
        'bandwidth': None
    },
    'm1.xlarge': {
        'id': 'm1.xlarge',
        'name': 'Extra Large Instance',
        'ram': 15360,
        'disk': 1690,
        'bandwidth': None
    },
    'c1.medium': {
        'id': 'c1.medium',
        'name': 'High-CPU Medium Instance',
        'ram': 1740,
        'disk': 350,
        'bandwidth': None
    },
    'c1.xlarge': {
        'id': 'c1.xlarge',
        'name': 'High-CPU Extra Large Instance',
        'ram': 7680,
        'disk': 1690,
        'bandwidth': None
    },
    'm2.xlarge': {
        'id': 'm2.xlarge',
        'name': 'High-Memory Extra Large Instance',
        'ram': 17510,
        'disk': 420,
        'bandwidth': None
    },
    'm2.2xlarge': {
        'id': 'm2.2xlarge',
        'name': 'High-Memory Double Extra Large Instance',
        'ram': 35021,
        'disk': 850,
        'bandwidth': None
    },
    'm2.4xlarge': {
        'id': 'm2.4xlarge',
        'name': 'High-Memory Quadruple Extra Large Instance',
        'ram': 70042,
        'disk': 1690,
        'bandwidth': None
    },
    'm3.xlarge': {
        'id': 'm3.xlarge',
        'name': 'Extra Large Instance',
        'ram': 15360,
        'disk': None,
        'bandwidth': None
    },
    'm3.2xlarge': {
        'id': 'm3.2xlarge',
        'name': 'Double Extra Large Instance',
        'ram': 30720,
        'disk': None,
        'bandwidth': None
    },
    'cg1.4xlarge': {
        'id': 'cg1.4xlarge',
        'name': 'Cluster GPU Quadruple Extra Large Instance',
        'ram': 22528,
        'disk': 1690,
        'bandwidth': None
    },
    'cc1.4xlarge': {
        'id': 'cc1.4xlarge',
        'name': 'Cluster Compute Quadruple Extra Large Instance',
        'ram': 23552,
        'disk': 1690,
        'bandwidth': None
    },
    'cc2.8xlarge': {
        'id': 'cc2.8xlarge',
        'name': 'Cluster Compute Eight Extra Large Instance',
        'ram': 63488,
        'disk': 3370,
        'bandwidth': None
    },
    'cr1.8xlarge': {
        'id': 'cr1.8xlarge',
        'name': 'High Memory Cluster Eight Extra Large',
        'ram': 244000,
        'disk': 240,
        'bandwidth': None
    },
    'hs1.8xlarge': {
        'id': 'hs1.8xlarge',
        'name': 'High Storage Eight Extra Large Instance',
        'ram': 119808,
        'disk': 48000,
        'bandwidth': None
    }
}

REGION_DETAILS = {
    'us-east-1': {
        'endpoint': 'ec2.us-east-1.amazonaws.com',
        'api_name': 'ec2_us_east',
        'country': 'USA',
        'instance_types': [
            't1.micro',
            'm1.small',
            'm1.medium',
            'm1.large',
            'm1.xlarge',
            'm2.xlarge',
            'm2.2xlarge',
            'm2.4xlarge',
            'm3.xlarge',
            'm3.2xlarge',
            'c1.medium',
            'c1.xlarge',
            'cc1.4xlarge',
            'cc2.8xlarge',
            'cg1.4xlarge',
            'cr1.8xlarge',
            'hs1.8xlarge'
        ]
    },
    'us-west-1': {
        'endpoint': 'ec2.us-west-1.amazonaws.com',
        'api_name': 'ec2_us_west',
        'country': 'USA',
        'instance_types': [
            't1.micro',
            'm1.small',
            'm1.medium',
            'm1.large',
            'm1.xlarge',
            'm2.xlarge',
            'm2.2xlarge',
            'm2.4xlarge',
            'm3.xlarge',
            'm3.2xlarge',
            'c1.medium',
            'c1.xlarge'
        ]
    },
    'us-west-2': {
        'endpoint': 'ec2.us-west-2.amazonaws.com',
        'api_name': 'ec2_us_west_oregon',
        'country': 'US',
        'instance_types': [
            't1.micro',
            'm1.small',
            'm1.medium',
            'm1.large',
            'm1.xlarge',
            'm2.xlarge',
            'm2.2xlarge',
            'm2.4xlarge',
            'c1.medium',
            'c1.xlarge',
            'cc2.8xlarge'
        ]
    },
    'eu-west-1': {
        'endpoint': 'ec2.eu-west-1.amazonaws.com',
        'api_name': 'ec2_eu_west',
        'country': 'Ireland',
        'instance_types': [
            't1.micro',
            'm1.small',
            'm1.medium',
            'm1.large',
            'm1.xlarge',
            'm2.xlarge',
            'm2.2xlarge',
            'm2.4xlarge',
            'm3.xlarge',
            'm3.2xlarge',
            'c1.medium',
            'c1.xlarge',
            'cc2.8xlarge'
        ]
    },
    'ap-southeast-1': {
        'endpoint': 'ec2.ap-southeast-1.amazonaws.com',
        'api_name': 'ec2_ap_southeast',
        'country': 'Singapore',
        'instance_types': [
            't1.micro',
            'm1.small',
            'm1.medium',
            'm1.large',
            'm1.xlarge',
            'm2.xlarge',
            'm2.2xlarge',
            'm2.4xlarge',
            'm3.xlarge',
            'm3.2xlarge',
            'c1.medium',
            'c1.xlarge'
        ]
    },
    'ap-northeast-1': {
        'endpoint': 'ec2.ap-northeast-1.amazonaws.com',
        'api_name': 'ec2_ap_northeast',
        'country': 'Japan',
        'instance_types': [
            't1.micro',
            'm1.small',
            'm1.medium',
            'm1.large',
            'm1.xlarge',
            'm2.xlarge',
            'm2.2xlarge',
            'm2.4xlarge',
            'm3.xlarge',
            'm3.2xlarge',
            'c1.medium',
            'c1.xlarge'
        ]
    },
    'sa-east-1': {
        'endpoint': 'ec2.sa-east-1.amazonaws.com',
        'api_name': 'ec2_sa_east',
        'country': 'Brazil',
        'instance_types': [
            't1.micro',
            'm1.small',
            'm1.medium',
            'm1.large',
            'm1.xlarge',
            'm2.xlarge',
            'm2.2xlarge',
            'm2.4xlarge',
            'c1.medium',
            'c1.xlarge'

        ]
    },
    'ap-southeast-2': {
        'endpoint': 'ec2.ap-southeast-2.amazonaws.com',
        'api_name': 'ec2_ap_southeast_2',
        'country': 'Australia',
        'instance_types': [
            't1.micro',
            'm1.small',
            'm1.medium',
            'm1.large',
            'm1.xlarge',
            'm2.xlarge',
            'm2.2xlarge',
            'm2.4xlarge',
            'm3.xlarge',
            'm3.2xlarge',
            'c1.medium',
            'c1.xlarge'
        ]
    },
    'nimbus': {
        # Nimbus clouds have 3 EC2-style instance types but their particular
        # RAM allocations are configured by the admin
        'country': 'custom',
        'instance_types': [
            'm1.small',
            'm1.large',
            'm1.xlarge'
        ]
    }
}

VALID_EC2_DATACENTERS = REGION_DETAILS.keys()
VALID_EC2_DATACENTERS = [d for d in VALID_EC2_DATACENTERS if d != 'nimbus']


class EC2NodeLocation(NodeLocation):
    def __init__(self, id, name, country, driver, availability_zone):
        super(EC2NodeLocation, self).__init__(id, name, country, driver)
        self.availability_zone = availability_zone

    def __repr__(self):
        return (('<EC2NodeLocation: id=%s, name=%s, country=%s, '
                 'availability_zone=%s driver=%s>')
                % (self.id, self.name, self.country,
                   self.availability_zone.name, self.driver.name))


class EC2Response(AWSBaseResponse):
    """
    EC2 specific response parsing and error handling.
    """

    def parse_error(self):
        err_list = []
        # Okay, so for Eucalyptus, you can get a 403, with no body,
        # if you are using the wrong user/password.
        msg = "Failure: 403 Forbidden"
        if self.status == 403 and self.body[:len(msg)] == msg:
            raise InvalidCredsError(msg)

        try:
            body = ET.XML(self.body)
        except:
            raise MalformedResponseError("Failed to parse XML",
                                         body=self.body, driver=EC2NodeDriver)

        for err in body.findall('Errors/Error'):
            code, message = err.getchildren()
            err_list.append("%s: %s" % (code.text, message.text))
            if code.text == "InvalidClientTokenId":
                raise InvalidCredsError(err_list[-1])
            if code.text == "SignatureDoesNotMatch":
                raise InvalidCredsError(err_list[-1])
            if code.text == "AuthFailure":
                raise InvalidCredsError(err_list[-1])
            if code.text == "OptInRequired":
                raise InvalidCredsError(err_list[-1])
            if code.text == "IdempotentParameterMismatch":
                raise IdempotentParamError(err_list[-1])
        return "\n".join(err_list)


class EC2Connection(SignedAWSConnection):
    """
    Represents a single connection to the EC2 Endpoint.
    """

    version = API_VERSION
    host = REGION_DETAILS['us-east-1']['endpoint']
    responseCls = EC2Response


class ExEC2AvailabilityZone(object):
    """
    Extension class which stores information about an EC2 availability zone.

    Note: This class is EC2 specific.
    """

    def __init__(self, name, zone_state, region_name):
        self.name = name
        self.zone_state = zone_state
        self.region_name = region_name

    def __repr__(self):
        return (('<ExEC2AvailabilityZone: name=%s, zone_state=%s, '
                 'region_name=%s>')
                % (self.name, self.zone_state, self.region_name))


class BaseEC2NodeDriver(NodeDriver):
    """
    Base Amazon EC2 node driver.

    Used for main EC2 and other derivate driver classes to inherit from it.
    """

    connectionCls = EC2Connection
    path = '/'
    features = {'create_node': ['ssh_key']}

    NODE_STATE_MAP = {
        'pending': NodeState.PENDING,
        'running': NodeState.RUNNING,
        'shutting-down': NodeState.UNKNOWN,
        'terminated': NodeState.TERMINATED
    }

    def _pathlist(self, key, arr):
        """
        Converts a key and an array of values into AWS query param format.
        """
        params = {}
        i = 0
        for value in arr:
            i += 1
            params["%s.%s" % (key, i)] = value
        return params

    def _get_boolean(self, element):
        tag = "{%s}%s" % (NAMESPACE, 'return')
        return element.findtext(tag) == 'true'

    def _get_state_boolean(self, element):
        """
        Checks for the instances's state
        """
        state = findall(element=element,
                        xpath='instancesSet/item/currentState/name',
                        namespace=NAMESPACE)[0].text

        return state in ('stopping', 'pending', 'starting')

    def _get_terminate_boolean(self, element):
        status = element.findtext(".//{%s}%s" % (NAMESPACE, 'name'))
        return any([term_status == status
                    for term_status
                    in ('shutting-down', 'terminated')])

    def _to_nodes(self, object, xpath, groups=None):
        return [self._to_node(el, groups=groups)
                for el in object.findall(fixxpath(xpath=xpath,
                                                  namespace=NAMESPACE))]

    def _to_node(self, element, groups=None):
        try:
            state = self.NODE_STATE_MAP[findattr(element=element,
                                                 xpath="instanceState/name",
                                                 namespace=NAMESPACE)
                                        ]
        except KeyError:
            state = NodeState.UNKNOWN

        instance_id = findtext(element=element, xpath='instanceId',
                               namespace=NAMESPACE)
        tags = dict((findtext(element=item, xpath='key', namespace=NAMESPACE),
                     findtext(element=item, xpath='value',
                              namespace=NAMESPACE))
                    for item in findall(element=element,
                                        xpath='tagSet/item',
                                        namespace=NAMESPACE)
                    )

        name = tags.get('Name', instance_id)

        public_ip = findtext(element=element, xpath='ipAddress',
                             namespace=NAMESPACE)
        public_ips = [public_ip] if public_ip else []
        private_ip = findtext(element=element, xpath='privateIpAddress',
                              namespace=NAMESPACE)
        private_ips = [private_ip] if private_ip else []

        n = Node(
            id=findtext(element=element, xpath='instanceId',
                        namespace=NAMESPACE),
            name=name,
            state=state,
            public_ips=public_ips,
            private_ips=private_ips,
            driver=self.connection.driver,
            extra={
                'dns_name': findattr(element=element, xpath="dnsName",
                                     namespace=NAMESPACE),
                'instanceId': findattr(element=element, xpath="instanceId",
                                       namespace=NAMESPACE),
                'imageId': findattr(element=element, xpath="imageId",
                                    namespace=NAMESPACE),
                'private_dns': findattr(element=element,
                                        xpath="privateDnsName",
                                        namespace=NAMESPACE),
                'status': findattr(element=element, xpath="instanceState/name",
                                   namespace=NAMESPACE),
                'keyname': findattr(element=element, xpath="keyName",
                                    namespace=NAMESPACE),
                'launchindex': findattr(element=element,
                                        xpath="amiLaunchIndex",
                                        namespace=NAMESPACE),
                'productcode': [
                    p.text for p in findall(
                        element=element,
                        xpath="productCodesSet/item/productCode",
                        namespace=NAMESPACE
                    )],
                'instancetype': findattr(element=element, xpath="instanceType",
                                         namespace=NAMESPACE),
                'launchdatetime': findattr(element=element, xpath="launchTime",
                                           namespace=NAMESPACE),
                'availability': findattr(element,
                                         xpath="placement/availabilityZone",
                                         namespace=NAMESPACE),
                'kernelid': findattr(element=element, xpath="kernelId",
                                     namespace=NAMESPACE),
                'ramdiskid': findattr(element=element, xpath="ramdiskId",
                                      namespace=NAMESPACE),
                'clienttoken': findattr(element=element, xpath="clientToken",
                                        namespace=NAMESPACE),
                'groups': groups,
                'tags': tags,
                'architecture': findattr(element=element, xpath="architecture",
                                         namespace=NAMESPACE),
            }
        )
        return n

    def _to_images(self, object):
        return [self._to_image(el) for el in object.findall(
            fixxpath(xpath='imagesSet/item', namespace=NAMESPACE))
        ]

    def _to_image(self, element):
        n = NodeImage(
            id=findtext(element=element, xpath='imageId', namespace=NAMESPACE),
            name=findtext(element=element, xpath='imageLocation',
                          namespace=NAMESPACE),
            driver=self.connection.driver,
            extra={
                'state': findattr(element=element, xpath="imageState",
                                  namespace=NAMESPACE),
                'ownerid': findattr(element=element, xpath="imageOwnerId",
                                    namespace=NAMESPACE),
                'owneralias': findattr(element=element,
                                       xpath="imageOwnerAlias",
                                       namespace=NAMESPACE),
                'ispublic': findattr(element=element,
                                     xpath="isPublic",
                                     namespace=NAMESPACE),
                'architecture': findattr(element=element,
                                         xpath="architecture",
                                         namespace=NAMESPACE),
                'imagetype': findattr(element=element,
                                      xpath="imageType",
                                      namespace=NAMESPACE),
                'platform': findattr(element=element,
                                     xpath="platform",
                                     namespace=NAMESPACE),
                'rootdevicetype': findattr(element=element,
                                           xpath="rootDeviceType",
                                           namespace=NAMESPACE),
                'virtualizationtype': findattr(
                    element=element, xpath="virtualizationType",
                    namespace=NAMESPACE),
                'hypervisor': findattr(element=element,
                                       xpath="hypervisor",
                                       namespace=NAMESPACE)
            }
        )
        return n

    def _to_volumes(self, object, xpath):
        return [self._to_volume(el, '')
                for el in object.findall(fixxpath(xpath=xpath,
                                                  namespace=NAMESPACE))]

    def _to_volume(self, element, name):
        volId = findtext(element=element, xpath='volumeId',
                         namespace=NAMESPACE)
        size = findtext(element=element, xpath='size', namespace=NAMESPACE)
        state = findtext(element=element, xpath='status', namespace=NAMESPACE)
        device = findtext(element=element, xpath='attachmentSet/item/device', namespace=NAMESPACE)
        created = findtext(element=element, xpath='createTime', namespace=NAMESPACE)

        return StorageVolume(id=volId,
                             name=name,
                             size=int(size),
                             driver=self,
                             extra={'state': state,
                                    'device': device,
                                    'created': datetime.strptime(created, '%Y-%m-%dT%H:%M:%S.000Z')
                             })

    def _to_snapshots(self, object, xpath):
        return [self._to_snapshot(el, '')
                for el in object.findall(fixxpath(xpath=xpath,
                                                  namespace=NAMESPACE))]

    def _to_snapshot(self, element, name):
        snapId = findtext(element=element, xpath='snapshotId',
                          namespace=NAMESPACE)
        status = findtext(element=element, xpath='status',
                          namespace=NAMESPACE)
        size = findtext(element=element, xpath='volumeSize', namespace=NAMESPACE)
        description = findtext(element=element, xpath='description', namespace=NAMESPACE)
        created = findtext(element=element, xpath='startTime', namespace=NAMESPACE)
        return StorageSnapshot(id=snapId,
                               size=int(size),
                               description=description,
                               driver=self,
                               extra={'state': status,
                                      'created': datetime.strptime(created, '%Y-%m-%dT%H:%M:%S.000Z')})

    def list_nodes(self, ex_node_ids=None):
        """
        List all nodes

        Ex_node_ids parameter is used to filter the list of
        nodes that should be returned. Only the nodes
        with the corresponding node ids will be returned.

        @param      ex_node_ids: List of C{node.id}
        @type       ex_node_ids: C{list} of C{str}

        @rtype: C{list} of L{Node}
        """
        params = {'Action': 'DescribeInstances'}
        if ex_node_ids:
            params.update(self._pathlist('InstanceId', ex_node_ids))
        elem = self.connection.request(self.path, params=params).object
        nodes = []
        for rs in findall(element=elem, xpath='reservationSet/item',
                          namespace=NAMESPACE):
            groups = [g.findtext('')
                      for g in findall(element=rs,
                                       xpath='groupSet/item/groupId',
                                       namespace=NAMESPACE)]
            nodes += self._to_nodes(rs, 'instancesSet/item', groups)

        nodes_elastic_ips_mappings = self.ex_describe_addresses(nodes)
        for node in nodes:
            ips = nodes_elastic_ips_mappings[node.id]
            node.public_ips.extend(ips)
        return nodes

    def list_sizes(self, location=None):
        available_types = REGION_DETAILS[self.region_name]['instance_types']
        sizes = []

        for instance_type in available_types:
            attributes = INSTANCE_TYPES[instance_type]
            attributes = copy.deepcopy(attributes)
            price = self._get_size_price(size_id=instance_type)
            attributes.update({'price': price})
            sizes.append(NodeSize(driver=self, **attributes))
        return sizes

<<<<<<< HEAD
    def list_images(self, location=None, owners=None):
        params = {'Action': 'DescribeImages'}
        if isinstance(owners, list):
            params.update(dict([('Owner.%s' % id, owner) for id, owner in enumerate(owners)]))
        elif isinstance(owners, str):
            params.update({'Owner.0': owners})
=======
    def list_images(self, location=None, ex_image_ids=None):
        """
        List all images

        Ex_image_ids parameter is used to filter the list of
        images that should be returned. Only the images
        with the corresponding image ids will be returned.

        @param      ex_image_ids: List of C{NodeImage.id}
        @type       ex_image_ids: C{list} of C{str}

        @rtype: C{list} of L{NodeImage}
        """
        params = {'Action': 'DescribeImages'}

        if ex_image_ids:
            params.update(self._pathlist('ImageId', ex_image_ids))

>>>>>>> a6a2f285
        images = self._to_images(
            self.connection.request(self.path, params=params).object
        )
        return images

    def list_locations(self):
        locations = []
        for index, availability_zone in \
                enumerate(self.ex_list_availability_zones()):
                    locations.append(EC2NodeLocation(
                        index, availability_zone, self.country, self,
                        availability_zone)
                    )
        return locations

    def create_volume(self, size, name, location=None, snapshot=None):
        params = {
            'Action': 'CreateVolume',
            'Size': str(size)}

        if location is not None:
            params['AvailabilityZone'] = location.availability_zone.name

        volume = self._to_volume(
            self.connection.request(self.path, params=params).object,
            name=name)
        self.ex_create_tags(volume, {'Name': name})
        return volume

    def destroy_volume(self, volume):
        params = {
            'Action': 'DeleteVolume',
            'VolumeId': volume.id}
        response = self.connection.request(self.path, params=params).object
        return self._get_boolean(response)

    def attach_volume(self, node, volume, device):
        params = {
            'Action': 'AttachVolume',
            'VolumeId': volume.id,
            'InstanceId': node.id,
            'Device': device}

        self.connection.request(self.path, params=params)
        return True

    def detach_volume(self, volume):
        params = {
            'Action': 'DetachVolume',
            'VolumeId': volume.id}

        self.connection.request(self.path, params=params)
        return True

    def ex_register_image(self, snapshot, name, arch='i386', description=None, kernelid=None, ramdiskid=None,
                          blocks_maps=None):
        """
        Register image from snapshot
        """

        params = {
            'Action': 'RegisterImage',
            'Name': name,
            'Architecture': arch,
            'RootDeviceName': '/dev/sda1',
            'BlockDeviceMapping.1.DeviceName': '/dev/sda1',
            'BlockDeviceMapping.1.Ebs.SnapshotId': snapshot.id,
        }
        if blocks_maps:
            params.update(blocks_maps)
        if description:
            params.update({'Description': description})
        if kernelid:
            params.update({'KernelId': kernelid})
        if ramdiskid:
            params.update({'RamdiskId': ramdiskid})
        response = self.connection.request(self.path, params=params)
        imageId = findtext(element=response.object, xpath='imageId',
                                          namespace=NAMESPACE)
        return imageId

    def ex_delete_image(self, image):
        params  = {
            'Action': 'DeregisterImage',
            'ImageId': image.id
        }
        request = self.connection.request(self.path, params=params)
        element = findtext(element=request.object, xpath='return',
                           namespace=NAMESPACE)
        return element == 'true'


    def ex_list_volumes(self, node=None):
        params = {
            'Action': 'DescribeVolumes',
        }
        if node:
            params.update({'Filter.1.Name': 'attachment.instance-id',
                           'Filter.1.Value.1': node.id})
        request = self.connection.request(self.path, params=params)
        volumes = self._to_volumes(request.object, 'volumeSet/item')
        return volumes

    def ex_create_snapshot(self, volume, description=None):
        params = {
            'Action': 'CreateSnapshot',
            'VolumeId': volume.id,
        }
        if description:
            params.update({'Description': description})
        request = self.connection.request(self.path, params=params)
        snapshot = self._to_snapshot(request.object, name='')
        return snapshot

    def ex_delete_snapshot(self, snapshot):
        params = {
            'Action': 'DeleteSnapshot',
            'SnapshotId': snapshot.id
        }
        request = self.connection.request(self.path, params=params)
        element = findtext(element=request.object, xpath='return',
                           namespace=NAMESPACE)
        return element == 'true'

    def ex_list_snapshots(self, snapshot=None, owner='self'):
        params = {
            'Action': 'DescribeSnapshots'
        }
        if snapshot:
            params.update({'SnapshotId': snapshot.id})
        if owner:
            params.update({'Owner': owner})
        request = self.connection.request(self.path, params=params)
        snapshots = self._to_snapshots(request.object, 'snapshotSet/item')
        return snapshots

    def ex_create_keypair(self, name):
        """Creates a new keypair

        @note: This is a non-standard extension API, and only works for EC2.

        @param      name: The name of the keypair to Create. This must be
            unique, otherwise an InvalidKeyPair.Duplicate exception is raised.
        @type       name: C{str}

        @rtype: C{dict}
        """
        params = {
            'Action': 'CreateKeyPair',
            'KeyName': name,
        }
        response = self.connection.request(self.path, params=params).object
        key_material = findtext(element=response, xpath='keyMaterial',
                                namespace=NAMESPACE)
        key_fingerprint = findtext(element=response, xpath='keyFingerprint',
                                   namespace=NAMESPACE)
        return {
            'keyMaterial': key_material,
            'keyFingerprint': key_fingerprint,
        }

    def ex_import_keypair(self, name, keyfile):
        """
        imports a new public key

        @note: This is a non-standard extension API, and only works for EC2.

        @param      name: The name of the public key to import. This must be
         unique, otherwise an InvalidKeyPair.Duplicate exception is raised.
        @type       name: C{str}

        @param     keyfile: The filename with path of the public key to import.
        @type      keyfile: C{str}

        @rtype: C{dict}
        """
        with open(os.path.expanduser(keyfile)) as fh:
            content = fh.read()

        base64key = base64.b64encode(content)

        params = {
            'Action': 'ImportKeyPair',
            'KeyName': name,
            'PublicKeyMaterial': base64key
        }

        response = self.connection.request(self.path, params=params).object
        key_name = findtext(element=response, xpath='keyName',
                            namespace=NAMESPACE)
        key_fingerprint = findtext(element=response, xpath='keyFingerprint',
                                   namespace=NAMESPACE)
        return {
            'keyName': key_name,
            'keyFingerprint': key_fingerprint,
        }

    def ex_delete_keypair(self, name):
        """
        Delete keypair
        @param name: The name of the keypair to Delete
        """
        params = {
            'Action': 'DeleteKeyPair',
            'KeyName': name
        }
        response = self.connection.request(self.path, params=params).object
        result = findtext(element=response, xpath='return',
                            namespace=NAMESPACE)
        return True if result == 'true' else False

    def ex_describe_all_keypairs(self):
        """
        Describes all keypairs.

        @note: This is a non-standard extension API, and only works for EC2.

        @rtype: C{list} of C{str}
        """

        params = {
            'Action': 'DescribeKeyPairs'
        }

        response = self.connection.request(self.path, params=params).object
        names = []
        for elem in findall(element=response, xpath='keySet/item',
                            namespace=NAMESPACE):
            name = findtext(element=elem, xpath='keyName', namespace=NAMESPACE)
            names.append(name)

        return names

    def ex_describe_keypairs(self, name):
        """Describes a keypair by name

        @note: This is a non-standard extension API, and only works for EC2.

        @param      name: The name of the keypair to describe.
        @type       name: C{str}

        @rtype: C{dict}
        """

        params = {
            'Action': 'DescribeKeyPairs',
            'KeyName.1': name
        }

        response = self.connection.request(self.path, params=params).object
        key_name = findattr(element=response, xpath='keySet/item/keyName',
                            namespace=NAMESPACE)
        return {
            'keyName': key_name
        }

    def ex_list_security_groups(self):
        """
        List existing Security Groups.

        @note: This is a non-standard extension API, and only works for EC2.

        @rtype: C{list} of C{str}
        """
        params = {'Action': 'DescribeSecurityGroups'}
        response = self.connection.request(self.path, params=params).object

        groups = []
        for group in findall(element=response, xpath='securityGroupInfo/item',
                             namespace=NAMESPACE):
            name = findtext(element=group, xpath='groupName',
                            namespace=NAMESPACE)
            groups.append(name)

        return groups

    def ex_create_security_group(self, name, description):
        """
        Creates a new Security Group

        @note: This is a non-standard extension API, and only works for EC2.

        @param      name: The name of the security group to Create.
                          This must be unique.
        @type       name: C{str}

        @param      description: Human readable description of a Security
        Group.
        @type       description: C{str}

        @rtype: C{str}
        """
        params = {'Action': 'CreateSecurityGroup',
                  'GroupName': name,
                  'GroupDescription': description}
        return self.connection.request(self.path, params=params).object

    def ex_authorize_security_group(self, name, from_port, to_port, cidr_ip,
                                    protocol='tcp'):
        """
        Edit a Security Group to allow specific traffic.

        @note: This is a non-standard extension API, and only works for EC2.

        @param      name: The name of the security group to edit
        @type       name: C{str}

        @param      from_port: The beginning of the port range to open
        @type       from_port: C{str}

        @param      to_port: The end of the port range to open
        @type       to_port: C{str}

        @param      cidr_ip: The ip to allow traffic for.
        @type       cidr_ip: C{str}

        @param      protocol: tcp/udp/icmp
        @type       protocol: C{str}

        @rtype: C{bool}
        """

        params = {'Action': 'AuthorizeSecurityGroupIngress',
                  'GroupName': name,
                  'IpProtocol': protocol,
                  'FromPort': str(from_port),
                  'ToPort': str(to_port),
                  'CidrIp': cidr_ip}
        try:
            resp = self.connection.request(
                self.path, params=params.copy()).object
            return bool(findtext(element=resp, xpath='return',
                                 namespace=NAMESPACE))
        except Exception:
            e = sys.exc_info()[1]
            if e.args[0].find('InvalidPermission.Duplicate') == -1:
                raise e

    def ex_authorize_security_group_permissive(self, name):
        """
        Edit a Security Group to allow all traffic.

        @note: This is a non-standard extension API, and only works for EC2.

        @param      name: The name of the security group to edit
        @type       name: C{str}

        @rtype: C{list} of C{str}
        """

        results = []
        params = {'Action': 'AuthorizeSecurityGroupIngress',
                  'GroupName': name,
                  'IpProtocol': 'tcp',
                  'FromPort': '0',
                  'ToPort': '65535',
                  'CidrIp': '0.0.0.0/0'}
        try:
            results.append(
                self.connection.request(self.path, params=params.copy()).object
            )
        except Exception:
            e = sys.exc_info()[1]
            if e.args[0].find("InvalidPermission.Duplicate") == -1:
                raise e
        params['IpProtocol'] = 'udp'

        try:
            results.append(
                self.connection.request(self.path, params=params.copy()).object
            )
        except Exception:
            e = sys.exc_info()[1]
            if e.args[0].find("InvalidPermission.Duplicate") == -1:
                raise e

        params.update({'IpProtocol': 'icmp', 'FromPort': '-1', 'ToPort': '-1'})

        try:
            results.append(
                self.connection.request(self.path, params=params.copy()).object
            )
        except Exception:
            e = sys.exc_info()[1]

            if e.args[0].find("InvalidPermission.Duplicate") == -1:
                raise e
        return results

    def ex_list_availability_zones(self, only_available=True):
        """
        Return a list of L{ExEC2AvailabilityZone} objects for the
        current region.

        Note: This is an extension method and is only available for EC2
        driver.

        @keyword  only_available: If true, return only availability zones
                                  with state 'available'
        @type     only_available: C{str}

        @rtype: C{list} of L{ExEC2AvailabilityZone}
        """
        params = {'Action': 'DescribeAvailabilityZones'}

        if only_available:
            params.update({'Filter.0.Name': 'state'})
            params.update({'Filter.0.Value.0': 'available'})

        params.update({'Filter.1.Name': 'region-name'})
        params.update({'Filter.1.Value.0': self.region_name})

        result = self.connection.request(self.path,
                                         params=params.copy()).object

        availability_zones = []
        for element in findall(element=result,
                               xpath='availabilityZoneInfo/item',
                               namespace=NAMESPACE):
            name = findtext(element=element, xpath='zoneName',
                            namespace=NAMESPACE)
            zone_state = findtext(element=element, xpath='zoneState',
                                  namespace=NAMESPACE)
            region_name = findtext(element=element, xpath='regionName',
                                   namespace=NAMESPACE)

            availability_zone = ExEC2AvailabilityZone(
                name=name,
                zone_state=zone_state,
                region_name=region_name
            )
            availability_zones.append(availability_zone)

        return availability_zones

    def ex_describe_tags(self, resource):
        """
        Return a dictionary of tags for a resource (Node or StorageVolume).

        @param  resource: resource which should be used
        @type   resource: L{Node} or L{StorageVolume}

        @return: dict Node tags
        @rtype: C{dict}
        """
        params = {'Action': 'DescribeTags',
                  'Filter.0.Name': 'resource-id',
                  'Filter.0.Value.0': resource.id,
                  'Filter.1.Name': 'resource-type',
                  'Filter.1.Value.0': 'instance',
                  }

        result = self.connection.request(self.path,
                                         params=params.copy()).object

        tags = {}
        for element in findall(element=result, xpath='tagSet/item',
                               namespace=NAMESPACE):
            key = findtext(element=element, xpath='key', namespace=NAMESPACE)
            value = findtext(element=element,
                             xpath='value', namespace=NAMESPACE)

            tags[key] = value
        return tags

    def ex_create_tags(self, resource, tags):
        """
        Create tags for a resource (Node or StorageVolume).

        @param resource: Resource to be tagged
        @type resource: L{Node} or L{StorageVolume}

        @param tags: A dictionary or other mapping of strings to strings,
                     associating tag names with tag values.
        @type tags: C{dict}

        @rtype: C{bool}
        """
        if not tags:
            return

        params = {'Action': 'CreateTags',
                  'ResourceId.0': resource.id}
        for i, key in enumerate(tags):
            params['Tag.%d.Key' % i] = key
            params['Tag.%d.Value' % i] = tags[key]

        result = self.connection.request(self.path,
                                         params=params.copy()).object
        element = findtext(element=result, xpath='return',
                           namespace=NAMESPACE)
        return element == 'true'

    def ex_delete_tags(self, resource, tags):
        """
        Delete tags from a resource.

        @param resource: Resource to be tagged
        @type resource: L{Node} or L{StorageVolume}

        @param tags: A dictionary or other mapping of strings to strings,
                     specifying the tag names and tag values to be deleted.
        @type tags: C{dict}

        @rtype: C{bool}
        """
        if not tags:
            return

        params = {'Action': 'DeleteTags',
                  'ResourceId.0': resource.id}
        for i, key in enumerate(tags):
            params['Tag.%d.Key' % i] = key
            params['Tag.%d.Value' % i] = tags[key]

        result = self.connection.request(self.path,
                                         params=params.copy()).object
        element = findtext(element=result, xpath='return',
                           namespace=NAMESPACE)
        return element == 'true'

    def _add_instance_filter(self, params, node):
        """
        Add instance filter to the provided params dictionary.
        """
        params.update({
            'Filter.0.Name': 'instance-id',
            'Filter.0.Value.0': node.id
        })

    def ex_describe_all_addresses(self, only_allocated=False):
        """
        Return all the Elastic IP addresses for this account
        optionally, return only the allocated addresses

        @param    only_allocated: If true, return only those addresses
                                  that are associated with an instance
        @type     only_allocated: C{str}

        @return:   list list of elastic ips for this particular account.
        @rtype: C{list} of C{str}
        """
        params = {'Action': 'DescribeAddresses'}

        result = self.connection.request(self.path,
                                         params=params.copy()).object

        # the list which we return
        elastic_ip_addresses = []
        for element in findall(element=result, xpath='addressesSet/item',
                               namespace=NAMESPACE):
            instance_id = findtext(element=element, xpath='instanceId',
                                   namespace=NAMESPACE)

            # if only allocated addresses are requested
            if only_allocated and not instance_id:
                continue

            ip_address = findtext(element=element, xpath='publicIp',
                                  namespace=NAMESPACE)

            elastic_ip_addresses.append(ip_address)

        return elastic_ip_addresses

    def ex_associate_addresses(self, node, elastic_ip_address):
        """
        Associate an IP address with a particular node.

        @param      node: Node instance
        @type       node: L{Node}

        @param      elastic_ip_address: IP address which should be used
        @type       elastic_ip_address: C{str}

        @rtype: C{bool}
        """
        params = {'Action': 'AssociateAddress'}

        params.update(self._pathlist('InstanceId', [node.id]))
        params.update({'PublicIp': elastic_ip_address})
        res = self.connection.request(self.path, params=params).object
        return self._get_boolean(res)

    def ex_describe_addresses(self, nodes):
        """
        Return Elastic IP addresses for all the nodes in the provided list.

        @param      nodes: List of C{Node} instances
        @type       nodes: C{list} of L{Node}

        @return: Dictionary where a key is a node ID and the value is a
            list with the Elastic IP addresses associated with this node.
        @rtype: C{dict}
        """
        if not nodes:
            return {}

        params = {'Action': 'DescribeAddresses'}

        if len(nodes) == 1:
            self._add_instance_filter(params, nodes[0])

        result = self.connection.request(self.path,
                                         params=params.copy()).object

        node_instance_ids = [node.id for node in nodes]
        nodes_elastic_ip_mappings = {}

        for node_id in node_instance_ids:
            nodes_elastic_ip_mappings.setdefault(node_id, [])
        for element in findall(element=result, xpath='addressesSet/item',
                               namespace=NAMESPACE):
            instance_id = findtext(element=element, xpath='instanceId',
                                   namespace=NAMESPACE)
            ip_address = findtext(element=element, xpath='publicIp',
                                  namespace=NAMESPACE)

            if instance_id not in node_instance_ids:
                continue

            nodes_elastic_ip_mappings[instance_id].append(ip_address)
        return nodes_elastic_ip_mappings

    def ex_describe_addresses_for_node(self, node):
        """
        Return a list of Elastic IP addresses associated with this node.

        @param      node: Node instance
        @type       node: L{Node}

        @return: list Elastic IP addresses attached to this node.
        @rtype: C{list} of C{str}
        """
        node_elastic_ips = self.ex_describe_addresses([node])
        return node_elastic_ips[node.id]

    def ex_modify_instance_attribute(self, node, attributes):
        """
        Modify node attributes.
        A list of valid attributes can be found at http://goo.gl/gxcj8

        @param      node: Node instance
        @type       node: L{Node}

        @param      attributes: Dictionary with node attributes
        @type       attributes: C{dict}

        @return: True on success, False otherwise.
        @rtype: C{bool}
        """
        attributes = attributes or {}
        attributes.update({'InstanceId': node.id})

        params = {'Action': 'ModifyInstanceAttribute'}
        params.update(attributes)

        result = self.connection.request(self.path,
                                         params=params.copy()).object
        element = findtext(element=result, xpath='return',
                           namespace=NAMESPACE)
        return element == 'true'

    def ex_modify_image_attribute(self, image_id, attributes):
        """
        Modify image attributes.
        A list of valid attributes can be found at http://goo.gl/Ne9Bv

        @param      image_id: Image id
        @type       image_id: L{str}

        @param      attributes: Dictionary with node attributes
        @type       attributes: C{dict}

        @return: True on success, False otherwise.
        @rtype: C{bool}
        """
        attributes = attributes or {}
        attributes.update({'ImageId': image_id})

        params = {'Action': 'ModifyImageAttribute'}
        params.update(attributes)

        result = self.connection.request(self.path,
            params=params.copy()).object

        element = findtext(element=result, xpath='return',
            namespace=NAMESPACE)
        return element == 'true'

    def ex_change_node_size(self, node, new_size):
        """
        Change the node size.
        Note: Node must be turned of before changing the size.

        @param      node: Node instance
        @type       node: L{Node}

        @param      new_size: NodeSize intance
        @type       new_size: L{NodeSize}

        @return: True on success, False otherwise.
        @rtype: C{bool}
        """
        if 'instancetype' in node.extra:
            current_instance_type = node.extra['instancetype']

            if current_instance_type == new_size.id:
                raise ValueError('New instance size is the same as' +
                                 'the current one')

        attributes = {'InstanceType.Value': new_size.id}
        return self.ex_modify_instance_attribute(node, attributes)

    def create_node(self, **kwargs):
        """Create a new EC2 node

        Reference: http://bit.ly/8ZyPSy [docs.amazonwebservices.com]

        @inherits: L{NodeDriver.create_node}

        @keyword    ex_mincount: Minimum number of instances to launch
        @type       ex_mincount: C{int}

        @keyword    ex_maxcount: Maximum number of instances to launch
        @type       ex_maxcount: C{int}

        @keyword    ex_securitygroup: Name of security group
        @type       ex_securitygroup: C{str}

        @keyword    ex_keyname: The name of the key pair
        @type       ex_keyname: C{str}

        @keyword    ex_userdata: User data
        @type       ex_userdata: C{str}

        @keyword    ex_clienttoken: Unique identifier to ensure idempotency
        @type       ex_clienttoken: C{str}

        @keyword    ex_blockdevicemappings: C{list} of C{dict} block device
                    mappings. Example:
                    [{'DeviceName': '/dev/sdb', 'VirtualName': 'ephemeral0'}]
        @type       ex_blockdevicemappings: C{list} of C{dict}
        """
        image = kwargs["image"]
        size = kwargs["size"]
        params = {
            'Action': 'RunInstances',
            'ImageId': image.id,
            'MinCount': kwargs.get('ex_mincount', '1'),
            'MaxCount': kwargs.get('ex_maxcount', '1'),
            'InstanceType': size.id
        }

        if 'ex_securitygroup' in kwargs:
            if not isinstance(kwargs['ex_securitygroup'], list):
                kwargs['ex_securitygroup'] = [kwargs['ex_securitygroup']]
            for sig in range(len(kwargs['ex_securitygroup'])):
                params['SecurityGroup.%d' % (sig + 1,)] =\
                    kwargs['ex_securitygroup'][sig]

        if 'location' in kwargs:
            availability_zone = getattr(kwargs['location'],
                                        'availability_zone', None)
            if availability_zone:
                if availability_zone.region_name != self.region_name:
                    raise AttributeError('Invalid availability zone: %s'
                                         % (availability_zone.name))
                params['Placement.AvailabilityZone'] = availability_zone.name

        if 'ex_keyname' in kwargs:
            params['KeyName'] = kwargs['ex_keyname']

        if 'ex_userdata' in kwargs:
            params['UserData'] = base64.b64encode(b(kwargs['ex_userdata']))\
                .decode('utf-8')

        if 'ex_clienttoken' in kwargs:
            params['ClientToken'] = kwargs['ex_clienttoken']

        if 'ex_blockdevicemappings' in kwargs:
            for index, mapping in enumerate(kwargs['ex_blockdevicemappings']):
                params['BlockDeviceMapping.%d.DeviceName' % (index + 1)] = \
                    mapping['DeviceName']
                params['BlockDeviceMapping.%d.VirtualName' % (index + 1)] = \
                    mapping['VirtualName']

        object = self.connection.request(self.path, params=params).object
        nodes = self._to_nodes(object, 'instancesSet/item')

        for node in nodes:
            tags = {'Name': kwargs['name']}

            try:
                self.ex_create_tags(resource=node, tags=tags)
            except Exception:
                continue

            node.name = kwargs['name']
            node.extra.update({'tags': tags})

        if len(nodes) == 1:
            return nodes[0]
        else:
            return nodes

    def reboot_node(self, node):
        params = {'Action': 'RebootInstances'}
        params.update(self._pathlist('InstanceId', [node.id]))
        res = self.connection.request(self.path, params=params).object
        return self._get_boolean(res)

    def ex_start_node(self, node):
        """
        Start the node by passing in the node object, does not work with
        instance store backed instances

        @param      node: Node which should be used
        @type       node: L{Node}

        @rtype: C{bool}
        """
        params = {'Action': 'StartInstances'}
        params.update(self._pathlist('InstanceId', [node.id]))
        res = self.connection.request(self.path, params=params).object
        return self._get_state_boolean(res)

    def ex_stop_node(self, node):
        """
        Stop the node by passing in the node object, does not work with
        instance store backed instances

        @param      node: Node which should be used
        @type       node: L{Node}

        @rtype: C{bool}
        """
        params = {'Action': 'StopInstances'}
        params.update(self._pathlist('InstanceId', [node.id]))
        res = self.connection.request(self.path, params=params).object
        return self._get_state_boolean(res)

    def destroy_node(self, node):
        params = {'Action': 'TerminateInstances'}
        params.update(self._pathlist('InstanceId', [node.id]))
        res = self.connection.request(self.path, params=params).object
        return self._get_terminate_boolean(res)


class EC2NodeDriver(BaseEC2NodeDriver):
    """
    Amazon EC2 node driver.
    """

    connectionCls = EC2Connection
    type = Provider.EC2
    name = 'Amazon EC2'
    website = 'http://aws.amazon.com/ec2/'
    path = '/'

    features = {'create_node': ['ssh_key']}

    NODE_STATE_MAP = {
        'pending': NodeState.PENDING,
        'running': NodeState.RUNNING,
        'shutting-down': NodeState.UNKNOWN,
        'terminated': NodeState.TERMINATED
    }

    def __init__(self, key, secret=None, secure=True, host=None, port=None,
                 datacenter='us-east-1', **kwargs):
        if hasattr(self, '_datacenter'):
            datacenter = self._datacenter

        if datacenter not in VALID_EC2_DATACENTERS:
            raise ValueError('Invalid datacenter: %s' % (datacenter))

        details = REGION_DETAILS[datacenter]
        self.region_name = datacenter
        self.api_name = details['api_name']
        self.country = details['country']

        self.connectionCls.host = details['endpoint']

        super(EC2NodeDriver, self).__init__(key=key, secret=secret,
                                            secure=secure, host=host,
                                            port=port, **kwargs)


class IdempotentParamError(LibcloudError):
    """
    Request used the same client token as a previous,
    but non-identical request.
    """

    def __str__(self):
        return repr(self.value)


class EC2EUNodeDriver(EC2NodeDriver):
    """
    Driver class for EC2 in the Western Europe Region.
    """
    _datacenter = 'eu-west-1'


class EC2USWestNodeDriver(EC2NodeDriver):
    """
    Driver class for EC2 in the Western US Region
    """
    _datacenter = 'us-west-1'


class EC2USWestOregonNodeDriver(EC2NodeDriver):
    """
    Driver class for EC2 in the US West Oregon region.
    """
    _datacenter = 'us-west-2'


class EC2APSENodeDriver(EC2NodeDriver):
    """
    Driver class for EC2 in the Southeast Asia Pacific Region.
    """
    _datacenter = 'ap-southeast-1'


class EC2APNENodeDriver(EC2NodeDriver):
    """
    Driver class for EC2 in the Northeast Asia Pacific Region.
    """
    _datacenter = 'ap-northeast-1'


class EC2SAEastNodeDriver(EC2NodeDriver):
    """
    Driver class for EC2 in the South America (Sao Paulo) Region.
    """
    _datacenter = 'sa-east-1'


class EC2APSESydneyNodeDriver(EC2NodeDriver):
    """
    Driver class for EC2 in the Southeast Asia Pacific (Sydney) Region.
    """
    _datacenter = 'ap-southeast-2'


class EucConnection(EC2Connection):
    """
    Connection class for Eucalyptus
    """

    host = None


class EucNodeDriver(BaseEC2NodeDriver):
    """
    Driver class for Eucalyptus
    """

    name = 'Eucalyptus'
    website = 'http://www.eucalyptus.com/'
    api_name = 'ec2_us_east'
    region_name = 'us-east-1'
    connectionCls = EucConnection

    def __init__(self, key, secret=None, secure=True, host=None,
                 path=None, port=None):
        """
        @inherits: L{EC2NodeDriver.__init__}

        @param    path: The host where the API can be reached.
        @type     path: C{str}
        """
        super(EucNodeDriver, self).__init__(key, secret, secure, host, port)
        if path is None:
            path = "/services/Eucalyptus"
        self.path = path

    def list_locations(self):
        raise NotImplementedError(
            'list_locations not implemented for this driver')

    def _add_instance_filter(self, params, node):
        """
        Eucalyptus driver doesn't support filtering on instance id so this is a
        no-op.
        """
        pass


class NimbusConnection(EC2Connection):
    """
    Connection class for Nimbus
    """

    host = None


class NimbusNodeDriver(BaseEC2NodeDriver):
    """
    Driver class for Nimbus
    """

    type = Provider.NIMBUS
    name = 'Nimbus'
    website = 'http://www.nimbusproject.org/'
    country = 'Private'
    api_name = 'nimbus'
    region_name = 'nimbus'
    friendly_name = 'Nimbus Private Cloud'
    connectionCls = NimbusConnection

    def ex_describe_addresses(self, nodes):
        """
        Nimbus doesn't support elastic IPs, so this is a passthrough.

        @inherits: L{EC2NodeDriver.ex_describe_addresses}
        """
        nodes_elastic_ip_mappings = {}
        for node in nodes:
            # empty list per node
            nodes_elastic_ip_mappings[node.id] = []
        return nodes_elastic_ip_mappings

    def ex_create_tags(self, resource, tags):
        """
        Nimbus doesn't support creating tags, so this is a passthrough.

        @inherits: L{EC2NodeDriver.ex_create_tags}
        """
        pass<|MERGE_RESOLUTION|>--- conflicted
+++ resolved
@@ -23,7 +23,6 @@
 import base64
 import os
 import copy
-from datetime import datetime
 
 from xml.etree import ElementTree as ET
 
@@ -36,7 +35,7 @@
 from libcloud.compute.providers import Provider
 from libcloud.compute.types import NodeState
 from libcloud.compute.base import Node, NodeDriver, NodeLocation, NodeSize
-from libcloud.compute.base import NodeImage, StorageVolume, StorageSnapshot
+from libcloud.compute.base import NodeImage, StorageVolume
 
 API_VERSION = '2010-08-31'
 NAMESPACE = 'http://ec2.amazonaws.com/doc/%s/' % (API_VERSION)
@@ -542,9 +541,7 @@
                 'clienttoken': findattr(element=element, xpath="clientToken",
                                         namespace=NAMESPACE),
                 'groups': groups,
-                'tags': tags,
-                'architecture': findattr(element=element, xpath="architecture",
-                                         namespace=NAMESPACE),
+                'tags': tags
             }
         )
         return n
@@ -593,47 +590,15 @@
         )
         return n
 
-    def _to_volumes(self, object, xpath):
-        return [self._to_volume(el, '')
-                for el in object.findall(fixxpath(xpath=xpath,
-                                                  namespace=NAMESPACE))]
-
     def _to_volume(self, element, name):
         volId = findtext(element=element, xpath='volumeId',
                          namespace=NAMESPACE)
         size = findtext(element=element, xpath='size', namespace=NAMESPACE)
-        state = findtext(element=element, xpath='status', namespace=NAMESPACE)
-        device = findtext(element=element, xpath='attachmentSet/item/device', namespace=NAMESPACE)
-        created = findtext(element=element, xpath='createTime', namespace=NAMESPACE)
 
         return StorageVolume(id=volId,
                              name=name,
                              size=int(size),
-                             driver=self,
-                             extra={'state': state,
-                                    'device': device,
-                                    'created': datetime.strptime(created, '%Y-%m-%dT%H:%M:%S.000Z')
-                             })
-
-    def _to_snapshots(self, object, xpath):
-        return [self._to_snapshot(el, '')
-                for el in object.findall(fixxpath(xpath=xpath,
-                                                  namespace=NAMESPACE))]
-
-    def _to_snapshot(self, element, name):
-        snapId = findtext(element=element, xpath='snapshotId',
-                          namespace=NAMESPACE)
-        status = findtext(element=element, xpath='status',
-                          namespace=NAMESPACE)
-        size = findtext(element=element, xpath='volumeSize', namespace=NAMESPACE)
-        description = findtext(element=element, xpath='description', namespace=NAMESPACE)
-        created = findtext(element=element, xpath='startTime', namespace=NAMESPACE)
-        return StorageSnapshot(id=snapId,
-                               size=int(size),
-                               description=description,
-                               driver=self,
-                               extra={'state': status,
-                                      'created': datetime.strptime(created, '%Y-%m-%dT%H:%M:%S.000Z')})
+                             driver=self)
 
     def list_nodes(self, ex_node_ids=None):
         """
@@ -679,14 +644,6 @@
             sizes.append(NodeSize(driver=self, **attributes))
         return sizes
 
-<<<<<<< HEAD
-    def list_images(self, location=None, owners=None):
-        params = {'Action': 'DescribeImages'}
-        if isinstance(owners, list):
-            params.update(dict([('Owner.%s' % id, owner) for id, owner in enumerate(owners)]))
-        elif isinstance(owners, str):
-            params.update({'Owner.0': owners})
-=======
     def list_images(self, location=None, ex_image_ids=None):
         """
         List all images
@@ -705,7 +662,6 @@
         if ex_image_ids:
             params.update(self._pathlist('ImageId', ex_image_ids))
 
->>>>>>> a6a2f285
         images = self._to_images(
             self.connection.request(self.path, params=params).object
         )
@@ -759,88 +715,6 @@
 
         self.connection.request(self.path, params=params)
         return True
-
-    def ex_register_image(self, snapshot, name, arch='i386', description=None, kernelid=None, ramdiskid=None,
-                          blocks_maps=None):
-        """
-        Register image from snapshot
-        """
-
-        params = {
-            'Action': 'RegisterImage',
-            'Name': name,
-            'Architecture': arch,
-            'RootDeviceName': '/dev/sda1',
-            'BlockDeviceMapping.1.DeviceName': '/dev/sda1',
-            'BlockDeviceMapping.1.Ebs.SnapshotId': snapshot.id,
-        }
-        if blocks_maps:
-            params.update(blocks_maps)
-        if description:
-            params.update({'Description': description})
-        if kernelid:
-            params.update({'KernelId': kernelid})
-        if ramdiskid:
-            params.update({'RamdiskId': ramdiskid})
-        response = self.connection.request(self.path, params=params)
-        imageId = findtext(element=response.object, xpath='imageId',
-                                          namespace=NAMESPACE)
-        return imageId
-
-    def ex_delete_image(self, image):
-        params  = {
-            'Action': 'DeregisterImage',
-            'ImageId': image.id
-        }
-        request = self.connection.request(self.path, params=params)
-        element = findtext(element=request.object, xpath='return',
-                           namespace=NAMESPACE)
-        return element == 'true'
-
-
-    def ex_list_volumes(self, node=None):
-        params = {
-            'Action': 'DescribeVolumes',
-        }
-        if node:
-            params.update({'Filter.1.Name': 'attachment.instance-id',
-                           'Filter.1.Value.1': node.id})
-        request = self.connection.request(self.path, params=params)
-        volumes = self._to_volumes(request.object, 'volumeSet/item')
-        return volumes
-
-    def ex_create_snapshot(self, volume, description=None):
-        params = {
-            'Action': 'CreateSnapshot',
-            'VolumeId': volume.id,
-        }
-        if description:
-            params.update({'Description': description})
-        request = self.connection.request(self.path, params=params)
-        snapshot = self._to_snapshot(request.object, name='')
-        return snapshot
-
-    def ex_delete_snapshot(self, snapshot):
-        params = {
-            'Action': 'DeleteSnapshot',
-            'SnapshotId': snapshot.id
-        }
-        request = self.connection.request(self.path, params=params)
-        element = findtext(element=request.object, xpath='return',
-                           namespace=NAMESPACE)
-        return element == 'true'
-
-    def ex_list_snapshots(self, snapshot=None, owner='self'):
-        params = {
-            'Action': 'DescribeSnapshots'
-        }
-        if snapshot:
-            params.update({'SnapshotId': snapshot.id})
-        if owner:
-            params.update({'Owner': owner})
-        request = self.connection.request(self.path, params=params)
-        snapshots = self._to_snapshots(request.object, 'snapshotSet/item')
-        return snapshots
 
     def ex_create_keypair(self, name):
         """Creates a new keypair
@@ -902,20 +776,6 @@
             'keyName': key_name,
             'keyFingerprint': key_fingerprint,
         }
-
-    def ex_delete_keypair(self, name):
-        """
-        Delete keypair
-        @param name: The name of the keypair to Delete
-        """
-        params = {
-            'Action': 'DeleteKeyPair',
-            'KeyName': name
-        }
-        response = self.connection.request(self.path, params=params).object
-        result = findtext(element=response, xpath='return',
-                            namespace=NAMESPACE)
-        return True if result == 'true' else False
 
     def ex_describe_all_keypairs(self):
         """
@@ -1369,33 +1229,6 @@
                            namespace=NAMESPACE)
         return element == 'true'
 
-    def ex_modify_image_attribute(self, image_id, attributes):
-        """
-        Modify image attributes.
-        A list of valid attributes can be found at http://goo.gl/Ne9Bv
-
-        @param      image_id: Image id
-        @type       image_id: L{str}
-
-        @param      attributes: Dictionary with node attributes
-        @type       attributes: C{dict}
-
-        @return: True on success, False otherwise.
-        @rtype: C{bool}
-        """
-        attributes = attributes or {}
-        attributes.update({'ImageId': image_id})
-
-        params = {'Action': 'ModifyImageAttribute'}
-        params.update(attributes)
-
-        result = self.connection.request(self.path,
-            params=params.copy()).object
-
-        element = findtext(element=result, xpath='return',
-            namespace=NAMESPACE)
-        return element == 'true'
-
     def ex_change_node_size(self, node, new_size):
         """
         Change the node size.
