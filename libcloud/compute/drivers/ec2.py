# Licensed to the Apache Software Foundation (ASF) under one or more
# contributor license agreements.  See the NOTICE file distributed with
# this work for additional information regarding copyright ownership.
# The ASF licenses this file to You under the Apache License, Version 2.0
# (the "License"); you may not use this file except in compliance with
# the License.  You may obtain a copy of the License at
#
#     http://www.apache.org/licenses/LICENSE-2.0
#
# Unless required by applicable law or agreed to in writing, software
# distributed under the License is distributed on an "AS IS" BASIS,
# WITHOUT WARRANTIES OR CONDITIONS OF ANY KIND, either express or implied.
# See the License for the specific language governing permissions and
# limitations under the License.

"""
Amazon EC2, Eucalyptus, Nimbus and Outscale drivers.
"""

from typing import List

import re
import base64
import copy
import warnings
import time
import random

from libcloud.utils.py3 import ET
from libcloud.utils.py3 import b, basestring, ensure_string

from libcloud.utils.xml import fixxpath, findtext, findattr, findall
from libcloud.utils.publickey import get_pubkey_ssh2_fingerprint
from libcloud.utils.publickey import get_pubkey_comment
from libcloud.utils.iso8601 import parse_date
from libcloud.common.aws import AWSBaseResponse, SignedAWSConnection
from libcloud.common.aws import DEFAULT_SIGNATURE_VERSION
from libcloud.common.types import (InvalidCredsError, MalformedResponseError,
                                   LibcloudError)
from libcloud.common.exceptions import BaseHTTPError
from libcloud.compute.providers import Provider
from libcloud.compute.base import Node, NodeDriver, NodeLocation, NodeSize
from libcloud.compute.base import NodeImage, StorageVolume, VolumeSnapshot
from libcloud.compute.base import KeyPair
from libcloud.compute.types import NodeState, KeyPairDoesNotExistError, \
    StorageVolumeState, VolumeSnapshotState
from libcloud.compute.constants import INSTANCE_TYPES, REGION_DETAILS
from libcloud.pricing import get_size_price


__all__ = [
    'API_VERSION',
    'NAMESPACE',
    'INSTANCE_TYPES',
    'OUTSCALE_INSTANCE_TYPES',
    'OUTSCALE_SAS_REGION_DETAILS',
    'OUTSCALE_INC_REGION_DETAILS',
    'DEFAULT_EUCA_API_VERSION',
    'EUCA_NAMESPACE',

    'EC2NodeDriver',
    'BaseEC2NodeDriver',

    'NimbusNodeDriver',
    'EucNodeDriver',

    'OutscaleSASNodeDriver',
    'OutscaleINCNodeDriver',

    'EC2NodeLocation',
    'EC2ReservedNode',
    'EC2SecurityGroup',
    'EC2ImportSnapshotTask',
    'EC2PlacementGroup',
    'EC2Network',
    'EC2NetworkSubnet',
    'EC2NetworkInterface',
    'EC2RouteTable',
    'EC2Route',
    'EC2SubnetAssociation',
    'ExEC2AvailabilityZone',

    'IdempotentParamError'
]

API_VERSION = '2016-11-15'
NAMESPACE = 'http://ec2.amazonaws.com/doc/%s/' % (API_VERSION)

# Eucalyptus Constants
DEFAULT_EUCA_API_VERSION = '3.3.0'
EUCA_NAMESPACE = 'http://msgs.eucalyptus.com/%s' % (DEFAULT_EUCA_API_VERSION)

# Outscale Constants
DEFAULT_OUTSCALE_API_VERSION = '2016-04-01'
OUTSCALE_NAMESPACE = 'http://api.outscale.com/wsdl/fcuext/2014-04-15/'

# Add Nimbus region
REGION_DETAILS['nimbus'] = {
    # Nimbus clouds have 3 EC2-style instance types but their particular
    # RAM allocations are configured by the admin
    'country': 'custom',
    'signature_version': '2',
    'instance_types': [
        'm1.small',
        'm1.large',
        'm1.xlarge'
    ]
}

"""
Sizes must be hardcoded because Outscale doesn't provide an API to fetch them.
Outscale cloud instances share some names with EC2 but have different
specifications so declare them in another constant.
"""
OUTSCALE_INSTANCE_TYPES = {
    't1.micro': {
        'id': 't1.micro',
        'name': 'Micro Instance',
        'ram': 615,
        'disk': 0,
        'bandwidth': None
    },
    'm1.small': {
        'id': 'm1.small',
        'name': 'Standard Small Instance',
        'ram': 1740,
        'disk': 150,
        'bandwidth': None
    },
    'm1.medium': {
        'id': 'm1.medium',
        'name': 'Standard Medium Instance',
        'ram': 3840,
        'disk': 420,
        'bandwidth': None
    },
    'm1.large': {
        'id': 'm1.large',
        'name': 'Standard Large Instance',
        'ram': 7680,
        'disk': 840,
        'bandwidth': None
    },
    'm1.xlarge': {
        'id': 'm1.xlarge',
        'name': 'Standard Extra Large Instance',
        'ram': 15360,
        'disk': 1680,
        'bandwidth': None
    },
    'c1.medium': {
        'id': 'c1.medium',
        'name': 'Compute Optimized Medium Instance',
        'ram': 1740,
        'disk': 340,
        'bandwidth': None
    },
    'c1.xlarge': {
        'id': 'c1.xlarge',
        'name': 'Compute Optimized Extra Large Instance',
        'ram': 7168,
        'disk': 1680,
        'bandwidth': None
    },
    'c3.large': {
        'id': 'c3.large',
        'name': 'Compute Optimized Large Instance',
        'ram': 3840,
        'disk': 32,
        'bandwidth': None
    },
    'c3.xlarge': {
        'id': 'c3.xlarge',
        'name': 'Compute Optimized Extra Large Instance',
        'ram': 7168,
        'disk': 80,
        'bandwidth': None
    },
    'c3.2xlarge': {
        'id': 'c3.2xlarge',
        'name': 'Compute Optimized Double Extra Large Instance',
        'ram': 15359,
        'disk': 160,
        'bandwidth': None
    },
    'c3.4xlarge': {
        'id': 'c3.4xlarge',
        'name': 'Compute Optimized Quadruple Extra Large Instance',
        'ram': 30720,
        'disk': 320,
        'bandwidth': None
    },
    'c3.8xlarge': {
        'id': 'c3.8xlarge',
        'name': 'Compute Optimized Eight Extra Large Instance',
        'ram': 61440,
        'disk': 640,
        'bandwidth': None
    },
    'm2.xlarge': {
        'id': 'm2.xlarge',
        'name': 'High Memory Extra Large Instance',
        'ram': 17510,
        'disk': 420,
        'bandwidth': None
    },
    'm2.2xlarge': {
        'id': 'm2.2xlarge',
        'name': 'High Memory Double Extra Large Instance',
        'ram': 35020,
        'disk': 840,
        'bandwidth': None
    },
    'm2.4xlarge': {
        'id': 'm2.4xlarge',
        'name': 'High Memory Quadruple Extra Large Instance',
        'ram': 70042,
        'disk': 1680,
        'bandwidth': None
    },
    'nv1.small': {
        'id': 'nv1.small',
        'name': 'GPU Small Instance',
        'ram': 1739,
        'disk': 150,
        'bandwidth': None
    },
    'nv1.medium': {
        'id': 'nv1.medium',
        'name': 'GPU Medium Instance',
        'ram': 3839,
        'disk': 420,
        'bandwidth': None
    },
    'nv1.large': {
        'id': 'nv1.large',
        'name': 'GPU Large Instance',
        'ram': 7679,
        'disk': 840,
        'bandwidth': None
    },
    'nv1.xlarge': {
        'id': 'nv1.xlarge',
        'name': 'GPU Extra Large Instance',
        'ram': 15358,
        'disk': 1680,
        'bandwidth': None
    },
    'g2.2xlarge': {
        'id': 'g2.2xlarge',
        'name': 'GPU Double Extra Large Instance',
        'ram': 15360,
        'disk': 60,
        'bandwidth': None
    },
    'cc1.4xlarge': {
        'id': 'cc1.4xlarge',
        'name': 'Cluster Compute Quadruple Extra Large Instance',
        'ram': 24576,
        'disk': 1680,
        'bandwidth': None
    },
    'cc2.8xlarge': {
        'id': 'cc2.8xlarge',
        'name': 'Cluster Compute Eight Extra Large Instance',
        'ram': 65536,
        'disk': 3360,
        'bandwidth': None
    },
    'hi1.xlarge': {
        'id': 'hi1.xlarge',
        'name': 'High Storage Extra Large Instance',
        'ram': 15361,
        'disk': 1680,
        'bandwidth': None
    },
    'm3.xlarge': {
        'id': 'm3.xlarge',
        'name': 'High Storage Optimized Extra Large Instance',
        'ram': 15357,
        'disk': 0,
        'bandwidth': None
    },
    'm3.2xlarge': {
        'id': 'm3.2xlarge',
        'name': 'High Storage Optimized Double Extra Large Instance',
        'ram': 30720,
        'disk': 0,
        'bandwidth': None
    },
    'm3s.xlarge': {
        'id': 'm3s.xlarge',
        'name': 'High Storage Optimized Extra Large Instance',
        'ram': 15359,
        'disk': 0,
        'bandwidth': None
    },
    'm3s.2xlarge': {
        'id': 'm3s.2xlarge',
        'name': 'High Storage Optimized Double Extra Large Instance',
        'ram': 30719,
        'disk': 0,
        'bandwidth': None
    },
    'cr1.8xlarge': {
        'id': 'cr1.8xlarge',
        'name': 'Memory Optimized Eight Extra Large Instance',
        'ram': 249855,
        'disk': 240,
        'bandwidth': None
    },
    'os1.2xlarge': {
        'id': 'os1.2xlarge',
        'name': 'Memory Optimized, High Storage, Passthrough NIC Double Extra '
                'Large Instance',
        'ram': 65536,
        'disk': 60,
        'bandwidth': None
    },
    'os1.4xlarge': {
        'id': 'os1.4xlarge',
        'name': 'Memory Optimized, High Storage, Passthrough NIC Quadruple Ext'
                'ra Large Instance',
        'ram': 131072,
        'disk': 120,
        'bandwidth': None
    },
    'os1.8xlarge': {
        'id': 'os1.8xlarge',
        'name': 'Memory Optimized, High Storage, Passthrough NIC Eight Extra L'
                'arge Instance',
        'ram': 249856,
        'disk': 500,
        'bandwidth': None
    },
    'oc1.4xlarge': {
        'id': 'oc1.4xlarge',
        'name': 'Outscale Quadruple Extra Large Instance',
        'ram': 24575,
        'disk': 1680,
        'bandwidth': None
    },
    'oc2.8xlarge': {
        'id': 'oc2.8xlarge',
        'name': 'Outscale Eight Extra Large Instance',
        'ram': 65535,
        'disk': 3360,
        'bandwidth': None
    }
}


"""
The function manipulating Outscale cloud regions will be overridden because
Outscale instances types are in a separate dict so also declare Outscale cloud
regions in some other constants.
"""
OUTSCALE_SAS_REGION_DETAILS = {
    'eu-west-3': {
        'endpoint': 'api-ppd.outscale.com',
        'api_name': 'osc_sas_eu_west_3',
        'country': 'FRANCE',
        'instance_types': [
            't1.micro',
            'm1.small',
            'm1.medium',
            'm1.large',
            'm1.xlarge',
            'c1.medium',
            'c1.xlarge',
            'm2.xlarge',
            'm2.2xlarge',
            'm2.4xlarge',
            'nv1.small',
            'nv1.medium',
            'nv1.large',
            'nv1.xlarge',
            'cc1.4xlarge',
            'cc2.8xlarge',
            'm3.xlarge',
            'm3.2xlarge',
            'cr1.8xlarge',
            'os1.8xlarge'
        ]
    },
    'eu-west-1': {
        'endpoint': 'api.eu-west-1.outscale.com',
        'api_name': 'osc_sas_eu_west_1',
        'country': 'FRANCE',
        'instance_types': [
            't1.micro',
            'm1.small',
            'm1.medium',
            'm1.large',
            'm1.xlarge',
            'c1.medium',
            'c1.xlarge',
            'm2.xlarge',
            'm2.2xlarge',
            'm2.4xlarge',
            'nv1.small',
            'nv1.medium',
            'nv1.large',
            'nv1.xlarge',
            'cc1.4xlarge',
            'cc2.8xlarge',
            'm3.xlarge',
            'm3.2xlarge',
            'cr1.8xlarge',
            'os1.8xlarge'
        ]
    },
    'eu-west-2': {
        'endpoint': 'fcu.eu-west-2.outscale.com',
        'api_name': 'osc_sas_eu_west_2',
        'country': 'FRANCE',
        'instance_types': [
            't1.micro',
            'm1.small',
            'm1.medium',
            'm1.large',
            'm1.xlarge',
            'c1.medium',
            'c1.xlarge',
            'm2.xlarge',
            'm2.2xlarge',
            'm2.4xlarge',
            'nv1.small',
            'nv1.medium',
            'nv1.large',
            'nv1.xlarge',
            'cc1.4xlarge',
            'cc2.8xlarge',
            'm3.xlarge',
            'm3.2xlarge',
            'cr1.8xlarge',
            'os1.8xlarge'
        ]
    },
    'us-east-1': {
        'endpoint': 'api.us-east-1.outscale.com',
        'api_name': 'osc_sas_us_east_1',
        'country': 'USA',
        'instance_types': [
            't1.micro',
            'm1.small',
            'm1.medium',
            'm1.large',
            'm1.xlarge',
            'c1.medium',
            'c1.xlarge',
            'm2.xlarge',
            'm2.2xlarge',
            'm2.4xlarge',
            'nv1.small',
            'nv1.medium',
            'nv1.large',
            'nv1.xlarge',
            'cc1.4xlarge',
            'cc2.8xlarge',
            'm3.xlarge',
            'm3.2xlarge',
            'cr1.8xlarge',
            'os1.8xlarge'
        ]
    },
    'us-east-2': {
        'endpoint': 'fcu.us-east-2.outscale.com',
        'api_name': 'osc_sas_us_east_2',
        'country': 'USA',
        'instance_types': [
            't1.micro',
            'm1.small',
            'm1.medium',
            'm1.large',
            'm1.xlarge',
            'c1.medium',
            'c1.xlarge',
            'm2.xlarge',
            'm2.2xlarge',
            'm2.4xlarge',
            'nv1.small',
            'nv1.medium',
            'nv1.large',
            'nv1.xlarge',
            'cc1.4xlarge',
            'cc2.8xlarge',
            'm3.xlarge',
            'm3.2xlarge',
            'cr1.8xlarge',
            'os1.8xlarge'
        ]
    }
}


OUTSCALE_INC_REGION_DETAILS = {
    'eu-west-1': {
        'endpoint': 'api.eu-west-1.outscale.com',
        'api_name': 'osc_inc_eu_west_1',
        'country': 'FRANCE',
        'instance_types': [
            't1.micro',
            'm1.small',
            'm1.medium',
            'm1.large',
            'm1.xlarge',
            'c1.medium',
            'c1.xlarge',
            'm2.xlarge',
            'm2.2xlarge',
            'm2.4xlarge',
            'p2.xlarge',
            'p2.8xlarge',
            'p2.16xlarge',
            'nv1.small',
            'nv1.medium',
            'nv1.large',
            'nv1.xlarge',
            'cc1.4xlarge',
            'cc2.8xlarge',
            'm3.xlarge',
            'm3.2xlarge',
            'cr1.8xlarge',
            'os1.8xlarge'
        ]
    },
    'eu-west-2': {
        'endpoint': 'fcu.eu-west-2.outscale.com',
        'api_name': 'osc_inc_eu_west_2',
        'country': 'FRANCE',
        'instance_types': [
            't1.micro',
            'm1.small',
            'm1.medium',
            'm1.large',
            'm1.xlarge',
            'c1.medium',
            'c1.xlarge',
            'm2.xlarge',
            'm2.2xlarge',
            'm2.4xlarge',
            'nv1.small',
            'nv1.medium',
            'nv1.large',
            'nv1.xlarge',
            'cc1.4xlarge',
            'cc2.8xlarge',
            'm3.xlarge',
            'm3.2xlarge',
            'cr1.8xlarge',
            'os1.8xlarge'
        ]
    },
    'eu-west-3': {
        'endpoint': 'api-ppd.outscale.com',
        'api_name': 'osc_inc_eu_west_3',
        'country': 'FRANCE',
        'instance_types': [
            't1.micro',
            'm1.small',
            'm1.medium',
            'm1.large',
            'm1.xlarge',
            'c1.medium',
            'c1.xlarge',
            'm2.xlarge',
            'm2.2xlarge',
            'm2.4xlarge',
            'nv1.small',
            'nv1.medium',
            'nv1.large',
            'nv1.xlarge',
            'cc1.4xlarge',
            'cc2.8xlarge',
            'm3.xlarge',
            'm3.2xlarge',
            'cr1.8xlarge',
            'os1.8xlarge'
        ]
    },
    'us-east-1': {
        'endpoint': 'api.us-east-1.outscale.com',
        'api_name': 'osc_inc_us_east_1',
        'country': 'USA',
        'instance_types': [
            't1.micro',
            'm1.small',
            'm1.medium',
            'm1.large',
            'm1.xlarge',
            'c1.medium',
            'c1.xlarge',
            'm2.xlarge',
            'm2.2xlarge',
            'm2.4xlarge',
            'nv1.small',
            'nv1.medium',
            'nv1.large',
            'nv1.xlarge',
            'cc1.4xlarge',
            'cc2.8xlarge',
            'm3.xlarge',
            'm3.2xlarge',
            'cr1.8xlarge',
            'os1.8xlarge'
        ]
    },
    'us-east-2': {
        'endpoint': 'fcu.us-east-2.outscale.com',
        'api_name': 'osc_inc_us_east_2',
        'country': 'USA',
        'instance_types': [
            't1.micro',
            'm1.small',
            'm1.medium',
            'm1.large',
            'm1.xlarge',
            'c1.medium',
            'c1.xlarge',
            'm2.xlarge',
            'm2.2xlarge',
            'm2.4xlarge',
            'nv1.small',
            'nv1.medium',
            'nv1.large',
            'nv1.xlarge',
            'cc1.4xlarge',
            'cc2.8xlarge',
            'm3.xlarge',
            'm3.2xlarge',
            'cr1.8xlarge',
            'os1.8xlarge'
        ]
    }
}


"""
Define the extra dictionary for specific resources
"""
RESOURCE_EXTRA_ATTRIBUTES_MAP = {
    'ebs_instance_block_device': {
        'attach_time': {
            'xpath': 'ebs/attachTime',
            'transform_func': parse_date
        },
        'delete': {
            'xpath': 'ebs/deleteOnTermination',
            'transform_func': str
        },
        'status': {
            'xpath': 'ebs/status',
            'transform_func': str
        },
        'volume_id': {
            'xpath': 'ebs/volumeId',
            'transform_func': str
        }
    },
    'ebs_volume': {
        'snapshot_id': {
            'xpath': 'ebs/snapshotId',
            'transform_func': str
        },
        'volume_id': {
            'xpath': 'ebs/volumeId',
            'transform_func': str
        },
        'volume_size': {
            'xpath': 'ebs/volumeSize',
            'transform_func': int
        },
        'delete': {
            'xpath': 'ebs/deleteOnTermination',
            'transform_func': str
        },
        'volume_type': {
            'xpath': 'ebs/volumeType',
            'transform_func': str
        },
        'iops': {
            'xpath': 'ebs/iops',
            'transform_func': int
        }
    },
    'elastic_ip': {
        'allocation_id': {
            'xpath': 'allocationId',
            'transform_func': str,
        },
        'association_id': {
            'xpath': 'associationId',
            'transform_func': str,
        },
        'interface_id': {
            'xpath': 'networkInterfaceId',
            'transform_func': str,
        },
        'owner_id': {
            'xpath': 'networkInterfaceOwnerId',
            'transform_func': str,
        },
        'private_ip': {
            'xpath': 'privateIp',
            'transform_func': str,
        }
    },
    'image': {
        'state': {
            'xpath': 'imageState',
            'transform_func': str
        },
        'owner_id': {
            'xpath': 'imageOwnerId',
            'transform_func': str
        },
        'owner_alias': {
            'xpath': 'imageOwnerAlias',
            'transform_func': str
        },
        'is_public': {
            'xpath': 'isPublic',
            'transform_func': str
        },
        'architecture': {
            'xpath': 'architecture',
            'transform_func': str
        },
        'image_type': {
            'xpath': 'imageType',
            'transform_func': str
        },
        'image_location': {
            'xpath': 'imageLocation',
            'transform_func': str
        },
        'platform': {
            'xpath': 'platform',
            'transform_func': str
        },
        'description': {
            'xpath': 'description',
            'transform_func': str
        },
        'root_device_type': {
            'xpath': 'rootDeviceType',
            'transform_func': str
        },
        'virtualization_type': {
            'xpath': 'virtualizationType',
            'transform_func': str
        },
        'hypervisor': {
            'xpath': 'hypervisor',
            'transform_func': str
        },
        'kernel_id': {
            'xpath': 'kernelId',
            'transform_func': str
        },
        'ramdisk_id': {
            'xpath': 'ramdiskId',
            'transform_func': str
        },
        'ena_support': {
            'xpath': 'enaSupport',
            'transform_func': str
        }
    },
    'network': {
        'state': {
            'xpath': 'state',
            'transform_func': str
        },
        'dhcp_options_id': {
            'xpath': 'dhcpOptionsId',
            'transform_func': str
        },
        'instance_tenancy': {
            'xpath': 'instanceTenancy',
            'transform_func': str
        },
        'is_default': {
            'xpath': 'isDefault',
            'transform_func': str
        }
    },
    'network_interface': {
        'subnet_id': {
            'xpath': 'subnetId',
            'transform_func': str
        },
        'vpc_id': {
            'xpath': 'vpcId',
            'transform_func': str
        },
        'zone': {
            'xpath': 'availabilityZone',
            'transform_func': str
        },
        'description': {
            'xpath': 'description',
            'transform_func': str
        },
        'owner_id': {
            'xpath': 'ownerId',
            'transform_func': str
        },
        'mac_address': {
            'xpath': 'macAddress',
            'transform_func': str
        },
        'private_dns_name': {
            'xpath': 'privateIpAddressesSet/privateDnsName',
            'transform_func': str
        },
        'source_dest_check': {
            'xpath': 'sourceDestCheck',
            'transform_func': str
        }
    },
    'network_interface_attachment': {
        'attachment_id': {
            'xpath': 'attachment/attachmentId',
            'transform_func': str
        },
        'instance_id': {
            'xpath': 'attachment/instanceId',
            'transform_func': str
        },
        'owner_id': {
            'xpath': 'attachment/instanceOwnerId',
            'transform_func': str
        },
        'device_index': {
            'xpath': 'attachment/deviceIndex',
            'transform_func': int
        },
        'status': {
            'xpath': 'attachment/status',
            'transform_func': str
        },
        'attach_time': {
            'xpath': 'attachment/attachTime',
            'transform_func': parse_date
        },
        'delete': {
            'xpath': 'attachment/deleteOnTermination',
            'transform_func': str
        }
    },
    'node': {
        'availability': {
            'xpath': 'placement/availabilityZone',
            'transform_func': str
        },
        'architecture': {
            'xpath': 'architecture',
            'transform_func': str
        },
        'client_token': {
            'xpath': 'clientToken',
            'transform_func': str
        },
        'dns_name': {
            'xpath': 'dnsName',
            'transform_func': str
        },
        'hypervisor': {
            'xpath': 'hypervisor',
            'transform_func': str
        },
        'iam_profile': {
            'xpath': 'iamInstanceProfile/id',
            'transform_func': str
        },
        'image_id': {
            'xpath': 'imageId',
            'transform_func': str
        },
        'instance_id': {
            'xpath': 'instanceId',
            'transform_func': str
        },
        'instance_lifecycle': {
            'xpath': 'instanceLifecycle',
            'transform_func': str
        },
        'instance_tenancy': {
            'xpath': 'placement/tenancy',
            'transform_func': str
        },
        'instance_type': {
            'xpath': 'instanceType',
            'transform_func': str
        },
        'key_name': {
            'xpath': 'keyName',
            'transform_func': str
        },
        'launch_index': {
            'xpath': 'amiLaunchIndex',
            'transform_func': int
        },
        'launch_time': {
            'xpath': 'launchTime',
            'transform_func': str
        },
        'kernel_id': {
            'xpath': 'kernelId',
            'transform_func': str
        },
        'monitoring': {
            'xpath': 'monitoring/state',
            'transform_func': str
        },
        'platform': {
            'xpath': 'platform',
            'transform_func': str
        },
        'private_dns': {
            'xpath': 'privateDnsName',
            'transform_func': str
        },
        'ramdisk_id': {
            'xpath': 'ramdiskId',
            'transform_func': str
        },
        'root_device_type': {
            'xpath': 'rootDeviceType',
            'transform_func': str
        },
        'root_device_name': {
            'xpath': 'rootDeviceName',
            'transform_func': str
        },
        'reason': {
            'xpath': 'reason',
            'transform_func': str
        },
        'source_dest_check': {
            'xpath': 'sourceDestCheck',
            'transform_func': str
        },
        'status': {
            'xpath': 'instanceState/name',
            'transform_func': str
        },
        'subnet_id': {
            'xpath': 'subnetId',
            'transform_func': str
        },
        'virtualization_type': {
            'xpath': 'virtualizationType',
            'transform_func': str
        },
        'ebs_optimized': {
            'xpath': 'ebsOptimized',
            'transform_func': str
        },
        'vpc_id': {
            'xpath': 'vpcId',
            'transform_func': str
        }
    },
    'reserved_node': {
        'instance_type': {
            'xpath': 'instanceType',
            'transform_func': str
        },
        'availability': {
            'xpath': 'availabilityZone',
            'transform_func': str
        },
        'start': {
            'xpath': 'start',
            'transform_func': str
        },
        'end': {
            'xpath': 'end',
            'transform_func': str
        },
        'duration': {
            'xpath': 'duration',
            'transform_func': int
        },
        'usage_price': {
            'xpath': 'usagePrice',
            'transform_func': float
        },
        'fixed_price': {
            'xpath': 'fixedPrice',
            'transform_func': float
        },
        'instance_count': {
            'xpath': 'instanceCount',
            'transform_func': int
        },
        'description': {
            'xpath': 'productDescription',
            'transform_func': str
        },
        'instance_tenancy': {
            'xpath': 'instanceTenancy',
            'transform_func': str
        },
        'currency_code': {
            'xpath': 'currencyCode',
            'transform_func': str
        },
        'offering_type': {
            'xpath': 'offeringType',
            'transform_func': str
        }
    },
    'security_group': {
        'vpc_id': {
            'xpath': 'vpcId',
            'transform_func': str
        },
        'description': {
            'xpath': 'groupDescription',
            'transform_func': str
        },
        'owner_id': {
            'xpath': 'ownerId',
            'transform_func': str
        }
    },
    'snapshot': {
        'volume_id': {
            'xpath': 'volumeId',
            'transform_func': str
        },
        'state': {
            'xpath': 'status',
            'transform_func': str
        },
        'description': {
            'xpath': 'description',
            'transform_func': str
        },
        'progress': {
            'xpath': 'progress',
            'transform_func': str
        },
        'start_time': {
            'xpath': 'startTime',
            'transform_func': parse_date
        }
    },
    'subnet': {
        'cidr_block': {
            'xpath': 'cidrBlock',
            'transform_func': str
        },
        'available_ips': {
            'xpath': 'availableIpAddressCount',
            'transform_func': int
        },
        'zone': {
            'xpath': 'availabilityZone',
            'transform_func': str
        },
        'vpc_id': {
            'xpath': 'vpcId',
            'transform_func': str
        },
        'default': {
            'xpath': 'defaultForAz',
            'transform_func': str
        }
    },
    'volume': {
        'device': {
            'xpath': 'attachmentSet/item/device',
            'transform_func': str
        },
        'snapshot_id': {
            'xpath': 'snapshotId',
            'transform_func': lambda v: str(v) or None
        },
        'iops': {
            'xpath': 'iops',
            'transform_func': int
        },
        'zone': {
            'xpath': 'availabilityZone',
            'transform_func': str
        },
        'create_time': {
            'xpath': 'createTime',
            'transform_func': parse_date
        },
        'state': {
            'xpath': 'status',
            'transform_func': str
        },
        'encrypted': {
            'xpath': 'encrypted',
            'transform_func': lambda x: {'true': True, 'false': False}.get(x)
        },
        'attach_time': {
            'xpath': 'attachmentSet/item/attachTime',
            'transform_func': parse_date
        },
        'attachment_status': {
            'xpath': 'attachmentSet/item/status',
            'transform_func': str
        },
        'instance_id': {
            'xpath': 'attachmentSet/item/instanceId',
            'transform_func': str
        },
        'delete': {
            'xpath': 'attachmentSet/item/deleteOnTermination',
            'transform_func': str
        },
        'volume_type': {
            'xpath': 'volumeType',
            'transform_func': str
        }
    },
    'route_table': {
        'vpc_id': {
            'xpath': 'vpcId',
            'transform_func': str
        }
    }
}

VOLUME_MODIFICATION_ATTRIBUTE_MAP = {
    'end_time': {
        'xpath': 'endTime',
        'transform_func': parse_date
    },
    'modification_state': {
        'xpath': 'modificationState',
        'transform_func': str
    },
    'original_iops': {
        'xpath': 'originalIops',
        'transform_func': int
    },
    'original_size': {
        'xpath': 'originalSize',
        'transform_func': int
    },
    'original_volume_type': {
        'xpath': 'originalVolumeType',
        'transform_func': str
    },
    'progress': {
        'xpath': 'progress',
        'transform_func': int
    },
    'start_time': {
        'xpath': 'startTime',
        'transform_func': parse_date
    },
    'status_message': {
        'xpath': 'statusMessage',
        'transform_func': str
    },
    'target_iops': {
        'xpath': 'targetIops',
        'transform_func': int
    },
    'target_size': {
        'xpath': 'targetSize',
        'transform_func': int
    },
    'target_volume_type': {
        'xpath': 'targetVolumeType',
        'transform_func': str
    },
    'volume_id': {
        'xpath': 'volumeId',
        'transform_func': str
    }
}

VALID_EC2_REGIONS = REGION_DETAILS.keys()
VALID_EC2_REGIONS = [r for r in VALID_EC2_REGIONS if r != 'nimbus']
VALID_VOLUME_TYPES = ['standard', 'io1', 'gp2', 'st1', 'sc1']


class EC2NodeLocation(NodeLocation):
    def __init__(self, id, name, country, driver, availability_zone):
        super(EC2NodeLocation, self).__init__(id, name, country, driver)
        self.availability_zone = availability_zone

    def __repr__(self):
        return (('<EC2NodeLocation: id=%s, name=%s, country=%s, '
                 'availability_zone=%s driver=%s>')
                % (self.id, self.name, self.country,
                   self.availability_zone, self.driver.name))


class EC2Response(AWSBaseResponse):
    """
    EC2 specific response parsing and error handling.
    """

    def parse_error(self):
        err_list = []
        # Okay, so for Eucalyptus, you can get a 403, with no body,
        # if you are using the wrong user/password.
        msg = "Failure: 403 Forbidden"
        if self.status == 403 and self.body[:len(msg)] == msg:
            raise InvalidCredsError(msg)

        try:
            body = ET.XML(self.body)
        except Exception:
            raise MalformedResponseError("Failed to parse XML",
                                         body=self.body, driver=EC2NodeDriver)

        for err in body.findall('Errors/Error'):
            code, message = list(err)
            err_list.append('%s: %s' % (code.text, message.text))
            if code.text == 'InvalidClientTokenId':
                raise InvalidCredsError(err_list[-1])
            if code.text == 'SignatureDoesNotMatch':
                raise InvalidCredsError(err_list[-1])
            if code.text == 'AuthFailure':
                raise InvalidCredsError(err_list[-1])
            if code.text == 'OptInRequired':
                raise InvalidCredsError(err_list[-1])
            if code.text == 'IdempotentParameterMismatch':
                raise IdempotentParamError(err_list[-1])
            if code.text == 'InvalidKeyPair.NotFound':
                # TODO: Use connection context instead
                match = re.match(r'.*\'(.+?)\'.*', message.text)

                if match:
                    name = match.groups()[0]
                else:
                    name = None

                raise KeyPairDoesNotExistError(name=name,
                                               driver=self.connection.driver)
        return '\n'.join(err_list)


class EC2Connection(SignedAWSConnection):
    """
    Represents a single connection to the EC2 Endpoint.
    """

    version = API_VERSION
    host = REGION_DETAILS['us-east-1']['endpoint']
    responseCls = EC2Response
    service_name = 'ec2'


class ExEC2AvailabilityZone(object):
    """
    Extension class which stores information about an EC2 availability zone.

    Note: This class is EC2 specific.
    """

    def __init__(self, name, zone_state, region_name):
        self.name = name
        self.zone_state = zone_state
        self.region_name = region_name

    def __repr__(self):
        return (('<ExEC2AvailabilityZone: name=%s, zone_state=%s, '
                 'region_name=%s>')
                % (self.name, self.zone_state, self.region_name))


class EC2ReservedNode(Node):
    """
    Class which stores information about EC2 reserved instances/nodes
    Inherits from Node and passes in None for name and private/public IPs

    Note: This class is EC2 specific.
    """

    def __init__(self, id, state, driver, size=None, image=None, extra=None):
        super(EC2ReservedNode, self).__init__(id=id, name=None, state=state,
                                              public_ips=None,
                                              private_ips=None,
                                              driver=driver, extra=extra)

    def __repr__(self):
        return (('<EC2ReservedNode: id=%s>') % (self.id))


class EC2SecurityGroup(object):
    """
    Represents information about a Security group

    Note: This class is EC2 specific.
    """

    def __init__(self, id, name, ingress_rules, egress_rules, extra=None):
        self.id = id
        self.name = name
        self.ingress_rules = ingress_rules
        self.egress_rules = egress_rules
        self.extra = extra or {}

    def __repr__(self):
        return (('<EC2SecurityGroup: id=%s, name=%s')
                % (self.id, self.name))


class EC2ImportSnapshotTask(object):
    """
    Represents information about a describe_import_snapshot_task.

    Note: This class is EC2 specific.
    """

    def __init__(self, status, snapshotId):
        self.status = status
        self.snapshotId = snapshotId

    def __repr__(self):
        return (('<EC2SecurityGroup: status=%s, snapshotId=%s')
                % (self.status, self.snapshotId))


class EC2PlacementGroup(object):
    """
    Represents information about a Placement Grous

    Note: This class is EC2 specific.
    """
    def __init__(self, name, state, strategy='cluster', extra=None):
        self.name = name
        self.strategy = strategy
        self.extra = extra or {}

    def __repr__(self):
        return '<EC2PlacementGroup: name=%s, state=%s>' % (self.name,
                                                           self.strategy)


class EC2Network(object):
    """
    Represents information about a VPC (Virtual Private Cloud) network

    Note: This class is EC2 specific.
    """

    def __init__(self, id, name, cidr_block, extra=None):
        self.id = id
        self.name = name
        self.cidr_block = cidr_block
        self.extra = extra or {}

    def __repr__(self):
        return (('<EC2Network: id=%s, name=%s')
                % (self.id, self.name))


class EC2NetworkSubnet(object):
    """
    Represents information about a VPC (Virtual Private Cloud) subnet

    Note: This class is EC2 specific.
    """

    def __init__(self, id, name, state, extra=None):
        self.id = id
        self.name = name
        self.state = state
        self.extra = extra or {}

    def __repr__(self):
        return (('<EC2NetworkSubnet: id=%s, name=%s') % (self.id, self.name))


class EC2NetworkInterface(object):
    """
    Represents information about a VPC network interface

    Note: This class is EC2 specific. The state parameter denotes the current
    status of the interface. Valid values for state are attaching, attached,
    detaching and detached.
    """

    def __init__(self, id, name, state, extra=None):
        self.id = id
        self.name = name
        self.state = state
        self.extra = extra or {}

    def __repr__(self):
        return (('<EC2NetworkInterface: id=%s, name=%s')
                % (self.id, self.name))


class ElasticIP(object):
    """
    Represents information about an elastic IP address

    :param      ip: The elastic IP address
    :type       ip: ``str``

    :param      domain: The domain that the IP resides in (EC2-Classic/VPC).
                        EC2 classic is represented with standard and VPC
                        is represented with vpc.
    :type       domain: ``str``

    :param      instance_id: The identifier of the instance which currently
                             has the IP associated.
    :type       instance_id: ``str``

    Note: This class is used to support both EC2 and VPC IPs.
          For VPC specific attributes are stored in the extra
          dict to make promotion to the base API easier.
    """

    def __init__(self, ip, domain, instance_id, extra=None):
        self.ip = ip
        self.domain = domain
        self.instance_id = instance_id
        self.extra = extra or {}

    def __repr__(self):
        return (('<ElasticIP: ip=%s, domain=%s, instance_id=%s>')
                % (self.ip, self.domain, self.instance_id))


class VPCInternetGateway(object):
    """
    Class which stores information about VPC Internet Gateways.

    Note: This class is VPC specific.
    """

    def __init__(self, id, name, vpc_id, state, driver, extra=None):
        self.id = id
        self.name = name
        self.vpc_id = vpc_id
        self.state = state
        self.extra = extra or {}

    def __repr__(self):
        return (('<VPCInternetGateway: id=%s>') % (self.id))


class EC2RouteTable(object):
    """
    Class which stores information about VPC Route Tables.

    Note: This class is VPC specific.
    """

    def __init__(self, id, name, routes, subnet_associations,
                 propagating_gateway_ids, extra=None):
        """
        :param      id: The ID of the route table.
        :type       id: ``str``

        :param      name: The name of the route table.
        :type       name: ``str``

        :param      routes: A list of routes in the route table.
        :type       routes: ``list`` of :class:`EC2Route`

        :param      subnet_associations: A list of associations between the
                                         route table and one or more subnets.
        :type       subnet_associations: ``list`` of
                                         :class:`EC2SubnetAssociation`

        :param      propagating_gateway_ids: The list of IDs of any virtual
                                             private gateways propagating the
                                             routes.
        :type       propagating_gateway_ids: ``list``
        """

        self.id = id
        self.name = name
        self.routes = routes
        self.subnet_associations = subnet_associations
        self.propagating_gateway_ids = propagating_gateway_ids
        self.extra = extra or {}

    def __repr__(self):
        return (('<EC2RouteTable: id=%s>') % (self.id))


class EC2Route(object):
    """
    Class which stores information about a Route.

    Note: This class is VPC specific.
    """

    def __init__(self, cidr, gateway_id, instance_id, owner_id,
                 interface_id, state, origin, vpc_peering_connection_id):
        """
        :param      cidr: The CIDR block used for the destination match.
        :type       cidr: ``str``

        :param      gateway_id: The ID of a gateway attached to the VPC.
        :type       gateway_id: ``str``

        :param      instance_id: The ID of a NAT instance in the VPC.
        :type       instance_id: ``str``

        :param      owner_id: The AWS account ID of the owner of the instance.
        :type       owner_id: ``str``

        :param      interface_id: The ID of the network interface.
        :type       interface_id: ``str``

        :param      state: The state of the route (active | blackhole).
        :type       state: ``str``

        :param      origin: Describes how the route was created.
        :type       origin: ``str``

        :param      vpc_peering_connection_id: The ID of the VPC
                                               peering connection.
        :type       vpc_peering_connection_id: ``str``
        """

        self.cidr = cidr
        self.gateway_id = gateway_id
        self.instance_id = instance_id
        self.owner_id = owner_id
        self.interface_id = interface_id
        self.state = state
        self.origin = origin
        self.vpc_peering_connection_id = vpc_peering_connection_id

    def __repr__(self):
        return (('<EC2Route: cidr=%s>') % (self.cidr))


class EC2SubnetAssociation(object):
    """
    Class which stores information about Route Table associated with
    a given Subnet in a VPC

    Note: This class is VPC specific.
    """

    def __init__(self, id, route_table_id, subnet_id, main=False):
        """
        :param      id: The ID of the subnet association in the VPC.
        :type       id: ``str``

        :param      route_table_id: The ID of a route table in the VPC.
        :type       route_table_id: ``str``

        :param      subnet_id: The ID of a subnet in the VPC.
        :type       subnet_id: ``str``

        :param      main: If true, means this is a main VPC route table.
        :type       main: ``bool``
        """

        self.id = id
        self.route_table_id = route_table_id
        self.subnet_id = subnet_id
        self.main = main

    def __repr__(self):
        return (('<EC2SubnetAssociation: id=%s>') % (self.id))


class EC2VolumeModification(object):
    """
    Describes the modification status of an EBS volume.

    If the volume has never been modified, some element values will be null.
    """

    def __init__(self, end_time=None, modification_state=None,
                 original_iops=None, original_size=None,
                 original_volume_type=None, progress=None, start_time=None,
                 status_message=None, target_iops=None, target_size=None,
                 target_volume_type=None, volume_id=None):
        self.end_time = end_time
        self.modification_state = modification_state
        self.original_iops = original_iops
        self.original_size = original_size
        self.original_volume_type = original_volume_type
        self.progress = progress
        self.start_time = start_time
        self.status_message = status_message
        self.target_iops = target_iops
        self.target_size = target_size
        self.target_volume_type = target_volume_type
        self.volume_id = volume_id

    def __repr__(self):
        return (('<EC2VolumeModification: end_time=%s, modification_state=%s, '
                 'original_iops=%s, original_size=%s, '
                 'original_volume_type=%s, progress=%s, start_time=%s, '
                 'status_message=%s, target_iops=%s, target_size=%s, '
                 'target_volume_type=%s, volume_id=%s>')
                % (self.end_time, self.modification_state, self.original_iops,
                   self.original_size, self.original_volume_type,
                   self.progress, self.start_time, self.status_message,
                   self.target_iops, self.target_size, self.target_volume_type,
                   self.volume_id))


class BaseEC2NodeDriver(NodeDriver):
    """
    Base Amazon EC2 node driver.

    Used for main EC2 and other derivate driver classes to inherit from it.
    """

    connectionCls = EC2Connection
    features = {'create_node': ['ssh_key']}
    path = '/'
    region_name = ''
    country = ''
    signature_version = DEFAULT_SIGNATURE_VERSION

    NODE_STATE_MAP = {
        'pending': NodeState.PENDING,
        'running': NodeState.RUNNING,
        'shutting-down': NodeState.UNKNOWN,
        'terminated': NodeState.TERMINATED
    }

    # http://docs.aws.amazon.com/AWSEC2/latest/APIReference/API_Volume.html
    VOLUME_STATE_MAP = {
        'available': StorageVolumeState.AVAILABLE,
        'in-use': StorageVolumeState.INUSE,
        'error': StorageVolumeState.ERROR,
        'creating': StorageVolumeState.CREATING,
        'deleting': StorageVolumeState.DELETING,
        'deleted': StorageVolumeState.DELETED,
        'error_deleting': StorageVolumeState.ERROR
    }

    SNAPSHOT_STATE_MAP = {
        'pending': VolumeSnapshotState.CREATING,
        'completed': VolumeSnapshotState.AVAILABLE,
        'error': VolumeSnapshotState.ERROR,
    }

    def list_nodes(self, ex_node_ids=None, ex_filters=None):
        # type: (str, str) -> List[Node]
        """
        Lists all nodes.

        Ex_node_ids parameter is used to filter the list of
        nodes that should be returned. Only the nodes
        with the corresponding node IDs will be returned.

        :param      ex_node_ids: List of ``node.id``
        :type       ex_node_ids: ``list`` of ``str``

        :param      ex_filters: The filters so that the list includes
                                information for certain nodes only.
        :type       ex_filters: ``dict``

        :rtype: ``list`` of :class:`Node`
        """

        params = {'Action': 'DescribeInstances'}

        if ex_node_ids:
            params.update(self._pathlist('InstanceId', ex_node_ids))

        if ex_filters:
            params.update(self._build_filters(ex_filters))

        elem = self.connection.request(self.path, params=params).object

        nodes = []
        for rs in findall(element=elem, xpath='reservationSet/item',
                          namespace=NAMESPACE):
            nodes += self._to_nodes(rs, 'instancesSet/item')

        nodes_elastic_ips_mappings = self.ex_describe_addresses(nodes)

        for node in nodes:
            ips = nodes_elastic_ips_mappings[node.id]
            node.public_ips.extend(ips)

        return nodes

    def list_sizes(self, location=None):
        available_types = REGION_DETAILS[self.region_name]['instance_types']
        sizes = []

        for instance_type in available_types:
            attributes = INSTANCE_TYPES[instance_type]
            attributes = copy.deepcopy(attributes)
            try:
                price = get_size_price(driver_type='compute',
                                       driver_name='ec2_linux',
                                       size_id=instance_type)
                if price is None:
                    # it is a weird bare metal instance
                    attributes['price'] = None
                else:
                    attributes['price'] = price[self.region_name]
            except KeyError:
                attributes['price'] = None  # pricing not available
            sizes.append(NodeSize(driver=self, **attributes))
        return sizes

    def list_images(self, location=None, ex_image_ids=None, ex_owner=None,
                    ex_executableby=None, ex_filters=None):
        """
        Lists all images
        @inherits: :class:`NodeDriver.list_images`

        Ex_image_ids parameter is used to filter the list of
        images that should be returned. Only the images
        with the corresponding image IDs will be returned.

        Ex_owner parameter is used to filter the list of
        images that should be returned. Only the images
        with the corresponding owner will be returned.
        Valid values: amazon|aws-marketplace|self|all|aws id

        Ex_executableby parameter describes images for which
        the specified user has explicit launch permissions.
        The user can be an AWS account ID, self to return
        images for which the sender of the request has
        explicit launch permissions, or all to return
        images with public launch permissions.
        Valid values: all|self|aws id

        Ex_filters parameter is used to filter the list of
        images that should be returned. Only images matching
        the filter will be returned.

        :param      ex_image_ids: List of ``NodeImage.id``
        :type       ex_image_ids: ``list`` of ``str``

        :param      ex_owner: Owner name
        :type       ex_owner: ``str``

        :param      ex_executableby: Executable by
        :type       ex_executableby: ``str``

        :param      ex_filters: Filter by
        :type       ex_filters: ``dict``

        :rtype: ``list`` of :class:`NodeImage`
        """
        params = {'Action': 'DescribeImages'}

        if ex_owner:
            params.update({'Owner.1': ex_owner})

        if ex_executableby:
            params.update({'ExecutableBy.1': ex_executableby})

        if ex_image_ids:
            for index, image_id in enumerate(ex_image_ids):
                index += 1
                params.update({'ImageId.%s' % (index): image_id})

        if ex_filters:
            params.update(self._build_filters(ex_filters))

        images = self._to_images(
            self.connection.request(self.path, params=params).object
        )
        return images

    def get_image(self, image_id):
        """
        Gets an image based on an image_id.

        :param image_id: Image identifier
        :type image_id: ``str``

        :return: A NodeImage object
        :rtype: :class:`NodeImage`

        """
        images = self.list_images(ex_image_ids=[image_id])
        image = images[0]

        return image

    def list_locations(self):
        locations = []

        iterator = enumerate(self.ex_list_availability_zones())
        for index, availability_zone in iterator:
            locations.append(EC2NodeLocation(
                index, availability_zone.name, self.country, self,
                availability_zone)
            )
        return locations

    def list_volumes(self, node=None, ex_filters=None):
        """
        List volumes that are attached to a node, if specified and those that
        satisfy the filters, if specified.

        :param node: The node to which the volumes are attached.
        :type node: :class:`Node`

        :param ex_filters: The dictionary of additional filters.
        :type ex_filters: ``dict``

        :return: The list of volumes that match the criteria.
        :rtype: ``list`` of :class:`StorageVolume`
        """
        params = {
            'Action': 'DescribeVolumes',
        }
        if not ex_filters:
            ex_filters = {}
        if node:
            ex_filters['attachment.instance-id'] = node.id
        if node or ex_filters:
            params.update(self._build_filters(ex_filters))

        response = self.connection.request(self.path, params=params).object
        volumes = [self._to_volume(el) for el in response.findall(
            fixxpath(xpath='volumeSet/item', namespace=NAMESPACE))
        ]
        return volumes

    def create_node(self, name, size, image, location=None, auth=None,
                    ex_keyname=None, ex_userdata=None,
                    ex_security_groups=None, ex_securitygroup=None,
                    ex_security_group_ids=None,
                    ex_metadata=None, ex_mincount=1, ex_maxcount=1,
                    ex_clienttoken=None, ex_blockdevicemappings=None,
                    ex_iamprofile=None, ex_ebs_optimized=None,
                    ex_subnet=None, ex_placement_group=None,
                    ex_assign_public_ip=False, ex_terminate_on_shutdown=False,
                    ex_spot=False, ex_spot_max_price=None):
        """
        Create a new EC2 node.

        Reference: http://bit.ly/8ZyPSy [docs.amazonwebservices.com]

        @inherits: :class:`NodeDriver.create_node`

        :keyword    ex_keyname: The name of the key pair
        :type       ex_keyname: ``str``

        :keyword    ex_userdata: User data
        :type       ex_userdata: ``str``

        :keyword    ex_security_groups: A list of names of security groups to
                                        assign to the node.
        :type       ex_security_groups:   ``list``

        :keyword    ex_security_group_ids: A list of ids of security groups to
                                        assign to the node.[for VPC nodes only]
        :type       ex_security_group_ids:   ``list``

        :keyword    ex_metadata: Key/Value metadata to associate with a node
        :type       ex_metadata: ``dict``

        :keyword    ex_mincount: Minimum number of instances to launch
        :type       ex_mincount: ``int``

        :keyword    ex_maxcount: Maximum number of instances to launch
        :type       ex_maxcount: ``int``

        :keyword    ex_clienttoken: Unique identifier to ensure idempotency
        :type       ex_clienttoken: ``str``

        :keyword    ex_blockdevicemappings: ``list`` of ``dict`` block device
                    mappings.
        :type       ex_blockdevicemappings: ``list`` of ``dict``

        :keyword    ex_iam_profile: Name or ARN of IAM profile
        :type       ex_iam_profile: ``str``

        :keyword    ex_ebs_optimized: EBS-Optimized if True
        :type       ex_ebs_optimized: ``bool``

        :keyword    ex_subnet: The subnet to launch the instance into.
        :type       ex_subnet: :class:`.EC2Subnet`

        :keyword    ex_placement_group: The name of the placement group to
                                        launch the instance into.
        :type       ex_placement_group: ``str``

        :keyword    ex_assign_public_ip: If True, the instance will
                                         be assigned a public ip address.
                                         Note : It takes takes a short
                                         while for the instance to be
                                         assigned the public ip so the
                                         node returned will NOT have
                                         the public ip assigned yet.
        :type       ex_assign_public_ip: ``bool``

        :keyword    ex_terminate_on_shutdown: Indicates if the instance
                                              should be terminated instead
                                              of just shut down when using
                                              the operating systems command
                                              for system shutdown.
        :type       ex_terminate_on_shutdown: ``bool``

        :keyword    ex_spot: If true, ask for a Spot Instance instead of
                             requesting On-Demand.
        :type       ex_spot: ``bool``

        :keyword    ex_spot_max_price: Maximum price to pay for the spot
                                       instance. If not specified, the
                                       on-demand price will be used.
        :type       ex_spot_max_price: ``float``
        """
        params = {
            'Action': 'RunInstances',
            'ImageId': image.id,
            'MinCount': str(ex_mincount),
            'MaxCount': str(ex_maxcount),
            'InstanceType': size.id
        }

        if ex_terminate_on_shutdown:
            params["InstanceInitiatedShutdownBehavior"] = "terminate"

        if ex_spot:
            params["InstanceMarketOptions.MarketType"] = "spot"
            if ex_spot_max_price is not None:
                params["InstanceMarketOptions.SpotOptions.MaxPrice"] = \
                    str(ex_spot_max_price)

        if ex_security_groups and ex_securitygroup:
            raise ValueError('You can only supply ex_security_groups or'
                             ' ex_securitygroup')

        # ex_securitygroup is here for backward compatibility
        security_groups = ex_security_groups or ex_securitygroup

        if security_groups:
            if not isinstance(security_groups, (tuple, list)):
                security_groups = [security_groups]

            for sig in range(len(security_groups)):
                params['SecurityGroup.%d' % (sig + 1,)] =\
                    security_groups[sig]

        if ex_security_group_ids and not ex_subnet:
            raise ValueError('You can only supply ex_security_group_ids'
                             ' combinated with ex_subnet')

        security_group_ids = ex_security_group_ids
        security_group_id_params = {}

        if security_group_ids:
            if not isinstance(security_group_ids, (tuple, list)):
                security_group_ids = [security_group_ids]

            for sig in range(len(security_group_ids)):
                security_group_id_params['SecurityGroupId.%d' % (sig + 1,)] =\
                    security_group_ids[sig]

        if location:
            availability_zone = getattr(location, 'availability_zone', None)
            if availability_zone:
                if availability_zone.region_name != self.region_name:
                    raise AttributeError('Invalid availability zone: %s'
                                         % (availability_zone.name))
                params['Placement.AvailabilityZone'] = availability_zone.name

<<<<<<< HEAD
        if 'auth' in kwargs:
            auth = self._get_and_check_auth(kwargs['auth'])
            key = self.ex_find_or_import_keypair_by_key_material(
                auth.pubkey, kwargs.get('ex_keyname'))
=======
        if auth and ex_keyname:
            raise AttributeError('Cannot specify auth and ex_keyname together')

        if auth:
            auth = self._get_and_check_auth(auth)
            # pylint: disable=no-member
            key = self.ex_find_or_import_keypair_by_key_material(auth.pubkey)
>>>>>>> c367567b
            params['KeyName'] = key['keyName']

        if ex_keyname:
            params['KeyName'] = ex_keyname

        if ex_userdata:
            params['UserData'] = base64.b64encode(b(ex_userdata))\
                .decode('utf-8')

        if ex_clienttoken:
            params['ClientToken'] = ex_clienttoken

        if ex_blockdevicemappings:
            params.update(self._get_block_device_mapping_params(
                          ex_blockdevicemappings))

        if ex_iamprofile:
            if not isinstance(ex_iamprofile, basestring):
                raise AttributeError('ex_iamprofile not string')

            if ex_iamprofile.startswith('arn:aws:iam:'):
                params['IamInstanceProfile.Arn'] = ex_iamprofile
            else:
                params['IamInstanceProfile.Name'] = ex_iamprofile

        if ex_ebs_optimized:
            params['EbsOptimized'] = ex_ebs_optimized

        subnet_id = None
        if ex_subnet:
            subnet_id = ex_subnet.id

        if ex_placement_group:
            params['Placement.GroupName'] = ex_placement_group

        assign_public_ip = ex_assign_public_ip
        # In the event that a public ip is requested a NetworkInterface
        # needs to be specified.  Some properties that would
        # normally be at the root (security group ids and subnet id)
        # need to be moved to the level of the NetworkInterface because
        # the NetworkInterface is no longer created implicitly
        if assign_public_ip:
            root_key = 'NetworkInterface.1.'
            params[root_key + 'AssociatePublicIpAddress'] = "true"
            # This means that when the instance is terminated, the
            # NetworkInterface we created for the instance will be
            # deleted automatically
            params[root_key + 'DeleteOnTermination'] = "true"
            # Required to be 0 if we are associating a public ip
            params[root_key + 'DeviceIndex'] = "0"

            if subnet_id:
                params[root_key + 'SubnetId'] = subnet_id

            for key, security_group_id in security_group_id_params.items():
                key = root_key + key
                params[key] = security_group_id
        else:
            params.update(security_group_id_params)
            if subnet_id:
                params['SubnetId'] = subnet_id

        # Specify tags at instance creation time
        tags = {'Name': name}
        if ex_metadata:
            tags.update(ex_metadata)
        tagspec_root = 'TagSpecification.1.'
        params[tagspec_root + 'ResourceType'] = 'instance'
        tag_nr = 1
        for k, v in tags.items():
            tag_root = tagspec_root + 'Tag.%d.' % tag_nr
            params[tag_root + 'Key'] = k
            params[tag_root + 'Value'] = v
            tag_nr += 1

        object = self.connection.request(self.path, params=params).object
        nodes = self._to_nodes(object, 'instancesSet/item')

        for node in nodes:
            node.name = name
            node.extra.update({'tags': tags})

        if len(nodes) == 1:
            return nodes[0]
        else:
            return nodes

    def reboot_node(self, node):
        params = {'Action': 'RebootInstances'}
        params.update(self._pathlist('InstanceId', [node.id]))
        res = self.connection.request(self.path, params=params).object
        return self._get_boolean(res)

    def destroy_node(self, node):
        params = {'Action': 'TerminateInstances'}
        params.update(self._pathlist('InstanceId', [node.id]))
        res = self.connection.request(self.path, params=params).object
        return self._get_terminate_boolean(res)

    def create_volume(self, size, name, location=None, snapshot=None,
                      ex_volume_type='standard', ex_iops=None,
                      ex_encrypted=False, ex_kms_key_id=None):
        """
        Create a new volume.

        :param size: Size of volume in gigabytes (required)
        :type size: ``int``

        :param name: Name of the volume to be created
        :type name: ``str``

        :param location: Which data center to create a volume in. If
                               empty, undefined behavior will be selected.
                               (optional)
        :type location: :class:`.NodeLocation`

        :param snapshot:  Snapshot from which to create the new
                               volume.  (optional)
        :type snapshot:  :class:`.VolumeSnapshot`

        :param location: Datacenter in which to create a volume in.
        :type location: :class:`.ExEC2AvailabilityZone`

        :param ex_volume_type: Type of volume to create.
        :type ex_volume_type: ``str``

        :param iops: The number of I/O operations per second (IOPS)
                     that the volume supports. Only used if ex_volume_type
                     is io1.
        :type iops: ``int``

        :param ex_encrypted: Specifies whether the volume should be encrypted.
        :type ex_encrypted: ``bool``

        :param ex_kms_key_id: The full ARN of the AWS Key Management
                            Service (AWS KMS) customer master key (CMK) to use
                            when creating the encrypted volume.
                            Example:
                            arn:aws:kms:us-east-1:012345678910:key/abcd1234-a12
                            -456a-a12b-a123b4cd56ef.
                            Only used if encrypted is set to True.
        :type ex_kms_key_id: ``str``

        :return: The newly created volume.
        :rtype: :class:`StorageVolume`
        """

        params = {
            'Action': 'CreateVolume',
            'Size': str(size)}

        if ex_volume_type and ex_volume_type not in VALID_VOLUME_TYPES:
            raise ValueError('Invalid volume type specified: %s' %
                             (ex_volume_type))

        if snapshot:
            params['SnapshotId'] = snapshot.id

<<<<<<< HEAD
        if location is not None:
            params['AvailabilityZone'] = location
=======
        # AvailabilityZone argument is mandatory so if one is not provided,
        # we select one
        if not location:
            location = self.list_locations()[0]

        params['AvailabilityZone'] = location.availability_zone.name
>>>>>>> c367567b

        if ex_volume_type:
            params['VolumeType'] = ex_volume_type

        if ex_volume_type == 'io1' and ex_iops:
            params['Iops'] = ex_iops

        if ex_encrypted:
            params['Encrypted'] = 1

            if ex_kms_key_id is not None:
                params['KmsKeyId'] = ex_kms_key_id

        volume = self._to_volume(
            self.connection.request(self.path, params=params).object,
            name=name)

        if self.ex_create_tags(volume, {'Name': name}):
            volume.extra['tags']['Name'] = name

        return volume

    def attach_volume(self, node, volume, device):
        params = {
            'Action': 'AttachVolume',
            'VolumeId': volume.id,
            'InstanceId': node.id,
            'Device': device}

        self.connection.request(self.path, params=params)
        return True

    def detach_volume(self, volume, ex_force=False):
        params = {
            'Action': 'DetachVolume',
            'VolumeId': volume.id}

        if ex_force:
            params['Force'] = 1
        self.connection.request(self.path, params=params)
        return True

    def destroy_volume(self, volume):
        params = {
            'Action': 'DeleteVolume',
            'VolumeId': volume.id}
        response = self.connection.request(self.path, params=params).object
        return self._get_boolean(response)

    def create_volume_snapshot(self, volume, name=None, ex_metadata=None):
        """
        Create snapshot from volume

        :param      volume: Instance of ``StorageVolume``
        :type       volume: ``StorageVolume``

        :param      name: Name of snapshot (optional)
        :type       name: ``str``

        :keyword    ex_metadata: The Key/Value metadata to associate
                                 with a snapshot (optional)
        :type       ex_metadata: ``dict``

        :rtype: :class:`VolumeSnapshot`
        """
        params = {
            'Action': 'CreateSnapshot',
            'VolumeId': volume.id,
        }

        if name:
            params.update({
                'Description': name,
            })
        if ex_metadata is None:
            ex_metadata = {}

        response = self.connection.request(self.path, params=params).object
        snapshot = self._to_snapshot(response, name)

        ex_metadata.update(**{'Name': name} if name else {})
        if self.ex_create_tags(snapshot, ex_metadata):
            snapshot.extra['tags'] = ex_metadata

        return snapshot

    def list_volume_snapshots(self, volume):
        return [snapshot for snapshot in self.list_snapshots(owner='self')
                if snapshot.extra["volume_id"] == volume.id]

    def list_snapshots(self, snapshot=None, owner=None):
        """
        Describes all snapshots.

        :param snapshot: If provided, only returns snapshot information for the
                         provided snapshot.

        :param owner: The owner of the snapshot: self|amazon|ID
        :type owner: ``str``

        :rtype: ``list`` of :class:`VolumeSnapshot`
        """
        params = {
            'Action': 'DescribeSnapshots',
        }
        if snapshot:
            params.update({
                'SnapshotId.1': snapshot.id,
            })
        if owner:
            params.update({
                'Owner.1': owner,
            })
        response = self.connection.request(self.path, params=params).object
        snapshots = self._to_snapshots(response)
        return snapshots

    def destroy_volume_snapshot(self, snapshot):
        params = {
            'Action': 'DeleteSnapshot',
            'SnapshotId': snapshot.id
        }
        response = self.connection.request(self.path, params=params).object
        return self._get_boolean(response)

    # Key pair management methods

    def list_key_pairs(self):
        params = {
            'Action': 'DescribeKeyPairs'
        }

        response = self.connection.request(self.path, params=params)
        elems = findall(element=response.object, xpath='keySet/item',
                        namespace=NAMESPACE)

        key_pairs = self._to_key_pairs(elems=elems)
        return key_pairs

    def get_key_pair(self, name):
        params = {
            'Action': 'DescribeKeyPairs',
            'KeyName': name
        }

        response = self.connection.request(self.path, params=params)
        elems = findall(element=response.object, xpath='keySet/item',
                        namespace=NAMESPACE)

        key_pair = self._to_key_pairs(elems=elems)[0]
        return key_pair

    def create_key_pair(self, name):
        params = {
            'Action': 'CreateKeyPair',
            'KeyName': name
        }

        response = self.connection.request(self.path, params=params)
        elem = response.object
        key_pair = self._to_key_pair(elem=elem)
        return key_pair

    def import_key_pair_from_string(self, name, key_material):
        base64key = ensure_string(base64.b64encode(b(key_material)))

        params = {
            'Action': 'ImportKeyPair',
            'KeyName': name,
            'PublicKeyMaterial': base64key
        }

        try:
            response = self.connection.request(self.path, params=params)
        except BaseHTTPError as e:
            if 'InvalidKeyPair.Duplicate' in repr(e):
                key_name = name + str(random.randrange(0, 1000))
                params.update({'KeyName': key_name})
                response = self.connection.request(self.path, params=params)
        elem = response.object
        key_pair = self._to_key_pair(elem=elem)
        return key_pair

    def delete_key_pair(self, key_pair):
        params = {
            'Action': 'DeleteKeyPair',
            'KeyName': key_pair.name
        }
        res = self.connection.request(self.path, params=params).object

        return self._get_boolean(res)

    def copy_image(self, image, source_region, name=None, description=None):
        """
        Copy an Amazon Machine Image from the specified source region
        to the current region.

        @inherits: :class:`NodeDriver.copy_image`

        :param      source_region: The region where the image resides
        :type       source_region: ``str``

        :param      image: Instance of class NodeImage
        :type       image: :class:`NodeImage`

        :param      name: The name of the new image
        :type       name: ``str``

        :param      description: The description of the new image
        :type       description: ``str``

        :return:    Instance of class ``NodeImage``
        :rtype:     :class:`NodeImage`
        """
        params = {'Action': 'CopyImage',
                  'SourceRegion': source_region,
                  'SourceImageId': image.id}

        if name is not None:
            params['Name'] = name

        if description is not None:
            params['Description'] = description

        image = self._to_image(
            self.connection.request(self.path, params=params).object)

        return image

    def create_image(self, node, name, description=None, reboot=False,
                     block_device_mapping=None):
        """
        Create an Amazon Machine Image based off of an EBS-backed instance.

        @inherits: :class:`NodeDriver.create_image`

        :param      node: Instance of ``Node``
        :type       node: :class: `Node`

        :param      name: The name for the new image
        :type       name: ``str``

        :param      block_device_mapping: A dictionary of the disk layout
                                          An example of this dict is included
                                          below.
        :type       block_device_mapping: ``list`` of ``dict``

        :param      reboot: Whether or not to shutdown the instance before
                               creation. Amazon calls this NoReboot and
                               sets it to false by default to ensure a
                               clean image.
        :type       reboot: ``bool``

        :param      description: An optional description for the new image
        :type       description: ``str``

        An example block device mapping dictionary is included:

        mapping = [{'VirtualName': None,
                    'Ebs': {'VolumeSize': 10,
                            'VolumeType': 'standard',
                            'DeleteOnTermination': 'true'},
                            'DeviceName': '/dev/sda1'}]

        :return:    Instance of class ``NodeImage``
        :rtype:     :class:`NodeImage`
        """
        params = {'Action': 'CreateImage',
                  'InstanceId': node.id,
                  'Name': name,
                  'NoReboot': not reboot}

        if description is not None:
            params['Description'] = description

        if block_device_mapping is not None:
            params.update(self._get_block_device_mapping_params(
                block_device_mapping))

        image = self._to_image(
            self.connection.request(self.path, params=params).object)

        return image

    def delete_image(self, image):
        """
        Deletes an image at Amazon given a NodeImage object

        @inherits: :class:`NodeDriver.delete_image`

        :param image: Instance of ``NodeImage``
        :type image: :class: `NodeImage`

        :rtype:     ``bool``
        """
        params = {'Action': 'DeregisterImage',
                  'ImageId': image.id}

        response = self.connection.request(self.path, params=params).object
        return self._get_boolean(response)

    def start_node(self, node):
        """
        Starts the node by passing in the node object, does not work with
        instance store backed instances.

        :param      node: The node to be used
        :type       node: :class:`Node`

        :rtype: ``bool``
        """
        params = {'Action': 'StartInstances'}
        params.update(self._pathlist('InstanceId', [node.id]))
        res = self.connection.request(self.path, params=params).object
        return self._get_state_boolean(res)

    def stop_node(self, node):
        """
        Stops the node by passing in the node object, does not work with
        instance store backed instances

        :param      node: The node to be used
        :type       node: :class:`Node`

        :rtype: ``bool``
        """
        params = {'Action': 'StopInstances'}
        params.update(self._pathlist('InstanceId', [node.id]))
        res = self.connection.request(self.path, params=params).object
        return self._get_state_boolean(res)

    def ex_create_placement_group(self, name):
        """
        Creates a new placement group.

        :param name: The name for the new placement group
        :type name: ``str``

        :rtype: ``bool``
        """
        params = {'Action': 'CreatePlacementGroup',
                  'Strategy': 'cluster',
                  'GroupName': name}
        response = self.connection.request(self.path, params=params).object
        return self._get_boolean(response)

    def ex_delete_placement_group(self, name):
        """
        Deletes a placement group.

        :param name: The placement group name
        :type name: ``str``

        :rtype: ``bool``
        """
        params = {'Action': 'DeletePlacementGroup',
                  'GroupName': name}
        response = self.connection.request(self.path, params=params).object
        return self._get_boolean(response)

    def ex_import_snapshot(self, client_data=None,
                           client_token=None, description=None,
                           disk_container=None, dry_run=None, role_name=None):
        """
        Imports a disk into an EBS snapshot. More information can be found
        at https://goo.gl/sbXkYA.

        :param  client_data: Describes the client specific data (optional)
        :type   client_data: ``dict``

        :param  client_token: The token to enable idempotency for VM
                import requests.(optional)
        :type   client_token: ``str``

        :param  description: The description string for the
                             import snapshot task.(optional)
        :type   description: ``str``

        :param  disk_container:The disk container object for the
                              import snapshot request.
        :type   disk_container:``dict``

        :param  dry_run: Checks whether you have the permission for
                        the action, without actually making the request,
                        and provides an error response.(optional)
        :type   dry_run: ``bool``

        :param  role_name: The name of the role to use when not using the
                          default role, 'vmimport'.(optional)
        :type   role_name: ``str``

        :rtype: :class: ``VolumeSnapshot``
        """

        params = {'Action': 'ImportSnapshot'}

        # TODO: This method isn't defined anywhere?
        #  if client_data is not None:
        #      params.update(self._get_client_date_params(client_data))

        if client_token is not None:
            params['ClientToken'] = client_token

        if description is not None:
            params['Description'] = description

        if disk_container is not None:
            params.update(self._get_disk_container_params(disk_container))

        if dry_run is not None:
            params['DryRun'] = dry_run

        if role_name is not None:
            params['RoleName'] = role_name

        importSnapshot = self.connection.request(self.path,
                                                 params=params).object

        importTaskId = findtext(element=importSnapshot,
                                xpath='importTaskId',
                                namespace=NAMESPACE)

        volumeSnapshot = self._wait_for_import_snapshot_completion(
            import_task_id=importTaskId, timeout=1800, interval=15)

        return volumeSnapshot

    def _wait_for_import_snapshot_completion(self,
                                             import_task_id,
                                             timeout=1800,
                                             interval=15):
        """
        It waits for import snapshot to be completed

        :param import_task_id: Import task Id for the
                               current Import Snapshot Task
        :type import_task_id: ``str``

        :param timeout: Timeout value for snapshot generation
        :type timeout: ``float``

        :param interval: Time interval for repetative describe
                         import snapshot tasks requests
        :type interval: ``float``

        :rtype: :class:``VolumeSnapshot``
        """
        start_time = time.time()
        snapshotId = None
        while snapshotId is None:
            if (time.time() - start_time >= timeout):
                raise Exception('Timeout while waiting '
                                'for import task Id %s'
                                % import_task_id)
            res = self.ex_describe_import_snapshot_tasks(import_task_id)
            snapshotId = res.snapshotId

            if snapshotId is None:
                time.sleep(interval)

        volumeSnapshot = VolumeSnapshot(snapshotId, driver=self)
        return volumeSnapshot

    def ex_describe_import_snapshot_tasks(self, import_task_id, dry_run=None):
        """
        Describes your import snapshot tasks. More information can be found
        at https://goo.gl/CI0MdS.

        :param import_task_id: Import task Id for the current
                               Import Snapshot Task
        :type import_task_id: ``str``

        :param  dry_run: Checks whether you have the permission for
                        the action, without actually making the request,
                        and provides an error response.(optional)
        :type   dry_run: ``bool``

        :rtype: :class:``DescribeImportSnapshotTasks Object``

        """
        params = {'Action': 'DescribeImportSnapshotTasks'}

        if dry_run is not None:
            params['DryRun'] = dry_run

        # This can be extended for multiple import snapshot tasks
        params['ImportTaskId.1'] = import_task_id

        res = self._to_import_snapshot_task(
            self.connection.request(self.path, params=params).object
        )
        return res

    def ex_list_placement_groups(self, names=None):
        """
        A list of placement groups.

        :param names: Placement Group names
        :type names: ``list`` of ``str``

        :rtype: ``list`` of :class:`.EC2PlacementGroup`
        """
        names = names or []
        params = {'Action': 'DescribePlacementGroups'}

        for index, name in enumerate(names):
            params['GroupName.%s' % index + 1] = name

        response = self.connection.request(self.path, params=params).object
        return self._to_placement_groups(response)

    def ex_register_image(self, name, description=None, architecture=None,
                          image_location=None, root_device_name=None,
                          block_device_mapping=None, kernel_id=None,
                          ramdisk_id=None, virtualization_type=None,
                          ena_support=None):
        """
        Registers an Amazon Machine Image based off of an EBS-backed instance.
        Can also be used to create images from snapshots. More information
        can be found at http://goo.gl/hqZq0a.

        :param      name:  The name for the AMI being registered
        :type       name: ``str``

        :param      description: The description of the AMI (optional)
        :type       description: ``str``

        :param      architecture: The architecture of the AMI (i386/x86_64)
                                  (optional)
        :type       architecture: ``str``

        :param      image_location: The location of the AMI within Amazon S3
                                    Required if registering an instance
                                    store-backed AMI
        :type       image_location: ``str``

        :param      root_device_name: The device name for the root device
                                      Required if registering an EBS-backed AMI
        :type       root_device_name: ``str``

        :param      block_device_mapping: A dictionary of the disk layout
                                          (optional)
        :type       block_device_mapping: ``dict``

        :param      kernel_id: Kernel id for AMI (optional)
        :type       kernel_id: ``str``

        :param      ramdisk_id: RAM disk for AMI (optional)
        :type       ramdisk_id: ``str``

        :param      virtualization_type: The type of virtualization for the
                                         AMI you are registering, paravirt
                                         or hvm (optional)
        :type       virtualization_type: ``str``

        :param      ena_support: Enable enhanced networking with Elastic
                                 Network Adapter for the AMI
        :type       ena_support: ``bool``

        :rtype:     :class:`NodeImage`
        """

        params = {'Action': 'RegisterImage',
                  'Name': name}

        if description is not None:
            params['Description'] = description

        if architecture is not None:
            params['Architecture'] = architecture

        if image_location is not None:
            params['ImageLocation'] = image_location

        if root_device_name is not None:
            params['RootDeviceName'] = root_device_name

        if block_device_mapping is not None:
            params.update(self._get_block_device_mapping_params(
                          block_device_mapping))

        if kernel_id is not None:
            params['KernelId'] = kernel_id

        if ramdisk_id is not None:
            params['RamDiskId'] = ramdisk_id

        if virtualization_type is not None:
            params['VirtualizationType'] = virtualization_type

        if ena_support is not None:
            params['EnaSupport'] = ena_support

        image = self._to_image(
            self.connection.request(self.path, params=params).object
        )
        return image

    def ex_list_networks(self, network_ids=None, filters=None):
        """
        Returns a list of :class:`EC2Network` objects for the
        current region.

        :param      network_ids: Returns only networks matching the provided
                                 network IDs. If not specified, a list of all
                                 the networks in the corresponding region
                                 is returned.
        :type       network_ids: ``list``

        :param      filters: The filters so that the list returned includes
                             information for certain networks only.
        :type       filters: ``dict``

        :rtype:     ``list`` of :class:`EC2Network`
        """
        params = {'Action': 'DescribeVpcs'}

        if network_ids:
            params.update(self._pathlist('VpcId', network_ids))

        if filters:
            params.update(self._build_filters(filters))

        return self._to_networks(
            self.connection.request(self.path, params=params).object
        )

    def ex_create_network(self, cidr_block, name=None,
                          instance_tenancy='default'):
        """
        Create a network/VPC

        :param      cidr_block: The CIDR block assigned to the network
        :type       cidr_block: ``str``

        :param      name: An optional name for the network
        :type       name: ``str``

        :param      instance_tenancy: The allowed tenancy of instances launched
                                      into the VPC.
                                      Valid values: default/dedicated
        :type       instance_tenancy: ``str``

        :return:    Dictionary of network properties
        :rtype:     ``dict``
        """
        params = {'Action': 'CreateVpc',
                  'CidrBlock': cidr_block,
                  'InstanceTenancy': instance_tenancy}

        response = self.connection.request(self.path, params=params).object
        element = response.findall(fixxpath(xpath='vpc',
                                            namespace=NAMESPACE))[0]

        network = self._to_network(element, name)

        if name and self.ex_create_tags(network, {'Name': name}):
            network.extra['tags']['Name'] = name

        return network

    def ex_delete_network(self, vpc):
        """
        Deletes a network/VPC.

        :param      vpc: VPC to delete.
        :type       vpc: :class:`.EC2Network`

        :rtype:     ``bool``
        """
        params = {'Action': 'DeleteVpc', 'VpcId': vpc.id}

        res = self.connection.request(self.path, params=params).object

        return self._get_boolean(res)

    def ex_list_subnets(self, subnet_ids=None, filters=None):
        """
        Returns a list of :class:`EC2NetworkSubnet` objects for the
        current region.

        :param      subnet_ids: Returns only subnets matching the provided
                                subnet IDs. If not specified, a list of all
                                the subnets in the corresponding region
                                is returned.
        :type       subnet_ids: ``list``

        :param      filters: The filters so that the list returned includes
                             information for certain subnets only.
        :type       filters: ``dict``

        :rtype:     ``list`` of :class:`EC2NetworkSubnet`
        """
        params = {'Action': 'DescribeSubnets'}

        if subnet_ids:
            params.update(self._pathlist('SubnetId', subnet_ids))

        if filters:
            params.update(self._build_filters(filters))

        return self._to_subnets(
            self.connection.request(self.path, params=params).object
        )

    def ex_create_subnet(self, vpc_id, cidr_block,
                         availability_zone, name=None):
        """
        Creates a network subnet within a VPC.

        :param      vpc_id: The ID of the VPC that the subnet should be
                            associated with
        :type       vpc_id: ``str``

        :param      cidr_block: The CIDR block assigned to the subnet
        :type       cidr_block: ``str``

        :param      availability_zone: The availability zone where the subnet
                                       should reside
        :type       availability_zone: ``str``

        :param      name: An optional name for the network
        :type       name: ``str``

        :rtype:     :class: `EC2NetworkSubnet`
        """
        params = {'Action': 'CreateSubnet',
                  'VpcId': vpc_id,
                  'CidrBlock': cidr_block,
                  'AvailabilityZone': availability_zone}

        response = self.connection.request(self.path, params=params).object
        element = response.findall(fixxpath(xpath='subnet',
                                            namespace=NAMESPACE))[0]

        subnet = self._to_subnet(element, name)

        if name and self.ex_create_tags(subnet, {'Name': name}):
            subnet.extra['tags']['Name'] = name

        return subnet

    def ex_modify_subnet_attribute(self, subnet, attribute='auto_public_ip',
                                   value=False):
        """
        Modifies a subnet attribute.
        You can only modify one attribute at a time.

        :param      subnet: The subnet to delete
        :type       subnet: :class:`.EC2NetworkSubnet`

        :param      attribute: The attribute to set on the subnet; one of:
                               ``'auto_public_ip'``: Automatically allocate a
                               public IP address when a server is created
                               ``'auto_ipv6'``: Automatically assign an IPv6
                               address when a server is created
        :type       attribute: ``str``

        :param      value: The value to set the subnet attribute to
                           (defaults to ``False``)
        :type       value: ``bool``

        :rtype:     ``bool``
        """
        params = {'Action': 'ModifySubnetAttribute', 'SubnetId': subnet.id}

        if attribute == 'auto_public_ip':
            params['MapPublicIpOnLaunch.Value'] = value
        elif attribute == 'auto_ipv6':
            params['AssignIpv6AddressOnCreation.Value'] = value
        else:
            raise ValueError('Unsupported attribute: %s' % (attribute))

        res = self.connection.request(self.path, params=params).object

        return self._get_boolean(res)

    def ex_delete_subnet(self, subnet):
        """
        Deletes a VPC subnet.

        :param      subnet: The subnet to delete
        :type       subnet: :class:`.EC2NetworkSubnet`

        :rtype:     ``bool``
        """
        params = {'Action': 'DeleteSubnet', 'SubnetId': subnet.id}

        res = self.connection.request(self.path, params=params).object

        return self._get_boolean(res)

    def ex_list_security_groups(self):
        """
        Lists existing Security Groups.

        @note: This is a non-standard extension API, and only works for EC2.

        :rtype: ``list`` of ``str``
        """
        params = {'Action': 'DescribeSecurityGroups'}
        response = self.connection.request(self.path, params=params).object

        groups = []
        for group in findall(element=response, xpath='securityGroupInfo/item',
                             namespace=NAMESPACE):
            name = findtext(element=group, xpath='groupName',
                            namespace=NAMESPACE)
            id = findtext(element=group, xpath='groupId',
                          namespace=NAMESPACE)
            group = {'name': name, 'id': id}
            groups.append(group)

        return groups

    def ex_get_security_groups(self, group_ids=None,
                               group_names=None, filters=None):
        """
        Returns a list of :class:`EC2SecurityGroup` objects for the
        current region.

        :param      group_ids: Returns only groups matching the provided
                               group IDs.
        :type       group_ids: ``list``

        :param      group_names: Returns only groups matching the provided
                                 group names.
        :type       group_ids: ``list``

        :param      filters: The filters so that the list returned includes
                             information for specific security groups only.
        :type       filters: ``dict``

        :rtype:     ``list`` of :class:`EC2SecurityGroup`
        """

        params = {'Action': 'DescribeSecurityGroups'}

        if group_ids:
            params.update(self._pathlist('GroupId', group_ids))

        if group_names:
            for name_idx, group_name in enumerate(group_names):
                name_idx += 1  # We want 1-based indexes
                name_key = 'GroupName.%s' % (name_idx)
                params[name_key] = group_name

        if filters:
            params.update(self._build_filters(filters))

        response = self.connection.request(self.path, params=params)
        return self._to_security_groups(response.object)

    def ex_create_security_group(self, name, description, vpc_id=None):
        """
        Creates a new Security Group in EC2-Classic or a targeted VPC.

        :param      name:        The name of the security group to create.
                                 This must be unique.
        :type       name:        ``str``

        :param      description: Human readable description of a Security
                                 Group.
        :type       description: ``str``

        :param      vpc_id:      Optional identifier for VPC networks
        :type       vpc_id:      ``str``

        :rtype: ``dict``
        """
        params = {'Action': 'CreateSecurityGroup',
                  'GroupName': name,
                  'GroupDescription': description}

        if vpc_id is not None:
            params['VpcId'] = vpc_id

        response = self.connection.request(self.path, params=params).object
        group_id = findattr(element=response, xpath='groupId',
                            namespace=NAMESPACE)
        return {
            'group_id': group_id
        }

    def ex_delete_security_group_by_id(self, group_id):
        """
        Deletes a new Security Group using the group ID.

        :param      group_id: The ID of the security group
        :type       group_id: ``str``

        :rtype: ``bool``
        """
        params = {'Action': 'DeleteSecurityGroup', 'GroupId': group_id}

        res = self.connection.request(self.path, params=params).object

        return self._get_boolean(res)

    def ex_delete_security_group_by_name(self, group_name):
        """
        Deletes a new Security Group using the group name.

        :param      group_name: The name of the security group
        :type       group_name: ``str``

        :rtype: ``bool``
        """
        params = {'Action': 'DeleteSecurityGroup', 'GroupName': group_name}

        res = self.connection.request(self.path, params=params).object

        return self._get_boolean(res)

    def ex_delete_security_group(self, name):
        """
        A wrapper method which calls ex_delete_security_group_by_name.

        :param      name: The name of the security group
        :type       name: ``str``

        :rtype: ``bool``
        """
        return self.ex_delete_security_group_by_name(name)

    def ex_authorize_security_group(self, name, from_port, to_port, cidr_ip,
                                    protocol='tcp'):
        """
        Edit a Security Group to allow specific traffic.

        @note: This is a non-standard extension API, and only works for EC2.

        :param      name: The name of the security group to edit
        :type       name: ``str``

        :param      from_port: The beginning of the port range to open
        :type       from_port: ``str``

        :param      to_port: The end of the port range to open
        :type       to_port: ``str``

        :param      cidr_ip: The ip to allow traffic for.
        :type       cidr_ip: ``str``

        :param      protocol: tcp/udp/icmp
        :type       protocol: ``str``

        :rtype: ``bool``
        """

        params = {'Action': 'AuthorizeSecurityGroupIngress',
                  'GroupName': name,
                  'IpProtocol': protocol,
                  'FromPort': str(from_port),
                  'ToPort': str(to_port),
                  'CidrIp': cidr_ip}
        try:
            res = self.connection.request(
                self.path, params=params.copy()).object
            return self._get_boolean(res)
        except Exception as e:
            if e.args[0].find('InvalidPermission.Duplicate') == -1:
                raise e

    def ex_authorize_security_group_ingress(self, id, from_port, to_port,
                                            cidr_ips=None, group_pairs=None,
                                            protocol='tcp', description=None):
        """
        Edit a Security Group to allow specific ingress traffic using
        CIDR blocks or either a group ID, group name or user ID (account).

        :param      id: The id of the security group to edit
        :type       id: ``str``

        :param      from_port: The beginning of the port range to open
        :type       from_port: ``int``

        :param      to_port: The end of the port range to open
        :type       to_port: ``int``

        :param      cidr_ips: The list of IP ranges to allow traffic for.
        :type       cidr_ips: ``list``

        :param      group_pairs: Source user/group pairs to allow traffic for.
                    More info can be found at http://goo.gl/stBHJF

                    EC2 Classic Example: To allow access from any system
                    associated with the default group on account 1234567890

                    [{'group_name': 'default', 'user_id': '1234567890'}]

                    VPC example: To allow access from any system associated
                    with security group sg-47ad482e on your own account

                    [{'group_id': ' sg-47ad482e'}]
        :type       group_pairs: ``list`` of ``dict``

        :param      protocol: tcp/udp/icmp
        :type       protocol: ``str``

        :param      description: description to be added to the rules inserted
        :type       description: ``str``

        :rtype: ``bool``
        """

        params = self._get_common_security_group_params(id,
                                                        protocol,
                                                        from_port,
                                                        to_port,
                                                        cidr_ips,
                                                        group_pairs,
                                                        description)

        params["Action"] = 'AuthorizeSecurityGroupIngress'

        res = self.connection.request(self.path, params=params).object

        return self._get_boolean(res)

    def ex_authorize_security_group_egress(self, id, from_port, to_port,
                                           cidr_ips, group_pairs=None,
                                           protocol='tcp'):
        """
        Edit a Security Group to allow specific egress traffic using
        CIDR blocks or either a group ID, group name or user ID (account).
        This call is not supported for EC2 classic and only works for VPC
        groups.

        :param      id: The id of the security group to edit
        :type       id: ``str``

        :param      from_port: The beginning of the port range to open
        :type       from_port: ``int``

        :param      to_port: The end of the port range to open
        :type       to_port: ``int``

        :param      cidr_ips: The list of ip ranges to allow traffic for.
        :type       cidr_ips: ``list``

        :param      group_pairs: Source user/group pairs to allow traffic for.
                    More info can be found at http://goo.gl/stBHJF

                    EC2 Classic Example: To allow access from any system
                    associated with the default group on account 1234567890

                    [{'group_name': 'default', 'user_id': '1234567890'}]

                    VPC Example: Allow access from any system associated with
                    security group sg-47ad482e on your own account

                    [{'group_id': ' sg-47ad482e'}]
        :type       group_pairs: ``list`` of ``dict``

        :param      protocol: tcp/udp/icmp
        :type       protocol: ``str``

        :rtype: ``bool``
        """

        params = self._get_common_security_group_params(id,
                                                        protocol,
                                                        from_port,
                                                        to_port,
                                                        cidr_ips,
                                                        group_pairs)

        params["Action"] = 'AuthorizeSecurityGroupEgress'

        res = self.connection.request(self.path, params=params).object

        return self._get_boolean(res)

    def ex_revoke_security_group_ingress(self, id, from_port, to_port,
                                         cidr_ips=None, group_pairs=None,
                                         protocol='tcp'):
        """
        Edits a Security Group to revoke specific ingress traffic using
        CIDR blocks or either a group ID, group name or user ID (account).

        :param      id: The ID of the security group to edit
        :type       id: ``str``

        :param      from_port: The beginning of the port range to open
        :type       from_port: ``int``

        :param      to_port: The end of the port range to open
        :type       to_port: ``int``

        :param      cidr_ips: The list of ip ranges to allow traffic for.
        :type       cidr_ips: ``list``

        :param      group_pairs: Source user/group pairs to allow traffic for.
                    More info can be found at http://goo.gl/stBHJF

                    EC2 Classic Example: To allow access from any system
                    associated with the default group on account 1234567890

                    [{'group_name': 'default', 'user_id': '1234567890'}]

                    VPC Example: Allow access from any system associated with
                    security group sg-47ad482e on your own account

                    [{'group_id': ' sg-47ad482e'}]
        :type       group_pairs: ``list`` of ``dict``

        :param      protocol: tcp/udp/icmp
        :type       protocol: ``str``

        :rtype: ``bool``
        """

        params = self._get_common_security_group_params(id,
                                                        protocol,
                                                        from_port,
                                                        to_port,
                                                        cidr_ips,
                                                        group_pairs)

        params["Action"] = 'RevokeSecurityGroupIngress'

        res = self.connection.request(self.path, params=params).object

        return self._get_boolean(res)

    def ex_revoke_security_group_egress(self, id, from_port, to_port,
                                        cidr_ips=None, group_pairs=None,
                                        protocol='tcp'):
        """
        Edit a Security Group to revoke specific egress traffic using
        CIDR blocks or either a group ID, group name or user ID (account).
        This call is not supported for EC2 classic and only works for
        VPC groups.

        :param      id: The id of the security group to edit
        :type       id: ``str``

        :param      from_port: The beginning of the port range to open
        :type       from_port: ``int``

        :param      to_port: The end of the port range to open
        :type       to_port: ``int``

        :param      cidr_ips: The list of ip ranges to allow traffic for.
        :type       cidr_ips: ``list``

        :param      group_pairs: Source user/group pairs to allow traffic for.
                    More info can be found at http://goo.gl/stBHJF

                    EC2 Classic Example: To allow access from any system
                    associated with the default group on account 1234567890

                    [{'group_name': 'default', 'user_id': '1234567890'}]

                    VPC Example: Allow access from any system associated with
                    security group sg-47ad482e on your own account

                    [{'group_id': ' sg-47ad482e'}]
        :type       group_pairs: ``list`` of ``dict``

        :param      protocol: tcp/udp/icmp
        :type       protocol: ``str``

        :rtype: ``bool``
        """

        params = self._get_common_security_group_params(id,
                                                        protocol,
                                                        from_port,
                                                        to_port,
                                                        cidr_ips,
                                                        group_pairs)

        params['Action'] = 'RevokeSecurityGroupEgress'

        res = self.connection.request(self.path, params=params).object

        return self._get_boolean(res)

    def ex_authorize_security_group_permissive(self, name):
        """
        Edit a Security Group to allow all traffic.

        @note: This is a non-standard extension API, and only works for EC2.

        :param      name: The name of the security group to edit
        :type       name: ``str``

        :rtype: ``list`` of ``str``
        """

        results = []
        params = {'Action': 'AuthorizeSecurityGroupIngress',
                  'GroupName': name,
                  'IpProtocol': 'tcp',
                  'FromPort': '0',
                  'ToPort': '65535',
                  'CidrIp': '0.0.0.0/0'}
        try:
            results.append(
                self.connection.request(self.path, params=params.copy()).object
            )
        except Exception as e:
            if e.args[0].find("InvalidPermission.Duplicate") == -1:
                raise e
        params['IpProtocol'] = 'udp'

        try:
            results.append(
                self.connection.request(self.path, params=params.copy()).object
            )
        except Exception as e:
            if e.args[0].find("InvalidPermission.Duplicate") == -1:
                raise e

        params.update({'IpProtocol': 'icmp', 'FromPort': '-1', 'ToPort': '-1'})

        try:
            results.append(
                self.connection.request(self.path, params=params.copy()).object
            )
        except Exception as e:

            if e.args[0].find("InvalidPermission.Duplicate") == -1:
                raise e
        return results

    def ex_list_availability_zones(self, only_available=True):
        """
        Returns a list of :class:`ExEC2AvailabilityZone` objects for the
        current region.

        Note: This is an extension method and is only available for EC2
        driver.

        :keyword  only_available: If true, returns only availability zones
                                  with state 'available'
        :type     only_available: ``str``

        :rtype: ``list`` of :class:`ExEC2AvailabilityZone`
        """
        params = {'Action': 'DescribeAvailabilityZones'}

        filters = {'region-name': self.region_name}
        if only_available:
            filters['state'] = 'available'

        params.update(self._build_filters(filters))

        result = self.connection.request(self.path,
                                         params=params.copy()).object

        availability_zones = []
        for element in findall(element=result,
                               xpath='availabilityZoneInfo/item',
                               namespace=NAMESPACE):
            name = findtext(element=element, xpath='zoneName',
                            namespace=NAMESPACE)
            zone_state = findtext(element=element, xpath='zoneState',
                                  namespace=NAMESPACE)
            region_name = findtext(element=element, xpath='regionName',
                                   namespace=NAMESPACE)

            availability_zone = ExEC2AvailabilityZone(
                name=name,
                zone_state=zone_state,
                region_name=region_name
            )
            availability_zones.append(availability_zone)

        return availability_zones

    def ex_describe_tags(self, resource):
        """
        Returns a dictionary of tags for a resource (e.g. Node or
        StorageVolume).

        :param  resource: The resource to be used
        :type   resource: any resource class, such as :class:`Node,`
                :class:`StorageVolume,` or :class:NodeImage`

        :return: A dictionary of Node tags
        :rtype: ``dict``
        """
        params = {'Action': 'DescribeTags'}

        filters = {
            'resource-id': resource.id
        }

        params.update(self._build_filters(filters))

        result = self.connection.request(self.path, params=params).object

        return self._get_resource_tags(result)

    def ex_create_tags(self, resource, tags):
        """
        Creates tags for a resource (Node or StorageVolume).

        :param resource: The resource to be tagged
        :type resource: :class:`Node` or :class:`StorageVolume` or
                        :class:`VolumeSnapshot`

        :param tags: A dictionary or other mapping of strings to strings,
                     associating tag names with tag values.
        :type tags: ``dict``

        :rtype: ``bool``
        """
        if not tags:
            return

        params = {'Action': 'CreateTags',
                  'ResourceId.0': resource.id}
        for i, key in enumerate(tags):
            params['Tag.%d.Key' % i] = key
            params['Tag.%d.Value' % i] = tags[key]

        res = self.connection.request(self.path,
                                      params=params.copy()).object

        return self._get_boolean(res)

    def ex_delete_tags(self, resource, tags):
        """
        Deletes tags from a resource.

        :param resource: The resource to be tagged
        :type resource: :class:`Node` or :class:`StorageVolume`

        :param tags: A dictionary or other mapping of strings to strings,
                     specifying the tag names and tag values to be deleted.
        :type tags: ``dict``

        :rtype: ``bool``
        """
        if not tags:
            return

        params = {'Action': 'DeleteTags',
                  'ResourceId.0': resource.id}
        for i, key in enumerate(tags):
            params['Tag.%d.Key' % i] = key
            if tags[key] is not None:
                params['Tag.%d.Value' % i] = tags[key]

        res = self.connection.request(self.path,
                                      params=params.copy()).object

        return self._get_boolean(res)

    def ex_rename_node(self, node, name):
        """
        Rename a Node
        """
        return self.ex_create_tags(node, {'Name': name})

    def ex_get_metadata_for_node(self, node):
        """
        Returns the metadata associated with the node.

        :param      node: Node instance
        :type       node: :class:`Node`

        :return: A dictionary or other mapping of strings to strings,
                 associating tag names with tag values.
        :rtype tags: ``dict``
        """
        return node.extra['tags']

    def ex_allocate_address(self, domain='standard'):
        """
        Allocate a new Elastic IP address for EC2 classic or VPC

        :param      domain: The domain to allocate the new address in
                            (standard/vpc)
        :type       domain: ``str``

        :return:    Instance of ElasticIP
        :rtype:     :class:`ElasticIP`
        """
        params = {'Action': 'AllocateAddress'}

        if domain == 'vpc':
            params['Domain'] = domain

        response = self.connection.request(self.path, params=params).object

        return self._to_address(response, only_associated=False)

    def ex_release_address(self, elastic_ip, domain=None):
        """
        Releases an Elastic IP address using the IP (EC2-Classic) or
        using the allocation ID (VPC).

        :param      elastic_ip: Elastic IP instance
        :type       elastic_ip: :class:`ElasticIP`

        :param      domain: The domain where the IP resides (vpc only)
        :type       domain: ``str``

        :return:    True on success, False otherwise.
        :rtype:     ``bool``
        """
        params = {'Action': 'ReleaseAddress'}

        if domain is not None and domain != 'vpc':
            raise AttributeError('Domain can only be set to vpc')

        if domain is None:
            params['PublicIp'] = elastic_ip.ip
        else:
            params['AllocationId'] = elastic_ip.extra['allocation_id']

        response = self.connection.request(self.path, params=params).object
        return self._get_boolean(response)

    def ex_describe_all_addresses(self, only_associated=False):
        """
        Returns all the Elastic IP addresses for this account
        optionally, returns only addresses associated with nodes.

        :param    only_associated: If true, return only the addresses
                                   that are associated with an instance.
        :type     only_associated: ``bool``

        :return:  List of Elastic IP addresses.
        :rtype:   ``list`` of :class:`ElasticIP`
        """
        params = {'Action': 'DescribeAddresses'}

        response = self.connection.request(self.path, params=params).object

        # We will send our only_associated boolean over to
        # shape how the return data is sent back
        return self._to_addresses(response, only_associated)

    def ex_associate_address_with_node(self, node, elastic_ip, domain=None):
        """
        Associate an Elastic IP address with a particular node.

        :param      node: Node instance
        :type       node: :class:`Node`

        :param      elastic_ip: Elastic IP instance
        :type       elastic_ip: :class:`ElasticIP`

        :param      domain: The domain where the IP resides (vpc only)
        :type       domain: ``str``

        :return:    A string representation of the association ID which is
                    required for VPC disassociation. EC2/standard
                    addresses return None
        :rtype:     ``None`` or ``str``
        """
        params = {'Action': 'AssociateAddress', 'InstanceId': node.id}

        if domain is not None and domain != 'vpc':
            raise AttributeError('Domain can only be set to vpc')

        if domain is None:
            params.update({'PublicIp': elastic_ip.ip})
        else:
            params.update({'AllocationId': elastic_ip.extra['allocation_id']})

        response = self.connection.request(self.path, params=params).object
        association_id = findtext(element=response,
                                  xpath='associationId',
                                  namespace=NAMESPACE)
        return association_id

    def ex_associate_addresses(self, node, elastic_ip, domain=None):
        """
        Note: This method has been deprecated in favor of
        the ex_associate_address_with_node method.
        """

        return self.ex_associate_address_with_node(node=node,
                                                   elastic_ip=elastic_ip,
                                                   domain=domain)

    def ex_disassociate_address(self, elastic_ip, domain=None):
        """
        Disassociates an Elastic IP address using the IP (EC2-Classic)
        or the association ID (VPC).

        :param      elastic_ip: ElasticIP instance
        :type       elastic_ip: :class:`ElasticIP`

        :param      domain: The domain where the IP resides (vpc only)
        :type       domain: ``str``

        :return:    True on success, False otherwise.
        :rtype:     ``bool``
        """
        params = {'Action': 'DisassociateAddress'}

        if domain is not None and domain != 'vpc':
            raise AttributeError('Domain can only be set to vpc')

        if domain is None:
            params['PublicIp'] = elastic_ip.ip

        else:
            params['AssociationId'] = elastic_ip.extra['association_id']

        res = self.connection.request(self.path, params=params).object
        return self._get_boolean(res)

    def ex_describe_addresses(self, nodes):
        """
        Returns Elastic IP addresses for all the nodes in the provided list.

        :param      nodes: A list of :class:`Node` instances
        :type       nodes: ``list`` of :class:`Node`

        :return:    Dictionary where a key is a node ID and the value is a
                    list with the Elastic IP addresses associated with
                    this node.
        :rtype:     ``dict``
        """
        if not nodes:
            return {}

        params = {'Action': 'DescribeAddresses'}

        if len(nodes) == 1:
            self._add_instance_filter(params, nodes[0])

        result = self.connection.request(self.path, params=params).object

        node_instance_ids = [node.id for node in nodes]
        nodes_elastic_ip_mappings = {}

        # We will set only_associated to True so that we only get back
        # IPs which are associated with instances
        only_associated = True

        for node_id in node_instance_ids:
            nodes_elastic_ip_mappings.setdefault(node_id, [])
            for addr in self._to_addresses(result,
                                           only_associated):

                instance_id = addr.instance_id

                if node_id == instance_id:
                    nodes_elastic_ip_mappings[instance_id].append(
                        addr.ip)

        return nodes_elastic_ip_mappings

    def ex_describe_addresses_for_node(self, node):
        """
        Returns a list of Elastic IP Addresses associated with this node.

        :param      node: Node instance
        :type       node: :class:`Node`

        :return: List Elastic IP Addresses attached to this node.
        :rtype: ``list`` of ``str``
        """
        node_elastic_ips = self.ex_describe_addresses([node])
        return node_elastic_ips[node.id]

    # Network interface management methods

    def ex_list_network_interfaces(self):
        """
        Returns all network interfaces.

        :return:    List of EC2NetworkInterface instances
        :rtype:     ``list`` of :class `EC2NetworkInterface`
        """
        params = {'Action': 'DescribeNetworkInterfaces'}

        return self._to_interfaces(
            self.connection.request(self.path, params=params).object
        )

    def ex_create_network_interface(self, subnet, name=None,
                                    description=None,
                                    private_ip_address=None):
        """
        Create a network interface within a VPC subnet.

        :param      subnet: EC2NetworkSubnet instance
        :type       subnet: :class:`EC2NetworkSubnet`

        :param      name:  Optional name of the interface
        :type       name:  ``str``

        :param      description:  Optional description of the network interface
        :type       description:  ``str``

        :param      private_ip_address: Optional address to assign as the
                                        primary private IP address of the
                                        interface. If one is not provided then
                                        Amazon will automatically auto-assign
                                        an available IP. EC2 allows assignment
                                        of multiple IPs, but this will be
                                        the primary.
        :type       private_ip_address: ``str``

        :return:    EC2NetworkInterface instance
        :rtype:     :class `EC2NetworkInterface`
        """
        params = {'Action': 'CreateNetworkInterface',
                  'SubnetId': subnet.id}

        if description:
            params['Description'] = description

        if private_ip_address:
            params['PrivateIpAddress'] = private_ip_address

        response = self.connection.request(self.path, params=params).object

        element = response.findall(fixxpath(xpath='networkInterface',
                                            namespace=NAMESPACE))[0]

        interface = self._to_interface(element, name)

        if name and self.ex_create_tags(interface, {'Name': name}):
            interface.extra['tags']['Name'] = name

        return interface

    def ex_delete_network_interface(self, network_interface):
        """
        Deletes a network interface.

        :param      network_interface: EC2NetworkInterface instance
        :type       network_interface: :class:`EC2NetworkInterface`

        :rtype:     ``bool``
        """
        params = {'Action': 'DeleteNetworkInterface',
                  'NetworkInterfaceId': network_interface.id}

        res = self.connection.request(self.path, params=params).object

        return self._get_boolean(res)

    def ex_attach_network_interface_to_node(self, network_interface,
                                            node, device_index):
        """
        Attach a network interface to an instance.

        :param      network_interface: EC2NetworkInterface instance
        :type       network_interface: :class:`EC2NetworkInterface`

        :param      node: Node instance
        :type       node: :class:`Node`

        :param      device_index: The interface device index
        :type       device_index: ``int``

        :return:    String representation of the attachment id.
                    This is required to detach the interface.
        :rtype:     ``str``
        """
        params = {'Action': 'AttachNetworkInterface',
                  'NetworkInterfaceId': network_interface.id,
                  'InstanceId': node.id,
                  'DeviceIndex': device_index}

        response = self.connection.request(self.path, params=params).object
        attachment_id = findattr(element=response, xpath='attachmentId',
                                 namespace=NAMESPACE)

        return attachment_id

    def ex_detach_network_interface(self, attachment_id, force=False):
        """
        Detach a network interface from an instance.

        :param      attachment_id: The attachment ID associated with the
                                   interface
        :type       attachment_id: ``str``

        :param      force: Forces the detachment.
        :type       force: ``bool``

        :return:    ``True`` on successful detachment, ``False`` otherwise.
        :rtype:     ``bool``
        """
        params = {'Action': 'DetachNetworkInterface',
                  'AttachmentId': attachment_id}

        if force:
            params['Force'] = True

        res = self.connection.request(self.path, params=params).object

        return self._get_boolean(res)

    def ex_modify_instance_attribute(self, node, attributes):
        """
        Modify node attributes.
        A list of valid attributes can be found at http://goo.gl/gxcj8

        :param      node: Node instance
        :type       node: :class:`Node`

        :param      attributes: Dictionary with node attributes
        :type       attributes: ``dict``

        :return: True on success, False otherwise.
        :rtype: ``bool``
        """
        attributes = attributes or {}
        attributes.update({'InstanceId': node.id})

        params = {'Action': 'ModifyInstanceAttribute'}
        params.update(attributes)

        res = self.connection.request(self.path,
                                      params=params.copy()).object

        return self._get_boolean(res)

    def ex_modify_snapshot_attribute(self, snapshot, attributes):
        """
        Modify Snapshot attributes.

        :param      snapshot: VolumeSnapshot instance
        :type       snanpshot: :class:`VolumeSnapshot`

        :param      attributes: Dictionary with snapshot attributes
        :type       attributes: ``dict``

        :return: True on success, False otherwise.
        :rtype: ``bool``
        """
        attributes = attributes or {}
        attributes.update({'SnapshotId': snapshot.id})

        params = {'Action': 'ModifySnapshotAttribute'}
        params.update(attributes)

        res = self.connection.request(self.path,
                                      params=params.copy()).object

        return self._get_boolean(res)

    def ex_modify_image_attribute(self, image, attributes):
        """
        Modifies image attributes.

        :param      image: NodeImage instance
        :type       image: :class:`NodeImage`

        :param      attributes: A dictionary with node attributes
        :type       attributes: ``dict``

        :return: True on success, False otherwise.
        :rtype: ``bool``
        """
        attributes = attributes or {}
        attributes.update({'ImageId': image.id})

        params = {'Action': 'ModifyImageAttribute'}
        params.update(attributes)

        res = self.connection.request(self.path,
                                      params=params.copy()).object

        return self._get_boolean(res)

    def ex_change_node_size(self, node, new_size):
        """
        Change the node size.
        Note: Node must be turned of before changing the size.

        :param      node: Node instance
        :type       node: :class:`Node`

        :param      new_size: NodeSize instance
        :type       new_size: :class:`NodeSize`

        :return: True on success, False otherwise.
        :rtype: ``bool``
        """
        if 'instancetype' in node.extra:
            current_instance_type = node.extra['instancetype']

            if current_instance_type == new_size.id:
                raise ValueError('New instance size is the same as' +
                                 'the current one')

        attributes = {'InstanceType.Value': new_size.id}
        return self.ex_modify_instance_attribute(node=node,
                                                 attributes=attributes)

    def ex_start_node(self, node):
        # NOTE: This method is here for backward compatibility reasons after
        # this method was promoted to be part of the standard compute API in
        # Libcloud v2.7.0
        return self.start_node(node=node)

    def ex_stop_node(self, node):
        # NOTE: This method is here for backward compatibility reasons after
        # this method was promoted to be part of the standard compute API in
        # Libcloud v2.7.0
        return self.stop_node(node=node)

    def ex_get_console_output(self, node):
        """
        Gets console output for the node.

        :param      node: Node which should be used
        :type       node: :class:`Node`

        :return:    A dictionary with the following keys:
                    - instance_id (``str``)
                    - timestamp (``datetime.datetime``) - last output timestamp
                    - output (``str``) - console output
        :rtype:     ``dict``
        """
        params = {
            'Action': 'GetConsoleOutput',
            'InstanceId': node.id
        }

        response = self.connection.request(self.path, params=params).object

        timestamp = findattr(element=response,
                             xpath='timestamp',
                             namespace=NAMESPACE)

        encoded_string = findattr(element=response,
                                  xpath='output',
                                  namespace=NAMESPACE)

        timestamp = parse_date(timestamp)

        if encoded_string:
            output = base64.b64decode(b(encoded_string)).decode('utf-8')
        else:
            # No console output
            output = None

        return {'instance_id': node.id,
                'timestamp': timestamp,
                'output': output}

    def ex_list_reserved_nodes(self):
        """
        Lists all reserved instances/nodes which can be purchased from Amazon
        for one or three year terms. Reservations are made at a region level
        and reduce the hourly charge for instances.

        More information can be found at http://goo.gl/ulXCC7.

        :rtype: ``list`` of :class:`.EC2ReservedNode`
        """
        params = {'Action': 'DescribeReservedInstances'}

        response = self.connection.request(self.path, params=params).object

        return self._to_reserved_nodes(response, 'reservedInstancesSet/item')

    # Account specific methods

    def ex_get_limits(self):
        """
        Retrieve account resource limits.

        :rtype: ``dict``
        """
        attributes = ['max-instances', 'max-elastic-ips',
                      'vpc-max-elastic-ips']
        params = {}
        params['Action'] = 'DescribeAccountAttributes'

        for index, attribute in enumerate(attributes):
            params['AttributeName.%s' % (index)] = attribute

        response = self.connection.request(self.path, params=params)
        data = response.object

        elems = data.findall(fixxpath(xpath='accountAttributeSet/item',
                                      namespace=NAMESPACE))

        result = {'resource': {}}

        for elem in elems:
            name = findtext(element=elem, xpath='attributeName',
                            namespace=NAMESPACE)
            value = findtext(element=elem,
                             xpath='attributeValueSet/item/attributeValue',
                             namespace=NAMESPACE)

            result['resource'][name] = int(value)

        return result

    # Deprecated extension methods

    def ex_list_keypairs(self):
        """
        Lists all the keypair names and fingerprints.

        :rtype: ``list`` of ``dict``
        """
        warnings.warn('This method has been deprecated in favor of '
                      'list_key_pairs method')

        key_pairs = self.list_key_pairs()

        result = []

        for key_pair in key_pairs:
            item = {
                'keyName': key_pair.name,
                'keyFingerprint': key_pair.fingerprint,
            }
            result.append(item)

        return result

    def ex_describe_all_keypairs(self):
        """
        Returns names for all the available key pairs.

        @note: This is a non-standard extension API, and only works for EC2.

        :rtype: ``list`` of ``str``
        """
        names = [key_pair.name for key_pair in self.list_key_pairs()]
        return names

    def ex_describe_keypairs(self, name):
        """
        Here for backward compatibility.
        """
        return self.ex_describe_keypair(name=name)

    def ex_describe_keypair(self, name):
        """
        Describes a keypair by name.

        @note: This is a non-standard extension API, and only works for EC2.

        :param      name: The name of the keypair to describe.
        :type       name: ``str``

        :rtype: ``dict``
        """

        params = {
            'Action': 'DescribeKeyPairs',
            'KeyName.1': name
        }

        response = self.connection.request(self.path, params=params).object
        key_name = findattr(element=response, xpath='keySet/item/keyName',
                            namespace=NAMESPACE)
        fingerprint = findattr(element=response,
                               xpath='keySet/item/keyFingerprint',
                               namespace=NAMESPACE).strip()
        return {
            'keyName': key_name,
            'keyFingerprint': fingerprint
        }

    def ex_create_keypair(self, name):
        """
        Creates a new keypair

        @note: This is a non-standard extension API, and only works for EC2.

        :param      name: The name of the keypair to Create. This must be
            unique, otherwise an InvalidKeyPair.Duplicate exception is raised.
        :type       name: ``str``

        :rtype: ``dict``
        """
        warnings.warn('This method has been deprecated in favor of '
                      'create_key_pair method')

        key_pair = self.create_key_pair(name=name)

        result = {
            'keyMaterial': key_pair.private_key,
            'keyFingerprint': key_pair.fingerprint
        }

        return result

    def ex_delete_keypair(self, keypair):
        """
        Deletes a key pair by name.

        @note: This is a non-standard extension API, and only works with EC2.

        :param      keypair: The name of the keypair to delete.
        :type       keypair: ``str``

        :rtype: ``bool``
        """
        warnings.warn('This method has been deprecated in favor of '
                      'delete_key_pair method')

        keypair = KeyPair(name=keypair, public_key=None, fingerprint=None,
                          driver=self)

        return self.delete_key_pair(keypair)

    def ex_import_keypair_from_string(self, name, key_material):
        """
        Imports a new public key where the public key is passed in as a string.

        @note: This is a non-standard extension API, and only works for EC2.

        :param      name: The name of the public key to import. This must be
         unique, otherwise an InvalidKeyPair.Duplicate exception is raised.
        :type       name: ``str``

        :param     key_material: The contents of a public key file.
        :type      key_material: ``str``

        :rtype: ``dict``
        """
        warnings.warn('This method has been deprecated in favor of '
                      'import_key_pair_from_string method')

        key_pair = self.import_key_pair_from_string(name=name,
                                                    key_material=key_material)

        result = {
            'keyName': key_pair.name,
            'keyFingerprint': key_pair.fingerprint
        }
        return result

    def ex_import_keypair(self, name, keyfile):
        """
        Imports a new public key where the public key is passed via a filename.

        @note: This is a non-standard extension API, and only works for EC2.

        :param      name: The name of the public key to import. This must be
                          unique, otherwise an InvalidKeyPair. Duplicate
                          exception is raised.
        :type       name: ``str``

        :param     keyfile: The filename with the path of the public key
                            to import.
        :type      keyfile: ``str``

        :rtype: ``dict``
        """
        warnings.warn('This method has been deprecated in favor of '
                      'import_key_pair_from_file method')

        key_pair = self.import_key_pair_from_file(name=name,
                                                  key_file_path=keyfile)

        result = {
            'keyName': key_pair.name,
            'keyFingerprint': key_pair.fingerprint
        }
        return result

    def ex_find_or_import_keypair_by_key_material(self, pubkey, key_name=None):
        """
        Given a public key, look it up in the EC2 KeyPair database. If it
        exists, return any information we have about it. Otherwise, create it.

        Keys that are created are named based on their comment and fingerprint.

        :rtype: ``dict``
        """
        key_fingerprint = get_pubkey_ssh2_fingerprint(pubkey)
        key_comment = get_pubkey_comment(pubkey, default='unnamed')
        if not key_name:
            key_name = '%s-%s' % (key_comment, key_fingerprint)

        key_pairs = self.list_key_pairs()
        key_pairs = [key_pair for key_pair in key_pairs if
                     key_pair.fingerprint == key_fingerprint]

        if len(key_pairs) >= 1:
            key_pair = key_pairs[0]
            result = {
                'keyName': key_pair.name,
                'keyFingerprint': key_pair.fingerprint
            }
        else:
            result = self.ex_import_keypair_from_string(key_name, pubkey)

        return result

    def ex_list_internet_gateways(self, gateway_ids=None, filters=None):
        """
        Describes available Internet gateways and whether or not they are
        attached to a VPC. These are required for VPC nodes to communicate
        over the Internet.

        :param      gateway_ids: Returns only Internet gateways matching the
                                 provided Internet gateway IDs. If not
                                 specified, a list of all the Internet
                                 gateways in the corresponding region is
                                 returned.
        :type       gateway_ids: ``list``

        :param      filters: The filters so the list returned inclues
                             information for certain gateways only.
        :type       filters: ``dict``

        :rtype: ``list`` of :class:`.VPCInternetGateway`
        """
        params = {'Action': 'DescribeInternetGateways'}

        if gateway_ids:
            params.update(self._pathlist('InternetGatewayId', gateway_ids))

        if filters:
            params.update(self._build_filters(filters))

        response = self.connection.request(self.path, params=params).object

        return self._to_internet_gateways(response, 'internetGatewaySet/item')

    def ex_create_internet_gateway(self, name=None):
        """
        Delete a VPC Internet gateway

        :rtype:     ``bool``
        """
        params = {'Action': 'CreateInternetGateway'}

        resp = self.connection.request(self.path, params=params).object

        element = resp.findall(fixxpath(xpath='internetGateway',
                                        namespace=NAMESPACE))

        gateway = self._to_internet_gateway(element[0], name)

        if name and self.ex_create_tags(gateway, {'Name': name}):
            gateway.extra['tags']['Name'] = name

        return gateway

    def ex_delete_internet_gateway(self, gateway):
        """
        Deletes a VPC Internet gateway.

        :param      gateway: The gateway to delete
        :type       gateway: :class:`.VPCInternetGateway`

        :rtype:     ``bool``
        """
        params = {'Action': 'DeleteInternetGateway',
                  'InternetGatewayId': gateway.id}

        res = self.connection.request(self.path, params=params).object

        return self._get_boolean(res)

    def ex_attach_internet_gateway(self, gateway, network):
        """
        Attach an Internet gateway to a VPC

        :param      gateway: The gateway to attach
        :type       gateway: :class:`.VPCInternetGateway`

        :param      network: The VPC network to attach to
        :type       network: :class:`.EC2Network`

        :rtype:     ``bool``
        """
        params = {'Action': 'AttachInternetGateway',
                  'InternetGatewayId': gateway.id,
                  'VpcId': network.id}

        res = self.connection.request(self.path, params=params).object

        return self._get_boolean(res)

    def ex_detach_internet_gateway(self, gateway, network):
        """
        Detaches an Internet gateway from a VPC.

        :param      gateway: The gateway to detach
        :type       gateway: :class:`.VPCInternetGateway`

        :param      network: The VPC network to detach from
        :type       network: :class:`.EC2Network`

        :rtype:     ``bool``
        """
        params = {'Action': 'DetachInternetGateway',
                  'InternetGatewayId': gateway.id,
                  'VpcId': network.id}

        res = self.connection.request(self.path, params=params).object

        return self._get_boolean(res)

    def ex_list_route_tables(self, route_table_ids=None, filters=None):
        """
        Describes one or more of a VPC's route tables.
        These are used to determine where network traffic is directed.

        :param      route_table_ids: Returns only route tables matching the
                                provided route table IDs. If not specified,
                                a list of all the route tables in the
                                corresponding region is returned.
        :type       route_table_ids: ``list``

        :param      filters: The filters so that the list returned includes
                             information for certain route tables only.
        :type       filters: ``dict``

        :rtype: ``list`` of :class:`.EC2RouteTable`
        """
        params = {'Action': 'DescribeRouteTables'}

        if route_table_ids:
            params.update(self._pathlist('RouteTableId', route_table_ids))

        if filters:
            params.update(self._build_filters(filters))

        response = self.connection.request(self.path, params=params)

        return self._to_route_tables(response.object)

    def ex_create_route_table(self, network, name=None):
        """
        Creates a route table within a VPC.

        :param      vpc_id: The VPC that the subnet should be created in.
        :type       vpc_id: :class:`.EC2Network`

        :rtype:     :class: `.EC2RouteTable`
        """
        params = {'Action': 'CreateRouteTable',
                  'VpcId': network.id}

        response = self.connection.request(self.path, params=params).object
        element = response.findall(fixxpath(xpath='routeTable',
                                            namespace=NAMESPACE))[0]

        route_table = self._to_route_table(element, name=name)

        if name and self.ex_create_tags(route_table, {'Name': name}):
            route_table.extra['tags']['Name'] = name

        return route_table

    def ex_delete_route_table(self, route_table):
        """
        Deletes a VPC route table.

        :param      route_table: The route table to delete.
        :type       route_table: :class:`.EC2RouteTable`

        :rtype:     ``bool``
        """

        params = {'Action': 'DeleteRouteTable',
                  'RouteTableId': route_table.id}

        res = self.connection.request(self.path, params=params).object

        return self._get_boolean(res)

    def ex_associate_route_table(self, route_table, subnet):
        """
        Associates a route table with a subnet within a VPC.

        Note: A route table can be associated with multiple subnets.

        :param      route_table: The route table to associate.
        :type       route_table: :class:`.EC2RouteTable`

        :param      subnet: The subnet to associate with.
        :type       subnet: :class:`.EC2Subnet`

        :return:    Route table association ID.
        :rtype:     ``str``
        """

        params = {'Action': 'AssociateRouteTable',
                  'RouteTableId': route_table.id,
                  'SubnetId': subnet.id}

        result = self.connection.request(self.path, params=params).object
        association_id = findtext(element=result,
                                  xpath='associationId',
                                  namespace=NAMESPACE)

        return association_id

    def ex_dissociate_route_table(self, subnet_association):
        """
        Dissociates a subnet from a route table.

        :param      subnet_association: The subnet association object or
                                        subnet association ID.
        :type       subnet_association: :class:`.EC2SubnetAssociation` or
                                        ``str``

        :rtype:     ``bool``
        """

        if isinstance(subnet_association, EC2SubnetAssociation):
            subnet_association_id = subnet_association.id
        else:
            subnet_association_id = subnet_association

        params = {'Action': 'DisassociateRouteTable',
                  'AssociationId': subnet_association_id}

        res = self.connection.request(self.path, params=params).object

        return self._get_boolean(res)

    def ex_replace_route_table_association(self, subnet_association,
                                           route_table):
        """
        Changes the route table associated with a given subnet in a VPC.

        Note: This method can be used to change which table is the main route
              table in the VPC (Specify the main route table's association ID
              and the route table to be the new main route table).

        :param      subnet_association: The subnet association object or
                                        subnet association ID.
        :type       subnet_association: :class:`.EC2SubnetAssociation` or
                                        ``str``

        :param      route_table: The new route table to associate.
        :type       route_table: :class:`.EC2RouteTable`

        :return:    A new route table association ID.
        :rtype:     ``str``
        """

        if isinstance(subnet_association, EC2SubnetAssociation):
            subnet_association_id = subnet_association.id
        else:
            subnet_association_id = subnet_association

        params = {'Action': 'ReplaceRouteTableAssociation',
                  'AssociationId': subnet_association_id,
                  'RouteTableId': route_table.id}

        result = self.connection.request(self.path, params=params).object
        new_association_id = findtext(element=result,
                                      xpath='newAssociationId',
                                      namespace=NAMESPACE)

        return new_association_id

    def ex_create_route(self, route_table, cidr,
                        internet_gateway=None, node=None,
                        network_interface=None, vpc_peering_connection=None):
        """
        Creates a route entry in the route table.

        :param      route_table: The route table to create the route in.
        :type       route_table: :class:`.EC2RouteTable`

        :param      cidr: The CIDR block used for the destination match.
        :type       cidr: ``str``

        :param      internet_gateway: The Internet gateway to route
                                      traffic through.
        :type       internet_gateway: :class:`.VPCInternetGateway`

        :param      node: The NAT instance to route traffic through.
        :type       node: :class:`Node`

        :param      network_interface: The network interface of the node
                                       to route traffic through.
        :type       network_interface: :class:`.EC2NetworkInterface`

        :param      vpc_peering_connection: The VPC peering connection.
        :type       vpc_peering_connection: :class:`.VPCPeeringConnection`

        :rtype:     ``bool``

        Note: You must specify one of the following: internet_gateway,
              node, network_interface, vpc_peering_connection.
        """

        params = {'Action': 'CreateRoute',
                  'RouteTableId': route_table.id,
                  'DestinationCidrBlock': cidr}

        if internet_gateway:
            params['GatewayId'] = internet_gateway.id

        if node:
            params['InstanceId'] = node.id

        if network_interface:
            params['NetworkInterfaceId'] = network_interface.id

        if vpc_peering_connection:
            params['VpcPeeringConnectionId'] = vpc_peering_connection.id

        res = self.connection.request(self.path, params=params).object

        return self._get_boolean(res)

    def ex_delete_route(self, route_table, cidr):
        """
        Deletes a route entry from the route table.

        :param      route_table: The route table to delete the route from.
        :type       route_table: :class:`.EC2RouteTable`

        :param      cidr: The CIDR block used for the destination match.
        :type       cidr: ``str``

        :rtype:     ``bool``
        """

        params = {'Action': 'DeleteRoute',
                  'RouteTableId': route_table.id,
                  'DestinationCidrBlock': cidr}

        res = self.connection.request(self.path, params=params).object

        return self._get_boolean(res)

    def ex_replace_route(self, route_table, cidr,
                         internet_gateway=None, node=None,
                         network_interface=None, vpc_peering_connection=None):
        """
        Replaces an existing route entry within a route table in a VPC.

        :param      route_table: The route table to replace the route in.
        :type       route_table: :class:`.EC2RouteTable`

        :param      cidr: The CIDR block used for the destination match.
        :type       cidr: ``str``

        :param      internet_gateway: The new internet gateway to route
                                       traffic through.
        :type       internet_gateway: :class:`.VPCInternetGateway`

        :param      node: The new NAT instance to route traffic through.
        :type       node: :class:`Node`

        :param      network_interface: The new network interface of the node
                                       to route traffic through.
        :type       network_interface: :class:`.EC2NetworkInterface`

        :param      vpc_peering_connection: The new VPC peering connection.
        :type       vpc_peering_connection: :class:`.VPCPeeringConnection`

        :rtype:     ``bool``

        Note: You must specify one of the following: internet_gateway,
              node, network_interface, vpc_peering_connection.
        """

        params = {'Action': 'ReplaceRoute',
                  'RouteTableId': route_table.id,
                  'DestinationCidrBlock': cidr}

        if internet_gateway:
            params['GatewayId'] = internet_gateway.id

        if node:
            params['InstanceId'] = node.id

        if network_interface:
            params['NetworkInterfaceId'] = network_interface.id

        if vpc_peering_connection:
            params['VpcPeeringConnectionId'] = vpc_peering_connection.id

        res = self.connection.request(self.path, params=params).object

        return self._get_boolean(res)

    def ex_modify_volume(self, volume, parameters):
        """
        Modify volume parameters.
        A list of valid parameters can be found at https://goo.gl/N0rPEQ

        :param      volume: Volume instance
        :type       volume: :class:`Volume`

        :param      parameters: Dictionary with updated volume parameters
        :type       parameters: ``dict``

        :return: Volume modification status object
        :rtype: :class:`VolumeModification
        """
        parameters = parameters or {}

        volume_type = parameters.get('VolumeType')
        if volume_type and volume_type not in VALID_VOLUME_TYPES:
            raise ValueError('Invalid volume type specified: %s' % volume_type)

        parameters.update({'Action': 'ModifyVolume', 'VolumeId': volume.id})
        response = self.connection.request(self.path,
                                           params=parameters.copy()).object

        return self._to_volume_modification(response.findall(
            fixxpath(xpath='volumeModification', namespace=NAMESPACE))[0])

    def ex_describe_volumes_modifications(self, dry_run=False, volume_ids=None,
                                          filters=None):
        """
        Describes one or more of your volume modifications.

        :param      dry_run: dry_run
        :type       dry_run: ``bool``

        :param      volume_ids: The volume_ids so that the response includes
                             information for only said volumes
        :type       volume_ids: ``dict``

        :param      filters: The filters so that the response includes
                             information for only certain volumes
        :type       filters: ``dict``

        :return:  List of volume modification status objects
        :rtype:   ``list`` of :class:`VolumeModification
        """
        params = {'Action': 'DescribeVolumesModifications'}

        if dry_run:
            params.update({'DryRun': dry_run})

        if volume_ids:
            params.update(self._pathlist('VolumeId', volume_ids))

        if filters:
            params.update(self._build_filters(filters))

        response = self.connection.request(self.path, params=params).object

        return self._to_volume_modifications(response)

    def _ex_connection_class_kwargs(self):
        kwargs = super(BaseEC2NodeDriver, self)._ex_connection_class_kwargs()
        # pylint: disable=no-member
        if hasattr(self, 'token') and self.token is not None:
            kwargs['token'] = self.token
            # Force signature_version 4 for tokens or auth breaks
            kwargs['signature_version'] = '4'
        else:
            kwargs['signature_version'] = self.signature_version

        return kwargs

    def _to_nodes(self, object, xpath):
        return [self._to_node(el)
                for el in object.findall(fixxpath(xpath=xpath,
                                                  namespace=NAMESPACE))]

    def _to_node(self, element):
        try:
            state = self.NODE_STATE_MAP[findattr(element=element,
                                                 xpath="instanceState/name",
                                                 namespace=NAMESPACE)
                                        ]
        except KeyError:
            state = NodeState.UNKNOWN

        created = parse_date(findtext(element=element, xpath='launchTime',
                             namespace=NAMESPACE))
        instance_id = findtext(element=element, xpath='instanceId',
                               namespace=NAMESPACE)
        public_ip = findtext(element=element, xpath='ipAddress',
                             namespace=NAMESPACE)
        public_ips = [public_ip] if public_ip else []
        private_ip = findtext(element=element, xpath='privateIpAddress',
                              namespace=NAMESPACE)
        private_ips = [private_ip] if private_ip else []
        product_codes = []
        for p in findall(element=element,
                         xpath="productCodesSet/item/productCode",
                         namespace=NAMESPACE):
            product_codes.append(p)

        # Get our tags
        tags = self._get_resource_tags(element)
        name = tags.get('Name', instance_id)

        # Get our extra dictionary
        extra = self._get_extra_dict(
            element, RESOURCE_EXTRA_ATTRIBUTES_MAP['node'])

        # Add additional properties to our extra dictionary
        extra['block_device_mapping'] = self._to_instance_device_mappings(
            element)
        extra['groups'] = self._get_security_groups(element)
        extra['network_interfaces'] = self._to_interfaces(element)
        extra['product_codes'] = product_codes
        extra['tags'] = tags

        return Node(id=instance_id, name=name, state=state,
                    public_ips=public_ips, private_ips=private_ips,
                    driver=self.connection.driver, created_at=created,
                    extra=extra)

    def _to_images(self, object):
        return [self._to_image(el) for el in object.findall(
            fixxpath(xpath='imagesSet/item', namespace=NAMESPACE))
        ]

    def _to_image(self, element):

        id = findtext(element=element, xpath='imageId', namespace=NAMESPACE)
        name = findtext(element=element, xpath='name', namespace=NAMESPACE)

        # Build block device mapping
        block_device_mapping = self._to_device_mappings(element)

        # Get our tags
        tags = self._get_resource_tags(element)

        # Get our extra dictionary
        extra = self._get_extra_dict(
            element, RESOURCE_EXTRA_ATTRIBUTES_MAP['image'])

        # Add our tags and block device mapping
        extra['tags'] = tags
        extra['block_device_mapping'] = block_device_mapping

        return NodeImage(id=id, name=name, driver=self, extra=extra)

    def _to_volume(self, element, name=None):
        """
        Parse the XML element and return a StorageVolume object.

        :param      name: An optional name for the volume. If not provided
                          then either tag with a key "Name" or volume ID
                          will be used (which ever is available first in that
                          order).
        :type       name: ``str``

        :rtype:     :class:`StorageVolume`
        """
        volId = findtext(element=element, xpath='volumeId',
                         namespace=NAMESPACE)
        size = findtext(element=element, xpath='size', namespace=NAMESPACE)
        raw_state = findtext(element=element, xpath='status',
                             namespace=NAMESPACE)

        state = self.VOLUME_STATE_MAP.get(raw_state,
                                          StorageVolumeState.UNKNOWN)

        # Get our tags
        tags = self._get_resource_tags(element)

        # If name was not passed into the method then
        # fall back then use the volume id
        name = name if name else tags.get('Name', volId)

        # Get our extra dictionary
        extra = self._get_extra_dict(
            element, RESOURCE_EXTRA_ATTRIBUTES_MAP['volume'])

        extra['tags'] = tags

        return StorageVolume(id=volId,
                             name=name,
                             size=int(size),
                             driver=self,
                             state=state,
                             extra=extra)

    def _to_volume_modifications(self, object):
        return [self._to_volume_modification(el) for el in object.findall(
            fixxpath(xpath='volumeModificationSet/item', namespace=NAMESPACE))
        ]

    def _to_volume_modification(self, element):
        """
        Parse the XML element and return a StorageVolume object.

        :rtype:     :class:`EC2VolumeModification`
        """
        params = self._get_extra_dict(element,
                                      VOLUME_MODIFICATION_ATTRIBUTE_MAP)

        return EC2VolumeModification(**params)

    def _to_snapshots(self, response):
        return [self._to_snapshot(el) for el in response.findall(
            fixxpath(xpath='snapshotSet/item', namespace=NAMESPACE))
        ]

    def _to_snapshot(self, element, name=None):
        snapId = findtext(element=element, xpath='snapshotId',
                          namespace=NAMESPACE)
        size = findtext(element=element, xpath='volumeSize',
                        namespace=NAMESPACE)
        created = parse_date(findtext(element=element, xpath='startTime',
                             namespace=NAMESPACE))

        # Get our tags
        tags = self._get_resource_tags(element)

        # If name was not passed into the method then
        # fall back then use the snapshot id
        name = name if name else tags.get('Name', snapId)

        # Get our extra dictionary
        extra = self._get_extra_dict(
            element, RESOURCE_EXTRA_ATTRIBUTES_MAP['snapshot'])

        # Add tags and name to the extra dict
        extra['tags'] = tags
        extra['name'] = name

        # state
        state = self.SNAPSHOT_STATE_MAP.get(
            extra["state"],
            VolumeSnapshotState.UNKNOWN
        )

        return VolumeSnapshot(snapId,
                              size=int(size),
                              driver=self,
                              extra=extra,
                              created=created,
                              state=state,
                              name=name)

    def _to_import_snapshot_task(self, element):
        status = findtext(element=element, xpath='importSnapshotTaskSet/item/'
                          'snapshotTaskDetail/status', namespace=NAMESPACE)

        if status != 'completed':
            snapshotId = None
        else:
            xpath = 'importSnapshotTaskSet/item/snapshotTaskDetail/snapshotId'
            snapshotId = findtext(element=element, xpath=xpath,
                                  namespace=NAMESPACE)

        return EC2ImportSnapshotTask(status, snapshotId=snapshotId)

    def _to_key_pairs(self, elems):
        key_pairs = [self._to_key_pair(elem=elem) for elem in elems]
        return key_pairs

    def _to_key_pair(self, elem):
        name = findtext(element=elem, xpath='keyName', namespace=NAMESPACE)
        fingerprint = findtext(element=elem, xpath='keyFingerprint',
                               namespace=NAMESPACE).strip()
        private_key = findtext(element=elem, xpath='keyMaterial',
                               namespace=NAMESPACE)

        key_pair = KeyPair(name=name,
                           public_key=None,
                           fingerprint=fingerprint,
                           private_key=private_key,
                           driver=self)
        return key_pair

    def _to_security_groups(self, response):
        return [self._to_security_group(el) for el in response.findall(
            fixxpath(xpath='securityGroupInfo/item', namespace=NAMESPACE))
        ]

    def _to_security_group(self, element):
        # security group id
        sg_id = findtext(element=element,
                         xpath='groupId',
                         namespace=NAMESPACE)

        # security group name
        name = findtext(element=element,
                        xpath='groupName',
                        namespace=NAMESPACE)

        # Get our tags
        tags = self._get_resource_tags(element)

        # Get our extra dictionary
        extra = self._get_extra_dict(
            element, RESOURCE_EXTRA_ATTRIBUTES_MAP['security_group'])

        # Add tags to the extra dict
        extra['tags'] = tags

        # Get ingress rules
        ingress_rules = self._to_security_group_rules(
            element, 'ipPermissions/item'
        )

        # Get egress rules
        egress_rules = self._to_security_group_rules(
            element, 'ipPermissionsEgress/item'
        )

        return EC2SecurityGroup(sg_id, name, ingress_rules,
                                egress_rules, extra=extra)

    def _to_security_group_rules(self, element, xpath):
        return [self._to_security_group_rule(el) for el in element.findall(
            fixxpath(xpath=xpath, namespace=NAMESPACE))
        ]

    def _to_security_group_rule(self, element):
        """
        Parse the XML element and return a SecurityGroup object.

        :rtype:     :class:`EC2SecurityGroup`
        """

        rule = {}
        rule['protocol'] = findtext(element=element,
                                    xpath='ipProtocol',
                                    namespace=NAMESPACE)

        rule['from_port'] = findtext(element=element,
                                     xpath='fromPort',
                                     namespace=NAMESPACE)

        rule['to_port'] = findtext(element=element,
                                   xpath='toPort',
                                   namespace=NAMESPACE)

        # get security groups
        elements = element.findall(fixxpath(
            xpath='groups/item',
            namespace=NAMESPACE
        ))

        rule['group_pairs'] = []

        for element in elements:
            item = {
                'user_id': findtext(
                    element=element,
                    xpath='userId',
                    namespace=NAMESPACE),
                'group_id': findtext(
                    element=element,
                    xpath='groupId',
                    namespace=NAMESPACE),
                'group_name': findtext(
                    element=element,
                    xpath='groupName',
                    namespace=NAMESPACE)
            }
            rule['group_pairs'].append(item)

        # get ip ranges
        elements = element.findall(fixxpath(
            xpath='ipRanges/item',
            namespace=NAMESPACE
        ))

        rule['cidr_ips'] = [
            findtext(
                element=element,
                xpath='cidrIp',
                namespace=NAMESPACE
            ) for element in elements]

        return rule

    def _to_networks(self, response):
        return [self._to_network(el) for el in response.findall(
            fixxpath(xpath='vpcSet/item', namespace=NAMESPACE))
        ]

    def _to_network(self, element, name=None):
        # Get the network id
        vpc_id = findtext(element=element,
                          xpath='vpcId',
                          namespace=NAMESPACE)

        # Get our tags
        tags = self._get_resource_tags(element)

        # Set our name if the Name key/value if available
        # If we don't get anything back then use the vpc_id
        name = name if name else tags.get('Name', vpc_id)

        cidr_block = findtext(element=element,
                              xpath='cidrBlock',
                              namespace=NAMESPACE)

        # Get our extra dictionary
        extra = self._get_extra_dict(
            element, RESOURCE_EXTRA_ATTRIBUTES_MAP['network'])

        # Add tags to the extra dict
        extra['tags'] = tags

        return EC2Network(vpc_id, name, cidr_block, extra=extra)

    def _to_addresses(self, response, only_associated):
        """
        Builds a list of dictionaries containing elastic IP properties.

        :param    only_associated: If true, return only those addresses
                                   that are associated with an instance.
                                   If false, return all addresses.
        :type     only_associated: ``bool``

        :rtype:   ``list`` of :class:`ElasticIP`
        """
        addresses = []
        for el in response.findall(fixxpath(xpath='addressesSet/item',
                                            namespace=NAMESPACE)):
            addr = self._to_address(el, only_associated)
            if addr is not None:
                addresses.append(addr)

        return addresses

    def _to_address(self, element, only_associated):
        instance_id = findtext(element=element, xpath='instanceId',
                               namespace=NAMESPACE)

        public_ip = findtext(element=element,
                             xpath='publicIp',
                             namespace=NAMESPACE)

        domain = findtext(element=element,
                          xpath='domain',
                          namespace=NAMESPACE)

        # Build our extra dict
        extra = self._get_extra_dict(
            element, RESOURCE_EXTRA_ATTRIBUTES_MAP['elastic_ip'])

        # Return NoneType if only associated IPs are requested
        if only_associated and not instance_id:
            return None

        return ElasticIP(public_ip, domain, instance_id, extra=extra)

    def _to_placement_groups(self, response):
        return [self._to_placement_group(el)
                for el in response.findall(
                    fixxpath(xpath='placementGroupSet/item',
                             namespace=NAMESPACE))]

    def _to_placement_group(self, element):
        name = findtext(element=element,
                        xpath='groupName',
                        namespace=NAMESPACE)
        state = findtext(element=element,
                         xpath='state',
                         namespace=NAMESPACE)
        strategy = findtext(element=element,
                            xpath='strategy',
                            namespace=NAMESPACE)
        return EC2PlacementGroup(name, state, strategy)

    def _to_subnets(self, response):
        return [self._to_subnet(el) for el in response.findall(
            fixxpath(xpath='subnetSet/item', namespace=NAMESPACE))
        ]

    def _to_subnet(self, element, name=None):
        # Get the subnet ID
        subnet_id = findtext(element=element,
                             xpath='subnetId',
                             namespace=NAMESPACE)

        # Get our tags
        tags = self._get_resource_tags(element)

        # If we don't get anything back then use the subnet_id
        name = name if name else tags.get('Name', subnet_id)

        state = findtext(element=element,
                         xpath='state',
                         namespace=NAMESPACE)

        # Get our extra dictionary
        extra = self._get_extra_dict(
            element, RESOURCE_EXTRA_ATTRIBUTES_MAP['subnet'])

        # Also include our tags
        extra['tags'] = tags

        return EC2NetworkSubnet(subnet_id, name, state, extra=extra)

    def _to_interfaces(self, response):
        return [self._to_interface(el) for el in response.findall(
            fixxpath(xpath='networkInterfaceSet/item', namespace=NAMESPACE))
        ]

    def _to_interface(self, element, name=None):
        """
        Parse the XML element and return an EC2NetworkInterface object.

        :param      name: An optional name for the interface. If not provided
                          then either tag with a key "Name" or the interface ID
                          will be used (whichever is available first in that
                          order).
        :type       name: ``str``

        :rtype:     :class: `EC2NetworkInterface`
        """

        interface_id = findtext(element=element,
                                xpath='networkInterfaceId',
                                namespace=NAMESPACE)

        state = findtext(element=element,
                         xpath='status',
                         namespace=NAMESPACE)

        # Get tags
        tags = self._get_resource_tags(element)

        name = name if name else tags.get('Name', interface_id)

        # Build security groups
        groups = self._get_security_groups(element)

        # Build private IPs
        priv_ips = []
        for item in findall(element=element,
                            xpath='privateIpAddressesSet/item',
                            namespace=NAMESPACE):

            priv_ips.append({'private_ip': findtext(element=item,
                                                    xpath='privateIpAddress',
                                                    namespace=NAMESPACE),
                            'private_dns': findtext(element=item,
                                                    xpath='privateDnsName',
                                                    namespace=NAMESPACE),
                             'primary': findtext(element=item,
                                                 xpath='primary',
                                                 namespace=NAMESPACE)})

        # Build our attachment dictionary which we will add into extra later
        attributes_map = \
            RESOURCE_EXTRA_ATTRIBUTES_MAP['network_interface_attachment']
        attachment = self._get_extra_dict(element, attributes_map)

        # Build our extra dict
        attributes_map = RESOURCE_EXTRA_ATTRIBUTES_MAP['network_interface']
        extra = self._get_extra_dict(element, attributes_map)

        # Include our previously built items as well
        extra['tags'] = tags
        extra['attachment'] = attachment
        extra['private_ips'] = priv_ips
        extra['groups'] = groups

        return EC2NetworkInterface(interface_id, name, state, extra=extra)

    def _to_reserved_nodes(self, object, xpath):
        return [self._to_reserved_node(el)
                for el in object.findall(fixxpath(xpath=xpath,
                                                  namespace=NAMESPACE))]

    def _to_reserved_node(self, element):
        """
        Build an EC2ReservedNode object using the reserved instance properties.
        Information on these properties can be found at http://goo.gl/ulXCC7.
        """

        # Get our extra dictionary
        extra = self._get_extra_dict(
            element, RESOURCE_EXTRA_ATTRIBUTES_MAP['reserved_node'])

        try:
            size = [size for size in self.list_sizes() if
                    size.id == extra['instance_type']][0]
        except IndexError:
            size = None

        return EC2ReservedNode(id=findtext(element=element,
                                           xpath='reservedInstancesId',
                                           namespace=NAMESPACE),
                               state=findattr(element=element,
                                              xpath='state',
                                              namespace=NAMESPACE),
                               driver=self,
                               size=size,
                               extra=extra)

    def _to_device_mappings(self, object):
        return [self._to_device_mapping(el) for el in object.findall(
            fixxpath(xpath='blockDeviceMapping/item', namespace=NAMESPACE))
        ]

    def _to_device_mapping(self, element):
        """
        Parse the XML element and return a dictionary of device properties.
        Additional information can be found at http://goo.gl/GjWYBf.

        @note: EBS volumes do not have a virtual name. Only ephemeral
               disks use this property.
        :rtype:     ``dict``
        """
        mapping = {}

        mapping['device_name'] = findattr(element=element,
                                          xpath='deviceName',
                                          namespace=NAMESPACE)

        mapping['virtual_name'] = findattr(element=element,
                                           xpath='virtualName',
                                           namespace=NAMESPACE)

        # If virtual name does not exist then this is an EBS volume.
        # Build the EBS dictionary leveraging the _get_extra_dict method.
        if mapping['virtual_name'] is None:
            mapping['ebs'] = self._get_extra_dict(
                element, RESOURCE_EXTRA_ATTRIBUTES_MAP['ebs_volume'])

        return mapping

    def _to_instance_device_mappings(self, object):
        return [self._to_instance_device_mapping(el) for el in object.findall(
            fixxpath(xpath='blockDeviceMapping/item', namespace=NAMESPACE))
        ]

    def _to_instance_device_mapping(self, element):
        """
        Parse the XML element and return a dictionary of device properties.
        Additional information can be found at https://goo.gl/OGK88a.

        :rtype:     ``dict``
        """
        mapping = {}

        mapping['device_name'] = findattr(element=element,
                                          xpath='deviceName',
                                          namespace=NAMESPACE)
        mapping['ebs'] = self._get_extra_dict(
            element,
            RESOURCE_EXTRA_ATTRIBUTES_MAP['ebs_instance_block_device'])

        return mapping

    def _to_internet_gateways(self, object, xpath):
        return [self._to_internet_gateway(el)
                for el in object.findall(fixxpath(xpath=xpath,
                                                  namespace=NAMESPACE))]

    def _to_internet_gateway(self, element, name=None):
        id = findtext(element=element,
                      xpath='internetGatewayId',
                      namespace=NAMESPACE)

        vpc_id = findtext(element=element,
                          xpath='attachmentSet/item/vpcId',
                          namespace=NAMESPACE)

        state = findtext(element=element,
                         xpath='attachmentSet/item/state',
                         namespace=NAMESPACE)

        # If there's no attachment state, let's
        # set it to available
        if not state:
            state = 'available'

        # Get our tags
        tags = self._get_resource_tags(element)

        # If name was not passed into the method then
        # fall back then use the gateway id
        name = name if name else tags.get('Name', id)

        return VPCInternetGateway(id=id, name=name, vpc_id=vpc_id,
                                  state=state, driver=self.connection.driver,
                                  extra={'tags': tags})

    def _to_route_tables(self, response):
        return [self._to_route_table(el) for el in response.findall(
            fixxpath(xpath='routeTableSet/item', namespace=NAMESPACE))
        ]

    def _to_route_table(self, element, name=None):
        # route table id
        route_table_id = findtext(element=element,
                                  xpath='routeTableId',
                                  namespace=NAMESPACE)

        # Get our tags
        tags = self._get_resource_tags(element)

        # Get our extra dictionary
        extra = self._get_extra_dict(
            element, RESOURCE_EXTRA_ATTRIBUTES_MAP['route_table'])

        # Add tags to the extra dict
        extra['tags'] = tags

        # Get routes
        routes = self._to_routes(element, 'routeSet/item')

        # Get subnet associations
        subnet_associations = self._to_subnet_associations(
            element, 'associationSet/item')

        # Get propagating routes virtual private gateways (VGW) IDs
        propagating_gateway_ids = []
        for el in element.findall(fixxpath(xpath='propagatingVgwSet/item',
                                           namespace=NAMESPACE)):
            propagating_gateway_ids.append(findtext(element=el,
                                                    xpath='gatewayId',
                                                    namespace=NAMESPACE))

        name = name if name else tags.get('Name', id)

        return EC2RouteTable(route_table_id, name, routes, subnet_associations,
                             propagating_gateway_ids, extra=extra)

    def _to_routes(self, element, xpath):
        return [self._to_route(el) for el in element.findall(
            fixxpath(xpath=xpath, namespace=NAMESPACE))
        ]

    def _to_route(self, element):
        """
        Parse the XML element and return a route object

        :rtype:     :class: `EC2Route`
        """

        destination_cidr = findtext(element=element,
                                    xpath='destinationCidrBlock',
                                    namespace=NAMESPACE)

        gateway_id = findtext(element=element,
                              xpath='gatewayId',
                              namespace=NAMESPACE)

        instance_id = findtext(element=element,
                               xpath='instanceId',
                               namespace=NAMESPACE)

        owner_id = findtext(element=element,
                            xpath='instanceOwnerId',
                            namespace=NAMESPACE)

        interface_id = findtext(element=element,
                                xpath='networkInterfaceId',
                                namespace=NAMESPACE)

        state = findtext(element=element,
                         xpath='state',
                         namespace=NAMESPACE)

        origin = findtext(element=element,
                          xpath='origin',
                          namespace=NAMESPACE)

        vpc_peering_connection_id = findtext(element=element,
                                             xpath='vpcPeeringConnectionId',
                                             namespace=NAMESPACE)

        return EC2Route(destination_cidr, gateway_id, instance_id, owner_id,
                        interface_id, state, origin, vpc_peering_connection_id)

    def _to_subnet_associations(self, element, xpath):
        return [self._to_subnet_association(el) for el in element.findall(
            fixxpath(xpath=xpath, namespace=NAMESPACE))
        ]

    def _to_subnet_association(self, element):
        """
        Parse the XML element and return a route table association object

        :rtype:     :class: `EC2SubnetAssociation`
        """

        association_id = findtext(element=element,
                                  xpath='routeTableAssociationId',
                                  namespace=NAMESPACE)

        route_table_id = findtext(element=element,
                                  xpath='routeTableId',
                                  namespace=NAMESPACE)

        subnet_id = findtext(element=element,
                             xpath='subnetId',
                             namespace=NAMESPACE)

        main = findtext(element=element,
                        xpath='main',
                        namespace=NAMESPACE)

        main = True if main else False

        return EC2SubnetAssociation(association_id, route_table_id,
                                    subnet_id, main)

    def _pathlist(self, key, arr):
        """
        Converts a key and an array of values into AWS query param format.
        """
        params = {}
        i = 0

        for value in arr:
            i += 1
            params['%s.%s' % (key, i)] = value

        return params

    def _get_boolean(self, element):
        tag = '{%s}%s' % (NAMESPACE, 'return')
        return element.findtext(tag) == 'true'

    def _get_terminate_boolean(self, element):
        status = element.findtext(".//{%s}%s" % (NAMESPACE, 'name'))
        return any([term_status == status
                    for term_status
                    in ('shutting-down', 'terminated')])

    def _add_instance_filter(self, params, node):
        """
        Add instance filter to the provided params dictionary.
        """
        filters = {'instance-id': node.id}
        params.update(self._build_filters(filters))

        return params

    def _get_state_boolean(self, element):
        """
        Checks for the instances's state
        """
        state = findall(element=element,
                        xpath='instancesSet/item/currentState/name',
                        namespace=NAMESPACE)[0].text

        return state in ('stopping', 'pending', 'starting')

    def _get_extra_dict(self, element, mapping):
        """
        Extract attributes from the element based on rules provided in the
        mapping dictionary.

        :param      element: Element to parse the values from.
        :type       element: xml.etree.ElementTree.Element.

        :param      mapping: Dictionary with the extra layout
        :type       node: :class:`Node`

        :rtype: ``dict``
        """
        extra = {}
        for attribute, values in mapping.items():
            transform_func = values['transform_func']
            value = findattr(element=element,
                             xpath=values['xpath'],
                             namespace=NAMESPACE)
            if value is not None:
                extra[attribute] = transform_func(value)
            else:
                extra[attribute] = None

        return extra

    def _get_resource_tags(self, element):
        """
        Parse tags from the provided element and return a dictionary with
        key/value pairs.

        :rtype: ``dict``
        """
        tags = {}

        # Get our tag set by parsing the element
        tag_set = findall(element=element,
                          xpath='tagSet/item',
                          namespace=NAMESPACE)

        for tag in tag_set:
            key = findtext(element=tag,
                           xpath='key',
                           namespace=NAMESPACE)

            value = findtext(element=tag,
                             xpath='value',
                             namespace=NAMESPACE)

            tags[key] = value

        return tags

    def _get_block_device_mapping_params(self, block_device_mapping):
        """
        Return a list of dictionaries with query parameters for
        a valid block device mapping.

        :param      mapping: List of dictionaries with the drive layout
        :type       mapping: ``list`` or ``dict``

        :return:    Dictionary representation of the drive mapping
        :rtype:     ``dict``
        """

        if not isinstance(block_device_mapping, (list, tuple)):
            raise AttributeError(
                'block_device_mapping not list or tuple')

        params = {}

        for idx, mapping in enumerate(block_device_mapping):
            idx += 1  # We want 1-based indexes
            if not isinstance(mapping, dict):
                raise AttributeError(
                    'mapping %s in block_device_mapping '
                    'not a dict' % mapping)
            for k, v in mapping.items():
                if not isinstance(v, dict):
                    params['BlockDeviceMapping.%d.%s' % (idx, k)] = str(v)
                else:
                    for key, value in v.items():
                        params['BlockDeviceMapping.%d.%s.%s'
                               % (idx, k, key)] = str(value)
        return params

    def _get_billing_product_params(self, billing_products):
        """
        Return a list of dictionaries with valid param for billing product.

        :param      billing_product: List of billing code values(str)
        :type       billing product: ``list``

        :return:    Dictionary representation of the billing product codes
        :rtype:     ``dict``
        """

        if not isinstance(billing_products, (list, tuple)):
            raise AttributeError(
                'billing_products not list or tuple')

        params = {}

        for idx, v in enumerate(billing_products):
            idx += 1  # We want 1-based indexes
            params['BillingProduct.%d' % (idx)] = str(v)

        return params

    def _get_disk_container_params(self, disk_container):
        """
        Return a list of dictionaries with query parameters for
        a valid disk container.

        :param      disk_container: List of dictionaries with
                                    disk_container details
        :type       disk_container: ``list`` or ``dict``

        :return:    Dictionary representation of the disk_container
        :rtype:     ``dict``
        """

        if not isinstance(disk_container, (list, tuple)):
            raise AttributeError('disk_container not list or tuple')

        params = {}

        for idx, content in enumerate(disk_container):
            idx += 1  # We want 1-based indexes
            if not isinstance(content, dict):
                raise AttributeError(
                    'content %s in disk_container not a dict' % content)

            for k, v in content.items():
                if not isinstance(v, dict):
                    params['DiskContainer.%s' % (k)] = str(v)

                else:
                    for key, value in v.items():
                        params['DiskContainer.%s.%s'
                               % (k, key)] = str(value)

        return params

    def _get_client_data_params(self, client_data):
        """
        Return a dictionary with query parameters for
        a valid client data.

        :param      client_data: List of dictionaries with the disk
                                 upload details
        :type       client_data: ``dict``

        :return:    Dictionary representation of the client data
        :rtype:     ``dict``
        """

        if not isinstance(client_data, (list, tuple)):
            raise AttributeError('client_data not list or tuple')

        params = {}

        for idx, content in enumerate(client_data):
            idx += 1  # We want 1-based indexes
            if not isinstance(content, dict):
                raise AttributeError(
                    'content %s in client_data'
                    'not a dict' % content)

            for k, v in content.items():
                params['ClientData.%s' % (k)] = str(v)

        return params

    def _get_common_security_group_params(self, group_id, protocol,
                                          from_port, to_port, cidr_ips,
                                          group_pairs, description=None):
        """
        Return a dictionary with common query parameters which are used when
        operating on security groups.

        :rtype: ``dict``
        """
        params = {'GroupId': group_id,
                  'IpPermissions.1.IpProtocol': protocol,
                  'IpPermissions.1.FromPort': from_port,
                  'IpPermissions.1.ToPort': to_port}

        if cidr_ips is not None:
            ip_ranges = {}
            for index, cidr_ip in enumerate(cidr_ips):
                index += 1

                ip_ranges['IpPermissions.1.IpRanges.%s.CidrIp'
                          % (index)] = cidr_ip
                if description is not None:
                    ip_ranges['IpPermissions.1.IpRanges.%s.Description'
                              % (index)] = description

            params.update(ip_ranges)

        if group_pairs is not None:
            user_groups = {}
            for index, group_pair in enumerate(group_pairs):
                index += 1

                if 'group_id' in group_pair.keys():
                    user_groups['IpPermissions.1.Groups.%s.GroupId'
                                % (index)] = group_pair['group_id']

                if 'group_name' in group_pair.keys():
                    user_groups['IpPermissions.1.Groups.%s.GroupName'
                                % (index)] = group_pair['group_name']

                if 'user_id' in group_pair.keys():
                    user_groups['IpPermissions.1.Groups.%s.UserId'
                                % (index)] = group_pair['user_id']

            params.update(user_groups)

        return params

    def _get_security_groups(self, element):
        """
        Parse security groups from the provided element and return a
        list of security groups with the id ane name key/value pairs.

        :rtype: ``list`` of ``dict``
        """
        groups = []

        for item in findall(element=element,
                            xpath='groupSet/item',
                            namespace=NAMESPACE):
            groups.append({
                'group_id': findtext(element=item,
                                     xpath='groupId',
                                     namespace=NAMESPACE),
                'group_name': findtext(element=item,
                                       xpath='groupName',
                                       namespace=NAMESPACE)
            })

        return groups

    def _build_filters(self, filters):
        """
        Return a dictionary with filter query parameters which are used when
        listing networks, security groups, etc.

        :param      filters: Dict of filter names and filter values
        :type       filters: ``dict``

        :rtype:     ``dict``
        """

        filter_entries = {}

        for filter_idx, filter_data in enumerate(filters.items()):
            filter_idx += 1  # We want 1-based indexes
            filter_name, filter_values = filter_data
            filter_key = 'Filter.%s.Name' % (filter_idx)
            filter_entries[filter_key] = filter_name

            if isinstance(filter_values, list):
                for value_idx, value in enumerate(filter_values):
                    value_idx += 1  # We want 1-based indexes
                    value_key = 'Filter.%s.Value.%s' % (filter_idx,
                                                        value_idx)
                    filter_entries[value_key] = value
            else:
                value_key = 'Filter.%s.Value.1' % (filter_idx)
                filter_entries[value_key] = filter_values

        return filter_entries


class EC2NodeDriver(BaseEC2NodeDriver):
    """
    Amazon EC2 node driver.
    """

    connectionCls = EC2Connection
    type = Provider.EC2
    name = 'Amazon EC2'
    website = 'http://aws.amazon.com/ec2/'
    path = '/'

    NODE_STATE_MAP = {
        'pending': NodeState.PENDING,
        'running': NodeState.RUNNING,
        'shutting-down': NodeState.UNKNOWN,
        'terminated': NodeState.TERMINATED,
        'stopped': NodeState.STOPPED
    }

    def __init__(self, key, secret=None, secure=True, host=None, port=None,
                 region='us-east-1', token=None, **kwargs):
        if hasattr(self, '_region'):
            region = self._region  # pylint: disable=no-member

        valid_regions = self.list_regions()
        if region not in valid_regions:
            raise ValueError('Invalid region: %s' % (region))

        details = REGION_DETAILS[region]
        self.region_name = region
        self.token = token
        self.api_name = details['api_name']
        self.country = details['country']
        self.signature_version = details.get('signature_version',
                                             DEFAULT_SIGNATURE_VERSION)

        host = host or details['endpoint']

        super(EC2NodeDriver, self).__init__(key=key, secret=secret,
                                            secure=secure, host=host,
                                            port=port, **kwargs)

    @classmethod
    def list_regions(cls):
        return VALID_EC2_REGIONS


class IdempotentParamError(LibcloudError):
    """
    Request used the same client token as a previous,
    but non-identical request.
    """

    def __str__(self):
        return repr(self.value)


class EucConnection(EC2Connection):
    """
    Connection class for Eucalyptus
    """

    host = None


class EucNodeDriver(BaseEC2NodeDriver):
    """
    Driver class for Eucalyptus
    """

    name = 'Eucalyptus'
    website = 'http://www.eucalyptus.com/'
    api_name = 'ec2_us_east'
    region_name = 'us-east-1'
    connectionCls = EucConnection
    signature_version = '2'

    def __init__(self, key, secret=None, secure=True, host=None,
                 path=None, port=None, api_version=DEFAULT_EUCA_API_VERSION):
        """
        @inherits: :class:`EC2NodeDriver.__init__`

        :param    path: The host where the API can be reached.
        :type     path: ``str``

        :param    api_version: The API version to extend support for
                               Eucalyptus proprietary API calls
        :type     api_version: ``str``
        """
        super(EucNodeDriver, self).__init__(key, secret, secure, host, port)

        if path is None:
            path = '/services/Eucalyptus'

        self.path = path
        self.EUCA_NAMESPACE = 'http://msgs.eucalyptus.com/%s' % (api_version)

    def list_locations(self):
        raise NotImplementedError(
            'list_locations not implemented for this driver')

    def _to_sizes(self, response):
        return [self._to_size(el) for el in response.findall(
            fixxpath(xpath='instanceTypeDetails/item',
                     namespace=self.EUCA_NAMESPACE))]

    def _to_size(self, el):
        name = findtext(element=el,
                        xpath='name',
                        namespace=self.EUCA_NAMESPACE)
        cpu = findtext(element=el,
                       xpath='cpu',
                       namespace=self.EUCA_NAMESPACE)
        disk = findtext(element=el,
                        xpath='disk',
                        namespace=self.EUCA_NAMESPACE)
        memory = findtext(element=el,
                          xpath='memory',
                          namespace=self.EUCA_NAMESPACE)

        return NodeSize(id=name,
                        name=name,
                        ram=int(memory),
                        disk=int(disk),
                        bandwidth=None,
                        price=None,
                        driver=EucNodeDriver,
                        extra={
                            'cpu': int(cpu)
                        })

    def list_sizes(self):
        """
        Lists available nodes sizes.

        :rtype: ``list`` of :class:`NodeSize`
        """
        params = {'Action': 'DescribeInstanceTypes'}
        response = self.connection.request(self.path, params=params).object

        return self._to_sizes(response)

    def _add_instance_filter(self, params, node):
        """
        Eucalyptus driver doesn't support filtering on instance id so this is a
        no-op.
        """
        pass


class NimbusConnection(EC2Connection):
    """
    Connection class for Nimbus
    """

    host = None


class NimbusNodeDriver(BaseEC2NodeDriver):
    """
    Driver class for Nimbus
    """

    type = Provider.NIMBUS
    name = 'Nimbus'
    website = 'http://www.nimbusproject.org/'
    country = 'Private'
    api_name = 'nimbus'
    region_name = 'nimbus'
    friendly_name = 'Nimbus Private Cloud'
    connectionCls = NimbusConnection
    signature_version = '2'

    def ex_describe_addresses(self, nodes):
        """
        Nimbus doesn't support elastic IPs, so this is a pass-through.

        @inherits: :class:`EC2NodeDriver.ex_describe_addresses`
        """
        nodes_elastic_ip_mappings = {}
        for node in nodes:
            # empty list per node
            nodes_elastic_ip_mappings[node.id] = []
        return nodes_elastic_ip_mappings

    def ex_create_tags(self, resource, tags):
        """
        Nimbus doesn't support creating tags, so this is a pass-through.

        @inherits: :class:`EC2NodeDriver.ex_create_tags`
        """
        pass


class OutscaleConnection(EC2Connection):
    """
    Connection class for Outscale
    """

    version = DEFAULT_OUTSCALE_API_VERSION
    host = None


class OutscaleNodeDriver(BaseEC2NodeDriver):
    """
    Base Outscale FCU node driver.

    Outscale per provider driver classes inherit from it.
    """

    connectionCls = OutscaleConnection
    name = 'Outscale'
    website = 'http://www.outscale.com'
    path = '/'
    signature_version = '2'

    NODE_STATE_MAP = {
        'pending': NodeState.PENDING,
        'running': NodeState.RUNNING,
        'shutting-down': NodeState.UNKNOWN,
        'terminated': NodeState.TERMINATED,
        'stopped': NodeState.STOPPED
    }

    def __init__(self, key, secret=None, secure=True, host=None, port=None,
                 region='us-east-1', region_details=None, **kwargs):
        if hasattr(self, '_region'):
            region = getattr(self, '_region', None)

        if region_details is None:
            raise ValueError('Invalid region_details argument')

        if region not in region_details.keys():
            raise ValueError('Invalid region: %s' % (region))

        self.region_name = region
        self.region_details = region_details
        details = self.region_details[region]
        self.api_name = details['api_name']
        self.country = details['country']

        self.connectionCls.host = details['endpoint']

        self._not_implemented_msg =\
            'This method is not supported in the Outscale driver'

        super(OutscaleNodeDriver, self).__init__(key=key, secret=secret,
                                                 secure=secure, host=host,
                                                 port=port, **kwargs)

    def create_node(self, **kwargs):
        """
        Creates a new Outscale node. The ex_iamprofile keyword
        is not supported.

        @inherits: :class:`BaseEC2NodeDriver.create_node`

        :keyword    ex_keyname: The name of the key pair
        :type       ex_keyname: ``str``

        :keyword    ex_userdata: The user data
        :type       ex_userdata: ``str``

        :keyword    ex_security_groups: A list of names of security groups to
                                        assign to the node.
        :type       ex_security_groups:   ``list``

        :keyword    ex_metadata: The Key/Value metadata to associate
                                 with a node.
        :type       ex_metadata: ``dict``

        :keyword    ex_mincount: The minimum number of nodes to launch
        :type       ex_mincount: ``int``

        :keyword    ex_maxcount: The maximum number of nodes to launch
        :type       ex_maxcount: ``int``

        :keyword    ex_clienttoken: A unique identifier to ensure idempotency
        :type       ex_clienttoken: ``str``

        :keyword    ex_blockdevicemappings: ``list`` of ``dict`` block device
                    mappings.
        :type       ex_blockdevicemappings: ``list`` of ``dict``

        :keyword    ex_ebs_optimized: EBS-Optimized if True
        :type       ex_ebs_optimized: ``bool``
        """
        if 'ex_iamprofile' in kwargs:
            raise NotImplementedError("ex_iamprofile not implemented")
        return super(OutscaleNodeDriver, self).create_node(**kwargs)

    def ex_create_network(self, cidr_block, name=None):
        """
        Creates a network/VPC. Outscale does not support instance_tenancy.

        :param      cidr_block: The CIDR block assigned to the network
        :type       cidr_block: ``str``

        :param      name: An optional name for the network
        :type       name: ``str``

        :return:    Dictionary of network properties
        :rtype:     ``dict``
        """
        return super(OutscaleNodeDriver, self).ex_create_network(cidr_block,
                                                                 name=name)

    def ex_modify_instance_attribute(self, node, disable_api_termination=None,
                                     ebs_optimized=None, group_id=None,
                                     source_dest_check=None, user_data=None,
                                     instance_type=None, attributes=None):
        """
        Modifies node attributes.
        Ouscale supports the following attributes:
        'DisableApiTermination.Value', 'EbsOptimized', 'GroupId.n',
        'SourceDestCheck.Value', 'UserData.Value',
        'InstanceType.Value'

        :param      node: Node instance
        :type       node: :class:`Node`

        :param      attributes: A dictionary with node attributes
        :type       attributes: ``dict``

        :return: True on success, False otherwise.
        :rtype: ``bool``
        """
        attributes = attributes or {}

        if disable_api_termination is not None:
            attributes['DisableApiTermination.Value'] = disable_api_termination
        if ebs_optimized is not None:
            attributes['EbsOptimized'] = ebs_optimized
        if group_id is not None:
            attributes['GroupId.n'] = group_id
        if source_dest_check is not None:
            attributes['SourceDestCheck.Value'] = source_dest_check
        if user_data is not None:
            attributes['UserData.Value'] = user_data
        if instance_type is not None:
            attributes['InstanceType.Value'] = instance_type

        return super(OutscaleNodeDriver, self).ex_modify_instance_attribute(
            node, attributes)

    def ex_register_image(self, name, description=None, architecture=None,
                          root_device_name=None, block_device_mapping=None):
        """
        Registers a Machine Image based off of an EBS-backed instance.
        Can also be used to create images from snapshots.

        Outscale does not support image_location, kernel_id and ramdisk_id.

        :param      name:  The name for the AMI being registered
        :type       name: ``str``

        :param      description: The description of the AMI (optional)
        :type       description: ``str``

        :param      architecture: The architecture of the AMI (i386/x86_64)
                                  (optional)
        :type       architecture: ``str``

        :param      root_device_name: The device name for the root device
                                      Required if registering an EBS-backed AMI
        :type       root_device_name: ``str``

        :param      block_device_mapping: A dictionary of the disk layout
                                          (optional)
        :type       block_device_mapping: ``dict``

        :rtype:     :class:`NodeImage`
        """
        return super(OutscaleNodeDriver, self).ex_register_image(
            name, description=description, architecture=architecture,
            root_device_name=root_device_name,
            block_device_mapping=block_device_mapping)

    def ex_copy_image(self, source_region, image, name=None, description=None):
        """
        Outscale does not support copying images.

        @inherits: :class:`EC2NodeDriver.ex_copy_image`
        """
        raise NotImplementedError(self._not_implemented_msg)

    def ex_get_limits(self):
        """
        Outscale does not support getting limits.

        @inherits: :class:`EC2NodeDriver.ex_get_limits`
        """
        raise NotImplementedError(self._not_implemented_msg)

    def ex_create_network_interface(self, subnet, name=None,
                                    description=None,
                                    private_ip_address=None):
        """
        Outscale does not support creating a network interface within a VPC.

        @inherits: :class:`EC2NodeDriver.ex_create_network_interface`
        """
        raise NotImplementedError(self._not_implemented_msg)

    def ex_delete_network_interface(self, network_interface):
        """
        Outscale does not support deleting a network interface within a VPC.

        @inherits: :class:`EC2NodeDriver.ex_delete_network_interface`
        """
        raise NotImplementedError(self._not_implemented_msg)

    def ex_attach_network_interface_to_node(self, network_interface,
                                            node, device_index):
        """
        Outscale does not support attaching a network interface.

        @inherits: :class:`EC2NodeDriver.ex_attach_network_interface_to_node`
        """
        raise NotImplementedError(self._not_implemented_msg)

    def ex_detach_network_interface(self, attachment_id, force=False):
        """
        Outscale does not support detaching a network interface

        @inherits: :class:`EC2NodeDriver.ex_detach_network_interface`
        """
        raise NotImplementedError(self._not_implemented_msg)

    def list_sizes(self, location=None):
        """
        Lists available nodes sizes.

        This overrides the EC2 default method in order to use Outscale
        information or data.

        :rtype: ``list`` of :class:`NodeSize`
        """
        available_types =\
            self.region_details[self.region_name]['instance_types']
        sizes = []

        for instance_type in available_types:
            attributes = OUTSCALE_INSTANCE_TYPES[instance_type]
            attributes = copy.deepcopy(attributes)
            price = get_size_price(driver_type='compute',
                                   driver_name='ec2_linux',
                                   size_id=instance_type)
            if price is None:
                attributes['price'] = None
            else:
                attributes['price'] = price[self.region_name]
            attributes.update({'price': price})
            sizes.append(NodeSize(driver=self, **attributes))
        return sizes

    def ex_modify_instance_keypair(self, instance_id, key_name=None):
        """
        Modifies the keypair associated with a specified instance.
        Once the modification is done, you must restart the instance.

        :param      instance_id: The ID of the instance
        :type       instance_id: ``string``

        :param      key_name: The name of the keypair
        :type       key_name: ``string``
        """

        params = {'Action': 'ModifyInstanceKeypair'}

        params.update({'instanceId': instance_id})

        if key_name is not None:
            params.update({'keyName': key_name})

        response = self.connection.request(self.path, params=params,
                                           method='GET').object

        return (findtext(element=response, xpath='return',
                         namespace=OUTSCALE_NAMESPACE) == 'true')

    def _to_quota(self, elem):
        """
        To Quota
        """

        quota = {}
        for reference_quota_item in findall(element=elem,
                                            xpath='referenceQuotaSet/item',
                                            namespace=OUTSCALE_NAMESPACE):
            reference = findtext(element=reference_quota_item,
                                 xpath='reference',
                                 namespace=OUTSCALE_NAMESPACE)
            quota_set = []
            for quota_item in findall(element=reference_quota_item,
                                      xpath='quotaSet/item',
                                      namespace=OUTSCALE_NAMESPACE):
                ownerId = findtext(element=quota_item,
                                   xpath='ownerId',
                                   namespace=OUTSCALE_NAMESPACE)
                name = findtext(element=quota_item,
                                xpath='name',
                                namespace=OUTSCALE_NAMESPACE)
                displayName = findtext(element=quota_item,
                                       xpath='displayName',
                                       namespace=OUTSCALE_NAMESPACE)
                description = findtext(element=quota_item,
                                       xpath='description',
                                       namespace=OUTSCALE_NAMESPACE)
                groupName = findtext(element=quota_item,
                                     xpath='groupName',
                                     namespace=OUTSCALE_NAMESPACE)
                maxQuotaValue = findtext(element=quota_item,
                                         xpath='maxQuotaValue',
                                         namespace=OUTSCALE_NAMESPACE)
                usedQuotaValue = findtext(element=quota_item,
                                          xpath='usedQuotaValue',
                                          namespace=OUTSCALE_NAMESPACE)
                quota_set.append({'ownerId': ownerId,
                                  'name': name,
                                  'displayName': displayName,
                                  'description': description,
                                  'groupName': groupName,
                                  'maxQuotaValue': maxQuotaValue,
                                  'usedQuotaValue': usedQuotaValue})
            quota[reference] = quota_set

        return quota

    def ex_describe_quotas(self, dry_run=False, filters=None,
                           max_results=None, marker=None):
        """
        Describes one or more of your quotas.

        :param      dry_run: dry_run
        :type       dry_run: ``bool``

        :param      filters: The filters so that the response returned includes
                             information for certain quotas only.
        :type       filters: ``dict``

        :param      max_results: The maximum number of items that can be
                                 returned in a single page (by default, 100)
        :type       max_results: ``int``

        :param      marker: Set quota marker
        :type       marker: ``string``

        :return:    (is_truncated, quota) tuple
        :rtype:     ``(bool, dict)``
        """

        if filters:
            raise NotImplementedError(
                'quota filters are not implemented')

        if marker:
            raise NotImplementedError(
                'quota marker is not implemented')

        params = {'Action': 'DescribeQuotas'}

        if dry_run:
            params.update({'DryRun': dry_run})

        if max_results:
            params.update({'MaxResults': max_results})

        response = self.connection.request(self.path, params=params,
                                           method='GET').object

        quota = self._to_quota(response)

        is_truncated = findtext(element=response, xpath='isTruncated',
                                namespace=OUTSCALE_NAMESPACE)

        return is_truncated, quota

    def _to_product_type(self, elem):

        productTypeId = findtext(element=elem, xpath='productTypeId',
                                 namespace=OUTSCALE_NAMESPACE)
        description = findtext(element=elem, xpath='description',
                               namespace=OUTSCALE_NAMESPACE)

        return {'productTypeId': productTypeId,
                'description': description}

    def ex_get_product_type(self, image_id, snapshot_id=None):
        """
        Gets the product type of a specified OMI or snapshot.

        :param      image_id: The ID of the OMI
        :type       image_id: ``string``

        :param      snapshot_id: The ID of the snapshot
        :type       snapshot_id: ``string``

        :return:    A product type
        :rtype:     ``dict``
        """

        params = {'Action': 'GetProductType'}

        params.update({'ImageId': image_id})
        if snapshot_id is not None:
            params.update({'SnapshotId': snapshot_id})

        response = self.connection.request(self.path, params=params,
                                           method='GET').object

        product_type = self._to_product_type(response)

        return product_type

    def _to_product_types(self, elem):

        product_types = []
        for product_types_item in findall(element=elem,
                                          xpath='productTypeSet/item',
                                          namespace=OUTSCALE_NAMESPACE):
            productTypeId = findtext(element=product_types_item,
                                     xpath='productTypeId',
                                     namespace=OUTSCALE_NAMESPACE)
            description = findtext(element=product_types_item,
                                   xpath='description',
                                   namespace=OUTSCALE_NAMESPACE)
            product_types.append({'productTypeId': productTypeId,
                                  'description': description})

        return product_types

    def ex_describe_product_types(self, filters=None):
        """
        Describes product types.

        :param      filters: The filters so that the list returned includes
                             information for certain quotas only.
        :type       filters: ``dict``

        :return:    A product types list
        :rtype:     ``list``
        """

        params = {'Action': 'DescribeProductTypes'}

        if filters:
            params.update(self._build_filters(filters))

        response = self.connection.request(self.path, params=params,
                                           method='GET').object

        product_types = self._to_product_types(response)

        return product_types

    def _to_instance_types(self, elem):

        instance_types = []
        for instance_types_item in findall(element=elem,
                                           xpath='instanceTypeSet/item',
                                           namespace=OUTSCALE_NAMESPACE):
            name = findtext(element=instance_types_item,
                            xpath='name',
                            namespace=OUTSCALE_NAMESPACE)
            vcpu = findtext(element=instance_types_item,
                            xpath='vcpu',
                            namespace=OUTSCALE_NAMESPACE)
            memory = findtext(element=instance_types_item,
                              xpath='memory',
                              namespace=OUTSCALE_NAMESPACE)
            storageSize = findtext(element=instance_types_item,
                                   xpath='storageSize',
                                   namespace=OUTSCALE_NAMESPACE)
            storageCount = findtext(element=instance_types_item,
                                    xpath='storageCount',
                                    namespace=OUTSCALE_NAMESPACE)
            maxIpAddresses = findtext(element=instance_types_item,
                                      xpath='maxIpAddresses',
                                      namespace=OUTSCALE_NAMESPACE)
            ebsOptimizedAvailable = findtext(element=instance_types_item,
                                             xpath='ebsOptimizedAvailable',
                                             namespace=OUTSCALE_NAMESPACE)
            d = {'name': name,
                 'vcpu': vcpu,
                 'memory': memory,
                 'storageSize': storageSize,
                 'storageCount': storageCount,
                 'maxIpAddresses': maxIpAddresses,
                 'ebsOptimizedAvailable': ebsOptimizedAvailable}
            instance_types.append(d)

        return instance_types

    def ex_describe_instance_types(self, filters=None):
        """
        Describes instance types.

        :param      filters: The filters so that the list returned includes
                    information for instance types only
        :type       filters: ``dict``

        :return:    A instance types list
        :rtype:     ``list``
        """

        params = {'Action': 'DescribeInstanceTypes'}

        if filters:
            params.update(self._build_filters(filters))

        response = self.connection.request(self.path, params=params,
                                           method='GET').object

        instance_types = self._to_instance_types(response)

        return instance_types


class OutscaleSASNodeDriver(OutscaleNodeDriver):
    """
    Outscale SAS node driver
    """
    name = 'Outscale SAS'
    type = Provider.OUTSCALE_SAS

    def __init__(self, key, secret=None, secure=True, host=None, port=None,
                 region='us-east-1', region_details=None, **kwargs):
        super(OutscaleSASNodeDriver, self).__init__(
            key=key, secret=secret, secure=secure, host=host, port=port,
            region=region, region_details=OUTSCALE_SAS_REGION_DETAILS,
            **kwargs)


class OutscaleINCNodeDriver(OutscaleNodeDriver):
    """
    Outscale INC node driver
    """
    name = 'Outscale INC'
    type = Provider.OUTSCALE_INC

    def __init__(self, key, secret=None, secure=True, host=None, port=None,
                 region='us-east-1', region_details=None, **kwargs):
        super(OutscaleINCNodeDriver, self).__init__(
            key=key, secret=secret, secure=secure, host=host, port=port,
            region=region, region_details=OUTSCALE_INC_REGION_DETAILS,
            **kwargs)<|MERGE_RESOLUTION|>--- conflicted
+++ resolved
@@ -1967,20 +1967,11 @@
                                          % (availability_zone.name))
                 params['Placement.AvailabilityZone'] = availability_zone.name
 
-<<<<<<< HEAD
-        if 'auth' in kwargs:
-            auth = self._get_and_check_auth(kwargs['auth'])
-            key = self.ex_find_or_import_keypair_by_key_material(
-                auth.pubkey, kwargs.get('ex_keyname'))
-=======
-        if auth and ex_keyname:
-            raise AttributeError('Cannot specify auth and ex_keyname together')
-
         if auth:
             auth = self._get_and_check_auth(auth)
             # pylint: disable=no-member
-            key = self.ex_find_or_import_keypair_by_key_material(auth.pubkey)
->>>>>>> c367567b
+            key = self.ex_find_or_import_keypair_by_key_material(
+                auth.pubkey, kwargs.get('ex_keyname'))
             params['KeyName'] = key['keyName']
 
         if ex_keyname:
@@ -2139,17 +2130,12 @@
         if snapshot:
             params['SnapshotId'] = snapshot.id
 
-<<<<<<< HEAD
-        if location is not None:
-            params['AvailabilityZone'] = location
-=======
         # AvailabilityZone argument is mandatory so if one is not provided,
         # we select one
         if not location:
             location = self.list_locations()[0]
 
         params['AvailabilityZone'] = location.availability_zone.name
->>>>>>> c367567b
 
         if ex_volume_type:
             params['VolumeType'] = ex_volume_type
