# Licensed to the Apache Software Foundation (ASF) under one or more
# contributor license agreements.  See the NOTICE file distributed with
# this work for additional information regarding copyright ownership.
# The ASF licenses this file to You under the Apache License, Version 2.0
# (the "License"); you may not use this file except in compliance with
# the License.  You may obtain a copy of the License at
#
#     http://www.apache.org/licenses/LICENSE-2.0
#
# Unless required by applicable law or agreed to in writing, software
# distributed under the License is distributed on an "AS IS" BASIS,
# WITHOUT WARRANTIES OR CONDITIONS OF ANY KIND, either express or implied.
# See the License for the specific language governing permissions and
# limitations under the License.

"""
Amazon EC2, Eucalyptus, Nimbus and Outscale drivers.
"""

import re
import sys
import base64
import copy
import warnings
import time

from libcloud.utils.py3 import ET
from libcloud.utils.py3 import b, basestring, ensure_string

from libcloud.utils.xml import fixxpath, findtext, findattr, findall
from libcloud.utils.publickey import get_pubkey_ssh2_fingerprint
from libcloud.utils.publickey import get_pubkey_comment
from libcloud.utils.iso8601 import parse_date
from libcloud.common.aws import AWSBaseResponse, SignedAWSConnection
from libcloud.common.aws import DEFAULT_SIGNATURE_VERSION
from libcloud.common.types import (InvalidCredsError, MalformedResponseError,
                                   LibcloudError)
from libcloud.compute.providers import Provider
from libcloud.compute.base import Node, NodeDriver, NodeLocation, NodeSize
from libcloud.compute.base import NodeImage, StorageVolume, VolumeSnapshot
from libcloud.compute.base import KeyPair
from libcloud.compute.types import NodeState, KeyPairDoesNotExistError, \
    StorageVolumeState, VolumeSnapshotState
from libcloud.compute.constants import INSTANCE_TYPES, REGION_DETAILS

__all__ = [
    'API_VERSION',
    'NAMESPACE',
    'INSTANCE_TYPES',
    'OUTSCALE_INSTANCE_TYPES',
    'OUTSCALE_SAS_REGION_DETAILS',
    'OUTSCALE_INC_REGION_DETAILS',
    'DEFAULT_EUCA_API_VERSION',
    'EUCA_NAMESPACE',

    'EC2NodeDriver',
    'BaseEC2NodeDriver',

    'NimbusNodeDriver',
    'EucNodeDriver',

    'OutscaleSASNodeDriver',
    'OutscaleINCNodeDriver',

    'EC2NodeLocation',
    'EC2ReservedNode',
    'EC2SecurityGroup',
    'EC2ImportSnapshotTask',
    'EC2PlacementGroup',
    'EC2Network',
    'EC2NetworkSubnet',
    'EC2NetworkInterface',
    'EC2RouteTable',
    'EC2Route',
    'EC2SubnetAssociation',
    'ExEC2AvailabilityZone',

    'IdempotentParamError'
]

API_VERSION = '2016-11-15'
NAMESPACE = 'http://ec2.amazonaws.com/doc/%s/' % (API_VERSION)

# Eucalyptus Constants
DEFAULT_EUCA_API_VERSION = '3.3.0'
EUCA_NAMESPACE = 'http://msgs.eucalyptus.com/%s' % (DEFAULT_EUCA_API_VERSION)

# Outscale Constants
DEFAULT_OUTSCALE_API_VERSION = '2016-04-01'
OUTSCALE_NAMESPACE = 'http://api.outscale.com/wsdl/fcuext/2014-04-15/'

<<<<<<< HEAD
# Add Nimbus region
REGION_DETAILS['nimbus'] = {
    # Nimbus clouds have 3 EC2-style instance types but their particular
    # RAM allocations are configured by the admin
    'country': 'custom',
    'signature_version': '2',
    'instance_types': [
        'm1.small',
        'm1.large',
        'm1.xlarge'
    ]
=======
"""
Sizes must be hardcoded, because Amazon doesn't provide an API to fetch them.
From http://aws.amazon.com/ec2/instance-types/
and <http://aws.amazon.com/ec2/previous-generation/>
ram = [MiB], disk = [GB]
"""


def GiB(value):
    return int(value * 1024)


INSTANCE_TYPES = {
    't1.micro': {
        'id': 't1.micro',
        'name': 'Micro Instance',
        'ram': GiB(0.613),
        'disk': 15,  # GB
        'bandwidth': None,
        'extra': {
            'virtualizationTypes': ['paravirtual']
        }
    },
    'm1.small': {
        'id': 'm1.small',
        'name': 'Small Instance',
        'ram': GiB(1.7),
        'disk': 160,  # GB
        'bandwidth': None,
        'extra': {
            'virtualizationTypes': ['paravirtual']
        }
    },
    'm1.medium': {
        'id': 'm1.medium',
        'name': 'Medium Instance',
        'ram': GiB(3.75),
        'disk': 410,  # GB
        'bandwidth': None,
        'extra': {
            'virtualizationTypes': ['paravirtual']
        }
    },
    'm1.large': {
        'id': 'm1.large',
        'name': 'Large Instance',
        'ram': GiB(7.5),
        'disk': 2 * 420,  # GB
        'bandwidth': None,
        'extra': {
            'cpu': 2,
            'virtualizationTypes': ['paravirtual']
        }
    },
    'm1.xlarge': {
        'id': 'm1.xlarge',
        'name': 'Extra Large Instance',
        'ram': GiB(15),
        'disk': 4 * 420,  # GB
        'bandwidth': None,
        'extra': {
            'cpu': 4,
            'virtualizationTypes': ['paravirtual']
        }
    },
    'c1.medium': {
        'id': 'c1.medium',
        'name': 'High-CPU Medium Instance',
        'ram': GiB(1.7),
        'disk': 350,  # GB
        'bandwidth': None,
        'extra': {
            'cpu': 2,
            'virtualizationTypes': ['paravirtual']
        }
    },
    'c1.xlarge': {
        'id': 'c1.xlarge',
        'name': 'High-CPU Extra Large Instance',
        'ram': GiB(7),
        'disk': 4 * 420,  # GB
        'bandwidth': None,
        'extra': {
            'cpu': 8,
            'virtualizationTypes': ['paravirtual']
        }
    },
    'm2.xlarge': {
        'id': 'm2.xlarge',
        'name': 'High-Memory Extra Large Instance',
        'ram': GiB(17.1),
        'disk': 420,  # GB
        'bandwidth': None,
        'extra': {
            'cpu': 2,
            'virtualizationTypes': ['paravirtual']
        }
    },
    'm2.2xlarge': {
        'id': 'm2.2xlarge',
        'name': 'High-Memory Double Extra Large Instance',
        'ram': GiB(34.2),
        'disk': 850,  # GB
        'bandwidth': None,
        'extra': {
            'cpu': 4,
            'virtualizationTypes': ['paravirtual']
        }
    },
    'm2.4xlarge': {
        'id': 'm2.4xlarge',
        'name': 'High-Memory Quadruple Extra Large Instance',
        'ram': GiB(68.4),
        'disk': 2 * 840,  # GB
        'bandwidth': None,
        'extra': {
            'cpu': 8,
            'virtualizationTypes': ['paravirtual']
        }
    },
    'm3.medium': {
        'id': 'm3.medium',
        'name': 'Medium Instance',
        'ram': GiB(3.75),
        'disk': 4,  # GB
        'bandwidth': None,
        'extra': {
            'cpu': 1,
            'virtualizationTypes': ['paravirtual', 'hvm']
        }
    },
    'm3.large': {
        'id': 'm3.large',
        'name': 'Large Instance',
        'ram': GiB(7.5),
        'disk': 32,  # GB
        'bandwidth': None,
        'extra': {
            'cpu': 2,
            'virtualizationTypes': ['paravirtual', 'hvm']
        }
    },
    'm3.xlarge': {
        'id': 'm3.xlarge',
        'name': 'Extra Large Instance',
        'ram': GiB(15),
        'disk': 2 * 40,  # GB
        'bandwidth': None,
        'extra': {
            'cpu': 4,
            'virtualizationTypes': ['paravirtual', 'hvm']
        }
    },
    'm3.2xlarge': {
        'id': 'm3.2xlarge',
        'name': 'Double Extra Large Instance',
        'ram': GiB(30),
        'disk': 2 * 80,  # GB
        'bandwidth': None,
        'extra': {
            'cpu': 8,
            'virtualizationTypes': ['paravirtual', 'hvm']
        }
    },
    'm4.large': {
        'id': 'm4.large',
        'name': 'Large Instance',
        'ram': GiB(8),
        'disk': 0,  # EBS only
        'bandwidth': None,
        'extra': {
            'cpu': 2,
            'virtualizationTypes': ['hvm']
        }
    },
    'm4.xlarge': {
        'id': 'm4.xlarge',
        'name': 'Extra Large Instance',
        'ram': GiB(16),
        'disk': 0,  # EBS only
        'bandwidth': None,
        'extra': {
            'cpu': 4,
            'virtualizationTypes': ['hvm']
        }
    },
    'm4.2xlarge': {
        'id': 'm4.2xlarge',
        'name': 'Double Extra Large Instance',
        'ram': GiB(32),
        'disk': 0,  # EBS only
        'bandwidth': None,
        'extra': {
            'cpu': 8,
            'virtualizationTypes': ['hvm']
        }
    },
    'm4.4xlarge': {
        'id': 'm4.4xlarge',
        'name': 'Quadruple Extra Large Instance',
        'ram': GiB(64),
        'disk': 0,  # EBS only
        'bandwidth': None,
        'extra': {
            'cpu': 16,
            'virtualizationTypes': ['hvm']
        }
    },
    'm4.10xlarge': {
        'id': 'm4.10xlarge',
        'name': '10 Extra Large Instance',
        'ram': GiB(160),
        'disk': 0,  # EBS only
        'bandwidth': None,
        'extra': {
            'cpu': 40,
            'virtualizationTypes': ['hvm']
        }
    },
    'm4.16xlarge': {
        'id': 'm4.16xlarge',
        'name': '16 Extra Large Instance',
        'ram': GiB(256),
        'disk': 0,  # EBS only
        'bandwidth': None,
        'extra': {
            'cpu': 64,
            'virtualizationTypes': ['hvm']
        }
    },
    'cg1.4xlarge': {
        'id': 'cg1.4xlarge',
        'name': 'Cluster GPU Quadruple Extra Large Instance',
        'ram': GiB(22.5),
        'disk': 2 * 840,  # GB
        'bandwidth': None,
        'extra': {
            'cpu': 16,
            'virtualizationTypes': ['hvm']
        }
    },
    'g2.2xlarge': {
        'id': 'g2.2xlarge',
        'name': 'Cluster GPU G2 Double Extra Large Instance',
        'ram': GiB(15),
        'disk': 60,  # GB
        'bandwidth': None,
        'extra': {
            'cpu': 8,
            'virtualizationTypes': ['hvm']
        }
    },
    'g2.8xlarge': {
        'id': 'g2.8xlarge',
        'name': 'Cluster GPU G2 Eight Extra Large Instance',
        'ram': GiB(60),
        'disk': 2 * 120,  # GB
        'bandwidth': None,
        'extra': {
            'cpu': 32,
            'virtualizationTypes': ['hvm']
        }
    },
    'p2.xlarge': {
        'id': 'p2.xlarge',
        'name': 'Cluster GPU P2 Large Instance',
        'ram': GiB(61),
        'disk': 4,
        'bandwidth': None
    },
    'p2.8xlarge': {
        'id': 'p2.8xlarge',
        'name': 'Cluster GPU P2 Large Instance',
        'ram': GiB(488),
        'disk': 32,
        'bandwidth': None
    },
    'p2.16xlarge': {
        'id': 'p2.16xlarge',
        'name': 'Cluster GPU P2 Large Instance',
        'ram': GiB(732),
        'disk': 64,
        'bandwidth': None
    },
    'cc1.4xlarge': {
        'id': 'cc1.4xlarge',
        'name': 'Cluster Compute Quadruple Extra Large Instance',
        'ram': 23552,
        'disk': 1690,
        'bandwidth': None,
        'extra': {
            'virtualizationTypes': ['hvm']
        }
    },
    'cc2.8xlarge': {
        'id': 'cc2.8xlarge',
        'name': 'Cluster Compute Eight Extra Large Instance',
        'ram': GiB(60.5),
        'disk': 4 * 840,  # GB
        'bandwidth': None,
        'extra': {
            'cpu': 32,
            'virtualizationTypes': ['hvm']
        }
    },
    # c3 instances have 2 SSDs of the specified disk size
    'c3.large': {
        'id': 'c3.large',
        'name': 'Compute Optimized Large Instance',
        'ram': GiB(3.75),
        'disk': 2 * 16,  # GB
        'bandwidth': None,
        'extra': {
            'cpu': 2,
            'virtualizationTypes': ['paravirtual', 'hvm']
        }
    },
    'c3.xlarge': {
        'id': 'c3.xlarge',
        'name': 'Compute Optimized Extra Large Instance',
        'ram': GiB(7.5),
        'disk': 2 * 40,  # GB
        'bandwidth': None,
        'extra': {
            'cpu': 4,
            'virtualizationTypes': ['paravirtual', 'hvm']
        }
    },
    'c3.2xlarge': {
        'id': 'c3.2xlarge',
        'name': 'Compute Optimized Double Extra Large Instance',
        'ram': GiB(15),
        'disk': 2 * 80,  # GB
        'bandwidth': None,
        'extra': {
            'cpu': 8,
            'virtualizationTypes': ['paravirtual', 'hvm']
        }
    },
    'c3.4xlarge': {
        'id': 'c3.4xlarge',
        'name': 'Compute Optimized Quadruple Extra Large Instance',
        'ram': GiB(30),
        'disk': 2 * 160,  # GB
        'bandwidth': None,
        'extra': {
            'cpu': 16,
            'virtualizationTypes': ['paravirtual', 'hvm']
        }
    },
    'c3.8xlarge': {
        'id': 'c3.8xlarge',
        'name': 'Compute Optimized Eight Extra Large Instance',
        'ram': GiB(60),
        'disk': 2 * 320,  # GB
        'bandwidth': None,
        'extra': {
            'cpu': 32,
            'virtualizationTypes': ['paravirtual', 'hvm']
        }
    },
    'c4.large': {
        'id': 'c4.large',
        'name': 'Compute Optimized Large Instance',
        'ram': GiB(3.75),
        'disk': 0,  # EBS only
        'bandwidth': None,
        'extra': {
            'cpu': 2,
            'virtualizationTypes': ['hvm']
        }
    },
    'c4.xlarge': {
        'id': 'c4.xlarge',
        'name': 'Compute Optimized Extra Large Instance',
        'ram': GiB(7.5),
        'disk': 0,  # EBS only
        'bandwidth': None,
        'extra': {
            'cpu': 4,
            'virtualizationTypes': ['hvm']
        }
    },
    'c4.2xlarge': {
        'id': 'c4.2xlarge',
        'name': 'Compute Optimized Double Large Instance',
        'ram': GiB(15),
        'disk': 0,  # EBS only
        'bandwidth': None,
        'extra': {
            'cpu': 8,
            'virtualizationTypes': ['hvm']
        }
    },
    'c4.4xlarge': {
        'id': 'c4.4xlarge',
        'name': 'Compute Optimized Quadruple Extra Large Instance',
        'ram': GiB(30),
        'disk': 0,  # EBS only
        'bandwidth': None,
        'extra': {
            'cpu': 16,
            'virtualizationTypes': ['hvm']
        }
    },
    'c4.8xlarge': {
        'id': 'c4.8xlarge',
        'name': 'Compute Optimized Eight Extra Large Instance',
        'ram': GiB(60),
        'disk': 0,  # EBS only
        'bandwidth': None,
        'extra': {
            'cpu': 32,
            'virtualizationTypes': ['hvm']
        }
    },
    'cr1.8xlarge': {
        'id': 'cr1.8xlarge',
        'name': 'High Memory Cluster Eight Extra Large',
        'ram': GiB(244),
        'disk': 2 * 120,  # GB
        'bandwidth': None,
        'extra': {
            'cpu': 32,
            'virtualizationTypes': ['hvm']
        }
    },
    'hs1.4xlarge': {
        'id': 'hs1.4xlarge',
        'name': 'High Storage Quadruple Extra Large Instance',
        'ram': GiB(64),
        'disk': 2 * 1024,  # GB
        'bandwidth': None,
        'extra': {
            'cpu': 16,
            'virtualizationTypes': ['paravirtual']
        }
    },
    'hi1.4xlarge': {
        'id': 'hi1.4xlarge',
        'name': 'High Storage Four Extra Large Instance',
        'ram': GiB(117),
        'disk': 2 * 1024,  # GB
        'bandwidth': None,
        'extra': {
            'cpu': 16,
            'virtualizationTypes': ['paravirtual', 'hvm']
        }
    },
    'hs1.8xlarge': {
        'id': 'hs1.8xlarge',
        'name': 'High Storage Eight Extra Large Instance',
        'ram': GiB(117),
        'disk': 24 * 2000,
        'bandwidth': None,
        'extra': {
            'cpu': 17,
            'virtualizationTypes': ['paravirtual', 'hvm']
        }
    },
    # i2 instances have up to eight SSD drives
    'i2.xlarge': {
        'id': 'i2.xlarge',
        'name': 'High I/O Storage Optimized Extra Large Instance',
        'ram': GiB(30.5),
        'disk': 800,  # GB
        'bandwidth': None,
        'extra': {
            'cpu': 4,
            'virtualizationTypes': ['hvm']
        }
    },
    'i2.2xlarge': {
        'id': 'i2.2xlarge',
        'name': 'High I/O Storage Optimized Double Extra Large Instance',
        'ram': GiB(61),
        'disk': 2 * 800,  # GB
        'bandwidth': None,
        'extra': {
            'cpu': 8,
            'virtualizationTypes': ['hvm']
        }
    },
    'i2.4xlarge': {
        'id': 'i2.4xlarge',
        'name': 'High I/O Storage Optimized Quadruple Large Instance',
        'ram': GiB(122),
        'disk': 4 * 800,  # GB
        'bandwidth': None,
        'extra': {
            'cpu': 16,
            'virtualizationTypes': ['hvm']
        }
    },
    'i2.8xlarge': {
        'id': 'i2.8xlarge',
        'name': 'High I/O Storage Optimized Eight Extra Large Instance',
        'ram': GiB(244),
        'disk': 8 * 800,  # GB
        'bandwidth': None,
        'extra': {
            'cpu': 32,
            'virtualizationTypes': ['hvm']
        }
    },
    'i3.large': {
        'id': 'i3.large',
        'name': 'High I/O Instances',
        'ram': GiB(15.25),
        'disk': 1 * 475,  # GB
        'bandwidth': None,
        'extra': {
            'cpu': 2
        }
    },
    'i3.xlarge': {
        'id': 'i3.xlarge',
        'name': 'High I/O Instances',
        'ram': GiB(30.5),
        'disk': 1 * 950,  # GB
        'bandwidth': None,
        'extra': {
            'cpu': 4
        }
    },
    'i3.2xlarge': {
        'id': 'i3.2xlarge',
        'name': 'High I/O Instances',
        'ram': GiB(61),
        'disk': 1 * 1900,  # GB
        'bandwidth': None,
        'extra': {
            'cpu': 8
        }
    },
    'i3.4xlarge': {
        'id': 'i3.4xlarge',
        'name': 'High I/O Instances',
        'ram': GiB(122),
        'disk': 2 * 1900,  # GB
        'bandwidth': None,
        'extra': {
            'cpu': 16
        }
    },
    'i3.8xlarge': {
        'id': 'i3.8xlarge',
        'name': 'High I/O Instances',
        'ram': GiB(244),
        'disk': 4 * 1900,  # GB
        'bandwidth': None,
        'extra': {
            'cpu': 32
        }
    },
    'i3.16xlarge': {
        'id': 'i3.16xlarge',
        'name': 'High I/O Instances',
        'ram': GiB(488),
        'disk': 8 * 1900,  # GB
        'bandwidth': None,
        'extra': {
            'cpu': 64
        }
    },
    'd2.xlarge': {
        'id': 'd2.xlarge',
        'name': 'Dense Storage Optimized Extra Large Instance',
        'ram': GiB(30.5),
        'disk': 3 * 2000,  # GB
        'bandwidth': None,
        'extra': {
            'cpu': 4,
            'virtualizationTypes': ['hvm']
        }
    },
    'd2.2xlarge': {
        'id': 'd2.2xlarge',
        'name': 'Dense Storage Optimized Double Extra Large Instance',
        'ram': GiB(61),
        'disk': 6 * 2000,  # GB
        'bandwidth': None,
        'extra': {
            'cpu': 8,
            'virtualizationTypes': ['hvm']
        }
    },
    'd2.4xlarge': {
        'id': 'd2.4xlarge',
        'name': 'Dense Storage Optimized Quadruple Extra Large Instance',
        'ram': GiB(122),
        'disk': 12 * 2000,  # GB
        'bandwidth': None,
        'extra': {
            'cpu': 16,
            'virtualizationTypes': ['hvm']
        }
    },
    'd2.8xlarge': {
        'id': 'd2.8xlarge',
        'name': 'Dense Storage Optimized Eight Extra Large Instance',
        'ram': GiB(244),
        'disk': 24 * 2000,  # GB
        'bandwidth': None,
        'extra': {
            'cpu': 36,
            'virtualizationTypes': ['hvm']
        }
    },
    # 1x SSD
    'r3.large': {
        'id': 'r3.large',
        'name': 'Memory Optimized Large instance',
        'ram': GiB(15.25),
        'disk': 32,  # GB
        'bandwidth': None,
        'extra': {
            'cpu': 2,
            'virtualizationTypes': ['hvm']
        }
    },
    'r3.xlarge': {
        'id': 'r3.xlarge',
        'name': 'Memory Optimized Extra Large instance',
        'ram': GiB(30.5),
        'disk': 80,  # GB
        'bandwidth': None,
        'extra': {
            'cpu': 4,
            'virtualizationTypes': ['hvm']
        }
    },
    'r3.2xlarge': {
        'id': 'r3.2xlarge',
        'name': 'Memory Optimized Double Extra Large instance',
        'ram': GiB(61),
        'disk': 160,  # GB
        'bandwidth': None,
        'extra': {
            'cpu': 8,
            'virtualizationTypes': ['hvm']
        }
    },
    'r3.4xlarge': {
        'id': 'r3.4xlarge',
        'name': 'Memory Optimized Quadruple Extra Large instance',
        'ram': GiB(122),
        'disk': 320,  # GB
        'bandwidth': None,
        'extra': {
            'cpu': 16,
            'virtualizationTypes': ['hvm']
        }
    },
    'r3.8xlarge': {
        'id': 'r3.8xlarge',
        'name': 'Memory Optimized Eight Extra Large instance',
        'ram': GiB(244),
        'disk': 2 * 320,  # GB
        'bandwidth': None,
        'extra': {
            'cpu': 32,
            'virtualizationTypes': ['hvm']
        }
    },
    'r4.large': {
        'id': 'r4.large',
        'name': 'Memory Optimized Large instance',
        'ram': GiB(15.25),
        'disk': 0,  # GB
        'bandwidth': None,
        'extra': {
            'cpu': 2
        }
    },
    'r4.xlarge': {
        'id': 'r4.xlarge',
        'name': 'Memory Optimized Extra Large instance',
        'ram': GiB(30.5),
        'disk': 0,  # GB
        'bandwidth': None,
        'extra': {
            'cpu': 4
        }
    },
    'r4.2xlarge': {
        'id': 'r4.2xlarge',
        'name': 'Memory Optimized Double Extra Large instance',
        'ram': GiB(61),
        'disk': 0,  # GB
        'bandwidth': None,
        'extra': {
            'cpu': 8
        }
    },
    'r4.4xlarge': {
        'id': 'r4.4xlarge',
        'name': 'Memory Optimized Quadruple Extra Large instance',
        'ram': GiB(122),
        'disk': 0,  # GB
        'bandwidth': None,
        'extra': {
            'cpu': 16
        }
    },
    'r4.8xlarge': {
        'id': 'r4.8xlarge',
        'name': 'Memory Optimized Eight Extra Large instance',
        'ram': GiB(244),
        'disk': 0,  # GB
        'bandwidth': None,
        'extra': {
            'cpu': 32
        }
    },
    'r4.16xlarge': {
        'id': 'r4.16xlarge',
        'name': 'Memory Optimized Sixteen Extra Large instance',
        'ram': GiB(488),
        'disk': 0,  # GB
        'bandwidth': None,
        'extra': {
            'cpu': 64
        }
    },
    # Burstable Performance General Purpose
    't2.nano': {
        'id': 't2.nano',
        'name': 'Burstable Performance Nano Instance',
        'ram': 512,
        'disk': 0,  # EBS Only
        'bandwidth': None,
        'extra': {
            'cpu': 1,
            'virtualizationTypes': ['hvm']
        }
    },
    't2.micro': {
        'id': 't2.micro',
        'name': 'Burstable Performance Micro Instance',
        'ram': GiB(1),
        'disk': 0,  # EBS Only
        'bandwidth': None,
        'extra': {
            'cpu': 1,
            'virtualizationTypes': ['hvm']
        }
    },
    't2.small': {
        'id': 't2.small',
        'name': 'Burstable Performance Small Instance',
        'ram': GiB(2),
        'disk': 0,  # EBS Only
        'bandwidth': None,
        'extra': {
            'cpu': 11,
            'virtualizationTypes': ['hvm']
        }
    },
    't2.medium': {
        'id': 't2.medium',
        'name': 'Burstable Performance Medium Instance',
        'ram': GiB(4),
        'disk': 0,  # EBS Only
        'bandwidth': None,
        'extra': {
            'cpu': 2,
            'virtualizationTypes': ['hvm']
        }
    },
    't2.large': {
        'id': 't2.large',
        'name': 'Burstable Performance Medium Instance',
        'ram': GiB(8),
        'disk': 0,  # EBS Only
        'bandwidth': None,
        'extra': {
            'cpu': 2,
            'virtualizationTypes': ['hvm']
        }
    },
    'x1.32xlarge': {
        'id': 'x1.32xlarge',
        'name': 'Memory Optimized ThirtyTwo Extra Large instance',
        'ram': GiB(1952),
        'disk': 2 * 1920,  # GB
        'bandwidth': None,
        'extra': {
            'cpu': 128,
            'virtualizationTypes': ['hvm']
        }
    }
}

#  From <https://aws.amazon.com/marketplace/help/200777880>
REGION_DETAILS = {
    # US East (Northern Virginia) Region
    'us-east-1': {
        'endpoint': 'ec2.us-east-1.amazonaws.com',
        'api_name': 'ec2_us_east',
        'country': 'USA',
        'signature_version': '2',
        'instance_types': [
            't1.micro',
            'm1.small',
            'm1.medium',
            'm1.large',
            'm1.xlarge',
            'm2.xlarge',
            'm2.2xlarge',
            'm2.4xlarge',
            'm3.medium',
            'm3.large',
            'm3.xlarge',
            'm3.2xlarge',
            'm4.large',
            'm4.xlarge',
            'm4.2xlarge',
            'm4.4xlarge',
            'm4.10xlarge',
            'm4.16xlarge',
            'c1.medium',
            'c1.xlarge',
            'cc2.8xlarge',
            'c3.large',
            'c3.xlarge',
            'c3.2xlarge',
            'c3.4xlarge',
            'c3.8xlarge',
            'c4.large',
            'c4.xlarge',
            'c4.2xlarge',
            'c4.4xlarge',
            'c4.8xlarge',
            'cg1.4xlarge',
            'g2.2xlarge',
            'g2.8xlarge',
            'cr1.8xlarge',
            'hs1.8xlarge',
            'hi1.4xlarge',
            'i2.xlarge',
            'i2.2xlarge',
            'i2.4xlarge',
            'i2.8xlarge',
            'i3.large',
            'i3.xlarge',
            'i3.2xlarge',
            'i3.4xlarge',
            'i3.8xlarge',
            'i3.16xlarge',
            'd2.xlarge',
            'd2.2xlarge',
            'd2.4xlarge',
            'd2.8xlarge',
            'r3.large',
            'r3.xlarge',
            'r3.2xlarge',
            'r3.4xlarge',
            'r3.8xlarge',
            'r4.large',
            'r4.xlarge',
            'r4.2xlarge',
            'r4.4xlarge',
            'r4.8xlarge',
            'r4.16xlarge',
            't2.nano',
            't2.micro',
            't2.small',
            't2.medium',
            't2.large',
            'x1.32xlarge'
        ]
    },
    # US West (Northern California) Region
    'us-west-1': {
        'endpoint': 'ec2.us-west-1.amazonaws.com',
        'api_name': 'ec2_us_west',
        'country': 'USA',
        'signature_version': '2',
        'instance_types': [
            't1.micro',
            'm1.small',
            'm1.medium',
            'm1.large',
            'm1.xlarge',
            'm2.xlarge',
            'm2.2xlarge',
            'm2.4xlarge',
            'm3.medium',
            'm3.large',
            'm3.xlarge',
            'm3.2xlarge',
            'm4.large',
            'm4.xlarge',
            'm4.2xlarge',
            'm4.4xlarge',
            'm4.10xlarge',
            'm4.16xlarge',
            'c1.medium',
            'c1.xlarge',
            'g2.2xlarge',
            'g2.8xlarge',
            'c3.large',
            'c3.xlarge',
            'c3.2xlarge',
            'c3.4xlarge',
            'c3.8xlarge',
            'c4.large',
            'c4.xlarge',
            'c4.2xlarge',
            'c4.4xlarge',
            'c4.8xlarge',
            'i2.xlarge',
            'i2.2xlarge',
            'i2.4xlarge',
            'i2.8xlarge',
            'i3.large',
            'i3.xlarge',
            'i3.2xlarge',
            'i3.4xlarge',
            'i3.8xlarge',
            'i3.16xlarge',
            'r3.large',
            'r3.xlarge',
            'r3.2xlarge',
            'r3.4xlarge',
            'r3.8xlarge',
            'r4.large',
            'r4.xlarge',
            'r4.2xlarge',
            'r4.4xlarge',
            'r4.8xlarge',
            'r4.16xlarge',
            't2.nano',
            't2.micro',
            't2.small',
            't2.medium',
            't2.large'
        ]
    },
    # US East (Ohio) Region
    'us-east-2': {
        'endpoint': 'ec2.us-east-2.amazonaws.com',
        'api_name': 'ec2_us_east_ohio',
        'country': 'USA',
        'signature_version': '4',
        'instance_types': [
            't1.micro',
            'm1.small',
            'm1.medium',
            'm1.large',
            'm1.xlarge',
            'm2.xlarge',
            'm2.2xlarge',
            'm2.4xlarge',
            'm3.medium',
            'm3.large',
            'm3.xlarge',
            'm3.2xlarge',
            'm4.large',
            'm4.xlarge',
            'm4.2xlarge',
            'm4.4xlarge',
            'm4.10xlarge',
            'm4.16xlarge',
            'c1.medium',
            'c1.xlarge',
            'cc2.8xlarge',
            'c3.large',
            'c3.xlarge',
            'c3.2xlarge',
            'c3.4xlarge',
            'c3.8xlarge',
            'c4.large',
            'c4.xlarge',
            'c4.2xlarge',
            'c4.4xlarge',
            'c4.8xlarge',
            'cg1.4xlarge',
            'g2.2xlarge',
            'g2.8xlarge',
            'cr1.8xlarge',
            'hs1.8xlarge',
            'hi1.4xlarge',
            'i2.xlarge',
            'i2.2xlarge',
            'i2.4xlarge',
            'i2.8xlarge',
            'i3.large',
            'i3.xlarge',
            'i3.2xlarge',
            'i3.4xlarge',
            'i3.8xlarge',
            'i3.16xlarge',
            'd2.xlarge',
            'd2.2xlarge',
            'd2.4xlarge',
            'd2.8xlarge',
            'r3.large',
            'r3.xlarge',
            'r3.2xlarge',
            'r3.4xlarge',
            'r3.8xlarge',
            'r4.large',
            'r4.xlarge',
            'r4.2xlarge',
            'r4.4xlarge',
            'r4.8xlarge',
            'r4.16xlarge',
            't2.nano',
            't2.micro',
            't2.small',
            't2.medium',
            't2.large',
            'x1.32xlarge'
        ]
    },
    # US West (Oregon) Region
    'us-west-2': {
        'endpoint': 'ec2.us-west-2.amazonaws.com',
        'api_name': 'ec2_us_west_oregon',
        'country': 'US',
        'signature_version': '2',
        'instance_types': [
            't1.micro',
            'm1.small',
            'm1.medium',
            'm1.large',
            'm1.xlarge',
            'm2.xlarge',
            'm2.2xlarge',
            'm2.4xlarge',
            'm3.medium',
            'm3.large',
            'm3.xlarge',
            'm3.2xlarge',
            'm4.large',
            'm4.xlarge',
            'm4.2xlarge',
            'm4.4xlarge',
            'm4.10xlarge',
            'm4.16xlarge',
            'c1.medium',
            'c1.xlarge',
            'g2.2xlarge',
            'g2.8xlarge',
            'p2.xlarge',
            'p2.8xlarge',
            'p2.16xlarge',
            'c3.large',
            'c3.xlarge',
            'c3.2xlarge',
            'c3.4xlarge',
            'c3.8xlarge',
            'c4.large',
            'c4.xlarge',
            'c4.2xlarge',
            'c4.4xlarge',
            'c4.8xlarge',
            'hs1.8xlarge',
            'hi1.4xlarge',
            'cc2.8xlarge',
            'i2.xlarge',
            'i2.2xlarge',
            'i2.4xlarge',
            'i2.8xlarge',
            'i3.large',
            'i3.xlarge',
            'i3.2xlarge',
            'i3.4xlarge',
            'i3.8xlarge',
            'i3.16xlarge',
            'd2.xlarge',
            'd2.2xlarge',
            'd2.4xlarge',
            'd2.8xlarge',
            'r3.large',
            'r3.xlarge',
            'r3.2xlarge',
            'r3.4xlarge',
            'r3.8xlarge',
            'r4.large',
            'r4.xlarge',
            'r4.2xlarge',
            'r4.4xlarge',
            'r4.8xlarge',
            'r4.16xlarge',
            't2.nano',
            't2.micro',
            't2.small',
            't2.medium',
            't2.large',
            'x1.32xlarge'
        ]
    },
    # EU (Ireland) Region
    'eu-west-1': {
        'endpoint': 'ec2.eu-west-1.amazonaws.com',
        'api_name': 'ec2_eu_west',
        'country': 'Ireland',
        'signature_version': '2',
        'instance_types': [
            't1.micro',
            'm1.small',
            'm1.medium',
            'm1.large',
            'm1.xlarge',
            'm2.xlarge',
            'm2.2xlarge',
            'm2.4xlarge',
            'm3.medium',
            'm3.large',
            'm3.xlarge',
            'm3.2xlarge',
            'm4.large',
            'm4.xlarge',
            'm4.2xlarge',
            'm4.4xlarge',
            'm4.10xlarge',
            'm4.16xlarge',
            'c1.medium',
            'c1.xlarge',
            'g2.2xlarge',
            'g2.8xlarge',
            'c3.large',
            'c3.xlarge',
            'c3.2xlarge',
            'c3.4xlarge',
            'c3.8xlarge',
            'c4.large',
            'c4.xlarge',
            'c4.2xlarge',
            'c4.4xlarge',
            'c4.8xlarge',
            'hs1.8xlarge',
            'hi1.4xlarge',
            'cc2.8xlarge',
            'i2.xlarge',
            'i2.2xlarge',
            'i2.4xlarge',
            'i2.8xlarge',
            'i3.large',
            'i3.xlarge',
            'i3.2xlarge',
            'i3.4xlarge',
            'i3.8xlarge',
            'i3.16xlarge',
            'd2.xlarge',
            'd2.2xlarge',
            'd2.4xlarge',
            'd2.8xlarge',
            'r3.large',
            'r3.xlarge',
            'r3.2xlarge',
            'r3.4xlarge',
            'r3.8xlarge',
            'r4.large',
            'r4.xlarge',
            'r4.2xlarge',
            'r4.4xlarge',
            'r4.8xlarge',
            'r4.16xlarge',
            't2.nano',
            't2.micro',
            't2.small',
            't2.medium',
            't2.large',
            'x1.32xlarge'
        ]
    },
    # EU (London) Region
    'eu-west-2': {
        'endpoint': 'ec2.eu-west-2.amazonaws.com',
        'api_name': 'ec2_eu_west_london',
        'country': 'United Kingdom',
        'signature_version': '4',
        'instance_types': [
            't1.micro',
            'm1.small',
            'm1.medium',
            'm1.large',
            'm1.xlarge',
            'm2.xlarge',
            'm2.2xlarge',
            'm2.4xlarge',
            'm3.medium',
            'm3.large',
            'm3.xlarge',
            'm3.2xlarge',
            'm4.large',
            'm4.xlarge',
            'm4.2xlarge',
            'm4.4xlarge',
            'm4.10xlarge',
            'm4.16xlarge',
            'c1.medium',
            'c1.xlarge',
            'cc2.8xlarge',
            'c3.large',
            'c3.xlarge',
            'c3.2xlarge',
            'c3.4xlarge',
            'c3.8xlarge',
            'c4.large',
            'c4.xlarge',
            'c4.2xlarge',
            'c4.4xlarge',
            'c4.8xlarge',
            'cg1.4xlarge',
            'g2.2xlarge',
            'g2.8xlarge',
            'cr1.8xlarge',
            'hs1.8xlarge',
            'i2.xlarge',
            'i2.2xlarge',
            'i2.4xlarge',
            'i2.8xlarge',
            'i3.large',
            'i3.xlarge',
            'i3.2xlarge',
            'i3.4xlarge',
            'i3.8xlarge',
            'i3.16xlarge',
            'd2.xlarge',
            'd2.2xlarge',
            'd2.4xlarge',
            'd2.8xlarge',
            'r3.large',
            'r3.xlarge',
            'r3.2xlarge',
            'r3.4xlarge',
            'r3.8xlarge',
            't2.nano',
            't2.micro',
            't2.small',
            't2.medium',
            't2.large',
            'x1.32xlarge'
        ]
    },
    # EU (Frankfurt) Region
    'eu-central-1': {
        'endpoint': 'ec2.eu-central-1.amazonaws.com',
        'api_name': 'ec2_eu_central',
        'country': 'Frankfurt',
        'signature_version': '4',
        'instance_types': [
            'm3.medium',
            'm3.large',
            'm3.xlarge',
            'm3.2xlarge',
            'c3.large',
            'c3.xlarge',
            'c3.2xlarge',
            'c3.4xlarge',
            'c4.large',
            'c4.xlarge',
            'c4.2xlarge',
            'c4.4xlarge',
            'c4.8xlarge',
            'm4.large',
            'm4.xlarge',
            'm4.2xlarge',
            'm4.4xlarge',
            'm4.10xlarge',
            'm4.16xlarge',
            'c3.8xlarge',
            'i2.xlarge',
            'i2.2xlarge',
            'i2.4xlarge',
            'i2.8xlarge',
            'i3.large',
            'i3.xlarge',
            'i3.2xlarge',
            'i3.4xlarge',
            'i3.8xlarge',
            'i3.16xlarge',
            'd2.xlarge',
            'd2.2xlarge',
            'd2.4xlarge',
            'd2.8xlarge',
            'r3.large',
            'r3.xlarge',
            'r3.2xlarge',
            'r3.4xlarge',
            'r3.8xlarge',
            'r4.large',
            'r4.xlarge',
            'r4.2xlarge',
            'r4.4xlarge',
            'r4.8xlarge',
            'r4.16xlarge',
            't2.micro',
            't2.small',
            't2.medium',
            't2.large',
            'x1.32xlarge'
        ]
    },
    # Asia Pacific (Mumbai, India) Region
    'ap-south-1': {
        'endpoint': 'ec2.ap-south-1.amazonaws.com',
        'api_name': 'ec2_ap_south_1',
        'country': 'India',
        'signature_version': '4',
        'instance_types': [
            't2.nano',
            't2.micro',
            't2.small',
            't2.medium',
            't2.large',
            'm4.large',
            'm4.xlarge',
            'm4.2xlarge',
            'm4.4xlarge',
            'm4.10xlarge',
            'm4.16xlarge',
            'c4.large',
            'c4.xlarge',
            'c4.2xlarge',
            'c4.4xlarge',
            'c4.8xlarge',
            'r3.large',
            'r3.xlarge',
            'r3.2xlarge',
            'r3.4xlarge',
            'r3.8xlarge',
            'r4.large',
            'r4.xlarge',
            'r4.2xlarge',
            'r4.4xlarge',
            'r4.8xlarge',
            'r4.16xlarge',
            'i2.xlarge',
            'i2.2xlarge',
            'i2.4xlarge',
            'i2.8xlarge',
            'i3.large',
            'i3.xlarge',
            'i3.2xlarge',
            'i3.4xlarge',
            'i3.8xlarge',
            'i3.16xlarge',
            'd2.xlarge',
            'd2.2xlarge',
            'd2.4xlarge',
            'd2.8xlarge'
        ]
    },
    # Asia Pacific (Singapore) Region
    'ap-southeast-1': {
        'endpoint': 'ec2.ap-southeast-1.amazonaws.com',
        'api_name': 'ec2_ap_southeast',
        'country': 'Singapore',
        'signature_version': '2',
        'instance_types': [
            't1.micro',
            'm1.small',
            'm1.medium',
            'm1.large',
            'm1.xlarge',
            'm2.xlarge',
            'm2.2xlarge',
            'm2.4xlarge',
            'm3.medium',
            'm3.large',
            'm3.xlarge',
            'm3.2xlarge',
            'm4.large',
            'm4.xlarge',
            'm4.2xlarge',
            'm4.4xlarge',
            'm4.10xlarge',
            'm4.16xlarge',
            'c1.medium',
            'c1.xlarge',
            'c3.large',
            'c3.xlarge',
            'c3.2xlarge',
            'c3.4xlarge',
            'c3.8xlarge',
            'c4.large',
            'c4.xlarge',
            'c4.2xlarge',
            'c4.4xlarge',
            'c4.8xlarge',
            'hs1.8xlarge',
            'hi1.4xlarge',
            'i2.xlarge',
            'i2.2xlarge',
            'i2.4xlarge',
            'i2.8xlarge',
            'i3.large',
            'i3.xlarge',
            'i3.2xlarge',
            'i3.4xlarge',
            'i3.8xlarge',
            'i3.16xlarge',
            'd2.xlarge',
            'd2.2xlarge',
            'd2.4xlarge',
            'd2.8xlarge',
            't2.nano',
            't2.micro',
            't2.small',
            't2.medium',
            't2.large',
            'r4.large',
            'r4.xlarge',
            'r4.2xlarge',
            'r4.4xlarge',
            'r4.8xlarge',
            'r4.16xlarge',
            'x1.32xlarge'
        ]
    },
    # Asia Pacific (Tokyo) Region
    'ap-northeast-1': {
        'endpoint': 'ec2.ap-northeast-1.amazonaws.com',
        'api_name': 'ec2_ap_northeast',
        'country': 'Japan',
        'signature_version': '2',
        'instance_types': [
            't1.micro',
            'm1.small',
            'm1.medium',
            'm1.large',
            'm1.xlarge',
            'm2.xlarge',
            'm2.2xlarge',
            'm2.4xlarge',
            'm3.medium',
            'm3.large',
            'm3.xlarge',
            'm3.2xlarge',
            'c1.medium',
            'g2.2xlarge',
            'g2.8xlarge',
            'c1.xlarge',
            'c3.large',
            'c3.xlarge',
            'c3.2xlarge',
            'c3.4xlarge',
            'c3.8xlarge',
            'c4.large',
            'c4.xlarge',
            'c4.2xlarge',
            'c4.4xlarge',
            'c4.8xlarge',
            'm4.large',
            'm4.xlarge',
            'm4.2xlarge',
            'm4.4xlarge',
            'm4.10xlarge',
            'm4.16xlarge',
            'hs1.8xlarge',
            'hi1.4xlarge',
            'i2.xlarge',
            'i2.2xlarge',
            'i2.4xlarge',
            'i2.8xlarge',
            'i3.large',
            'i3.xlarge',
            'i3.2xlarge',
            'i3.4xlarge',
            'i3.8xlarge',
            'i3.16xlarge',
            'd2.xlarge',
            'd2.2xlarge',
            'd2.4xlarge',
            'd2.8xlarge',
            'r3.large',
            'r3.xlarge',
            'r3.2xlarge',
            'r3.4xlarge',
            'r3.8xlarge',
            'r4.large',
            'r4.xlarge',
            'r4.2xlarge',
            'r4.4xlarge',
            'r4.8xlarge',
            'r4.16xlarge',
            't2.nano',
            't2.micro',
            't2.small',
            't2.medium',
            't2.large',
            'x1.32xlarge'
        ]
    },
    # Asia Pacific (Seoul) Region
    'ap-northeast-2': {
        'endpoint': 'ec2.ap-northeast-2.amazonaws.com',
        'api_name': 'ec2_ap_northeast',
        'country': 'South Korea',
        'signature_version': '4',
        'instance_types': [
            'c4.large',
            'c4.xlarge',
            'c4.2xlarge',
            'c4.4xlarge',
            'c4.8xlarge',
            'm4.large',
            'm4.xlarge',
            'm4.2xlarge',
            'm4.4xlarge',
            'm4.10xlarge',
            'm4.16xlarge',
            'i2.xlarge',
            'i2.2xlarge',
            'i2.4xlarge',
            'i2.8xlarge',
            'i3.large',
            'i3.xlarge',
            'i3.2xlarge',
            'i3.4xlarge',
            'i3.8xlarge',
            'i3.16xlarge',
            'd2.xlarge',
            'd2.2xlarge',
            'd2.4xlarge',
            'd2.8xlarge',
            'r3.large',
            'r3.xlarge',
            'r3.2xlarge',
            'r3.4xlarge',
            'r3.8xlarge',
            'r4.large',
            'r4.xlarge',
            'r4.2xlarge',
            'r4.4xlarge',
            'r4.8xlarge',
            'r4.16xlarge',
            't2.nano',
            't2.micro',
            't2.small',
            't2.medium',
            't2.large',
            'x1.32xlarge'
        ]
    },
    # South America (Sao Paulo) Region
    'sa-east-1': {
        'endpoint': 'ec2.sa-east-1.amazonaws.com',
        'api_name': 'ec2_sa_east',
        'country': 'Brazil',
        'signature_version': '2',
        'instance_types': [
            't1.micro',
            'm1.small',
            'm1.medium',
            'm1.large',
            'm1.xlarge',
            'm2.xlarge',
            'm2.2xlarge',
            'm2.4xlarge',
            'm3.medium',
            'm3.large',
            'm3.xlarge',
            'm3.2xlarge',
            'm4.large',
            'm4.xlarge',
            'm4.2xlarge',
            'm4.4xlarge',
            'm4.10xlarge',
            'm4.16xlarge',
            'c1.medium',
            'c1.xlarge',
            'r4.large',
            'r4.xlarge',
            'r4.2xlarge',
            'r4.4xlarge',
            'r4.8xlarge',
            'r4.16xlarge',
            't2.nano',
            't2.micro',
            't2.small',
            't2.medium',
            't2.large'
        ]
    },
    # Asia Pacific (Sydney) Region
    'ap-southeast-2': {
        'endpoint': 'ec2.ap-southeast-2.amazonaws.com',
        'api_name': 'ec2_ap_southeast_2',
        'country': 'Australia',
        'signature_version': '2',
        'instance_types': [
            't1.micro',
            'm1.small',
            'm1.medium',
            'm1.large',
            'm1.xlarge',
            'm2.xlarge',
            'm2.2xlarge',
            'm2.4xlarge',
            'm3.medium',
            'm3.large',
            'm3.xlarge',
            'm3.2xlarge',
            'm4.large',
            'm4.xlarge',
            'm4.2xlarge',
            'm4.4xlarge',
            'm4.10xlarge',
            'm4.16xlarge',
            'c1.medium',
            'c1.xlarge',
            'c3.large',
            'c3.xlarge',
            'c3.2xlarge',
            'c3.4xlarge',
            'c3.8xlarge',
            'c4.large',
            'c4.xlarge',
            'c4.2xlarge',
            'c4.4xlarge',
            'c4.8xlarge',
            'hs1.8xlarge',
            'hi1.4xlarge',
            'i2.xlarge',
            'i2.2xlarge',
            'i2.4xlarge',
            'i2.8xlarge',
            'i3.large',
            'i3.xlarge',
            'i3.2xlarge',
            'i3.4xlarge',
            'i3.8xlarge',
            'i3.16xlarge',
            'd2.xlarge',
            'd2.2xlarge',
            'd2.4xlarge',
            'd2.8xlarge',
            'r3.large',
            'r3.xlarge',
            'r3.2xlarge',
            'r3.4xlarge',
            'r3.8xlarge',
            'r4.large',
            'r4.xlarge',
            'r4.2xlarge',
            'r4.4xlarge',
            'r4.8xlarge',
            'r4.16xlarge',
            't2.micro',
            't2.small',
            't2.medium',
            't2.large',
            'x1.32xlarge'
        ]
    },
    # Canada (Central) Region
    'ca-central-1': {
        'endpoint': 'ec2.ca-central-1.amazonaws.com',
        'api_name': 'ec2_ca_central_1',
        'country': 'Canada',
        'signature_version': '4',
        'instance_types': [
            't1.micro',
            'm1.small',
            'm1.medium',
            'm1.large',
            'm1.xlarge',
            'm2.xlarge',
            'm2.2xlarge',
            'm2.4xlarge',
            'm3.medium',
            'm3.large',
            'm3.xlarge',
            'm3.2xlarge',
            'm4.large',
            'm4.xlarge',
            'm4.2xlarge',
            'm4.4xlarge',
            'm4.10xlarge',
            'm4.16xlarge',
            'c1.medium',
            'c1.xlarge',
            'cc2.8xlarge',
            'c3.large',
            'c3.xlarge',
            'c3.2xlarge',
            'c3.4xlarge',
            'c3.8xlarge',
            'c4.large',
            'c4.xlarge',
            'c4.2xlarge',
            'c4.4xlarge',
            'c4.8xlarge',
            'cg1.4xlarge',
            'g2.2xlarge',
            'g2.8xlarge',
            'cr1.8xlarge',
            'hs1.8xlarge',
            'i2.xlarge',
            'i2.2xlarge',
            'i2.4xlarge',
            'i2.8xlarge',
            'i3.large',
            'i3.xlarge',
            'i3.2xlarge',
            'i3.4xlarge',
            'i3.8xlarge',
            'i3.16xlarge',
            'd2.xlarge',
            'd2.2xlarge',
            'd2.4xlarge',
            'd2.8xlarge',
            'r3.large',
            'r3.xlarge',
            'r3.2xlarge',
            'r3.4xlarge',
            'r3.8xlarge',
            't2.nano',
            't2.micro',
            't2.small',
            't2.medium',
            't2.large',
            'x1.32xlarge'
        ]
    },
    'us-gov-west-1': {
        'endpoint': 'ec2.us-gov-west-1.amazonaws.com',
        'api_name': 'ec2_us_govwest',
        'country': 'US',
        'signature_version': '2',
        'instance_types': [
            't1.micro',
            'm1.small',
            'm1.medium',
            'm1.large',
            'm1.xlarge',
            'm2.xlarge',
            'm2.2xlarge',
            'm2.4xlarge',
            'm3.medium',
            'm3.large',
            'm3.xlarge',
            'm3.2xlarge',
            'm4.large',
            'm4.xlarge',
            'm4.2xlarge',
            'm4.4xlarge',
            'm4.10xlarge',
            'm4.16xlarge',
            'c1.medium',
            'c1.xlarge',
            'g2.2xlarge',
            'g2.8xlarge',
            'c3.large',
            'c3.xlarge',
            'c3.2xlarge',
            'c3.4xlarge',
            'c3.8xlarge',
            'c4.large',
            'c4.xlarge',
            'c4.2xlarge',
            'c4.4xlarge',
            'c4.8xlarge',
            'hs1.4xlarge',
            'hs1.8xlarge',
            'hi1.4xlarge',
            'i2.xlarge',
            'i2.2xlarge',
            'i2.4xlarge',
            'i2.8xlarge',
            'i3.large',
            'i3.xlarge',
            'i3.2xlarge',
            'i3.4xlarge',
            'i3.8xlarge',
            'i3.16xlarge',
            'r3.large',
            'r3.xlarge',
            'r3.2xlarge',
            'r3.4xlarge',
            'r3.8xlarge',
            'r4.large',
            'r4.xlarge',
            'r4.2xlarge',
            'r4.4xlarge',
            'r4.8xlarge',
            'r4.16xlarge',
            't2.nano',
            't2.micro',
            't2.small',
            't2.medium',
            't2.large'
        ]
    },
    # China (North) Region
    'cn-north-1': {
        'endpoint': 'ec2.cn-north-1.amazonaws.com.cn',
        'api_name': 'ec2_cn_north',
        'country': 'China',
        'signature_version': '4',
        'instance_types': [
            't1.micro',
            't2.micro',
            't2.small',
            't2.medium',
            't2.large',
            't2.xlarge',
            't2.2xlarge',
            'm4.large',
            'm4.xlarge',
            'm4.2xlarge',
            'm4.4xlarge',
            'm4.10xlarge',
            'm4.16xlarge',
            'm3.medium',
            'm3.large',
            'm3.xlarge',
            'm3.2xlarge',
            'm1.small',
            'c4.large',
            'c4.xlarge',
            'c4.2xlarge',
            'c4.4xlarge',
            'c4.8xlarge',
            'c3.large',
            'c3.xlarge',
            'c3.2xlarge',
            'c3.4xlarge',
            'c3.8xlarge',
            'r4.large',
            'r4.xlarge',
            'r4.2xlarge',
            'r4.4xlarge',
            'r4.8xlarge',
            'r4.16xlarge',
            'r3.large',
            'r3.xlarge',
            'r3.2xlarge',
            'r3.4xlarge',
            'r3.8xlarge',
            'd2.xlarge',
            'd2.2xlarge',
            'd2.4xlarge',
            'd2.8xlarge',
            'i2.xlarge',
            'i2.2xlarge',
            'i2.4xlarge',
            'i2.8xlarge',
            'i3.large',
            'i3.xlarge',
            'i3.2xlarge',
            'i3.4xlarge',
            'i3.8xlarge',
            'i3.16xlarge',
        ]
    },

    'nimbus': {
        # Nimbus clouds have 3 EC2-style instance types but their particular
        # RAM allocations are configured by the admin
        'country': 'custom',
        'signature_version': '2',
        'instance_types': [
            'm1.small',
            'm1.large',
            'm1.xlarge'
        ]
    }
>>>>>>> cc9f5986
}

"""
Sizes must be hardcoded because Outscale doesn't provide an API to fetch them.
Outscale cloud instances share some names with EC2 but have different
specifications so declare them in another constant.
"""
OUTSCALE_INSTANCE_TYPES = {
    't1.micro': {
        'id': 't1.micro',
        'name': 'Micro Instance',
        'ram': 615,
        'disk': 0,
        'bandwidth': None
    },
    'm1.small': {
        'id': 'm1.small',
        'name': 'Standard Small Instance',
        'ram': 1740,
        'disk': 150,
        'bandwidth': None
    },
    'm1.medium': {
        'id': 'm1.medium',
        'name': 'Standard Medium Instance',
        'ram': 3840,
        'disk': 420,
        'bandwidth': None
    },
    'm1.large': {
        'id': 'm1.large',
        'name': 'Standard Large Instance',
        'ram': 7680,
        'disk': 840,
        'bandwidth': None
    },
    'm1.xlarge': {
        'id': 'm1.xlarge',
        'name': 'Standard Extra Large Instance',
        'ram': 15360,
        'disk': 1680,
        'bandwidth': None
    },
    'c1.medium': {
        'id': 'c1.medium',
        'name': 'Compute Optimized Medium Instance',
        'ram': 1740,
        'disk': 340,
        'bandwidth': None
    },
    'c1.xlarge': {
        'id': 'c1.xlarge',
        'name': 'Compute Optimized Extra Large Instance',
        'ram': 7168,
        'disk': 1680,
        'bandwidth': None
    },
    'c3.large': {
        'id': 'c3.large',
        'name': 'Compute Optimized Large Instance',
        'ram': 3840,
        'disk': 32,
        'bandwidth': None
    },
    'c3.xlarge': {
        'id': 'c3.xlarge',
        'name': 'Compute Optimized Extra Large Instance',
        'ram': 7168,
        'disk': 80,
        'bandwidth': None
    },
    'c3.2xlarge': {
        'id': 'c3.2xlarge',
        'name': 'Compute Optimized Double Extra Large Instance',
        'ram': 15359,
        'disk': 160,
        'bandwidth': None
    },
    'c3.4xlarge': {
        'id': 'c3.4xlarge',
        'name': 'Compute Optimized Quadruple Extra Large Instance',
        'ram': 30720,
        'disk': 320,
        'bandwidth': None
    },
    'c3.8xlarge': {
        'id': 'c3.8xlarge',
        'name': 'Compute Optimized Eight Extra Large Instance',
        'ram': 61440,
        'disk': 640,
        'bandwidth': None
    },
    'm2.xlarge': {
        'id': 'm2.xlarge',
        'name': 'High Memory Extra Large Instance',
        'ram': 17510,
        'disk': 420,
        'bandwidth': None
    },
    'm2.2xlarge': {
        'id': 'm2.2xlarge',
        'name': 'High Memory Double Extra Large Instance',
        'ram': 35020,
        'disk': 840,
        'bandwidth': None
    },
    'm2.4xlarge': {
        'id': 'm2.4xlarge',
        'name': 'High Memory Quadruple Extra Large Instance',
        'ram': 70042,
        'disk': 1680,
        'bandwidth': None
    },
    'nv1.small': {
        'id': 'nv1.small',
        'name': 'GPU Small Instance',
        'ram': 1739,
        'disk': 150,
        'bandwidth': None
    },
    'nv1.medium': {
        'id': 'nv1.medium',
        'name': 'GPU Medium Instance',
        'ram': 3839,
        'disk': 420,
        'bandwidth': None
    },
    'nv1.large': {
        'id': 'nv1.large',
        'name': 'GPU Large Instance',
        'ram': 7679,
        'disk': 840,
        'bandwidth': None
    },
    'nv1.xlarge': {
        'id': 'nv1.xlarge',
        'name': 'GPU Extra Large Instance',
        'ram': 15358,
        'disk': 1680,
        'bandwidth': None
    },
    'g2.2xlarge': {
        'id': 'g2.2xlarge',
        'name': 'GPU Double Extra Large Instance',
        'ram': 15360,
        'disk': 60,
        'bandwidth': None
    },
    'cc1.4xlarge': {
        'id': 'cc1.4xlarge',
        'name': 'Cluster Compute Quadruple Extra Large Instance',
        'ram': 24576,
        'disk': 1680,
        'bandwidth': None
    },
    'cc2.8xlarge': {
        'id': 'cc2.8xlarge',
        'name': 'Cluster Compute Eight Extra Large Instance',
        'ram': 65536,
        'disk': 3360,
        'bandwidth': None
    },
    'hi1.xlarge': {
        'id': 'hi1.xlarge',
        'name': 'High Storage Extra Large Instance',
        'ram': 15361,
        'disk': 1680,
        'bandwidth': None
    },
    'm3.xlarge': {
        'id': 'm3.xlarge',
        'name': 'High Storage Optimized Extra Large Instance',
        'ram': 15357,
        'disk': 0,
        'bandwidth': None
    },
    'm3.2xlarge': {
        'id': 'm3.2xlarge',
        'name': 'High Storage Optimized Double Extra Large Instance',
        'ram': 30720,
        'disk': 0,
        'bandwidth': None
    },
    'm3s.xlarge': {
        'id': 'm3s.xlarge',
        'name': 'High Storage Optimized Extra Large Instance',
        'ram': 15359,
        'disk': 0,
        'bandwidth': None
    },
    'm3s.2xlarge': {
        'id': 'm3s.2xlarge',
        'name': 'High Storage Optimized Double Extra Large Instance',
        'ram': 30719,
        'disk': 0,
        'bandwidth': None
    },
    'cr1.8xlarge': {
        'id': 'cr1.8xlarge',
        'name': 'Memory Optimized Eight Extra Large Instance',
        'ram': 249855,
        'disk': 240,
        'bandwidth': None
    },
    'os1.2xlarge': {
        'id': 'os1.2xlarge',
        'name': 'Memory Optimized, High Storage, Passthrough NIC Double Extra '
                'Large Instance',
        'ram': 65536,
        'disk': 60,
        'bandwidth': None
    },
    'os1.4xlarge': {
        'id': 'os1.4xlarge',
        'name': 'Memory Optimized, High Storage, Passthrough NIC Quadruple Ext'
                'ra Large Instance',
        'ram': 131072,
        'disk': 120,
        'bandwidth': None
    },
    'os1.8xlarge': {
        'id': 'os1.8xlarge',
        'name': 'Memory Optimized, High Storage, Passthrough NIC Eight Extra L'
                'arge Instance',
        'ram': 249856,
        'disk': 500,
        'bandwidth': None
    },
    'oc1.4xlarge': {
        'id': 'oc1.4xlarge',
        'name': 'Outscale Quadruple Extra Large Instance',
        'ram': 24575,
        'disk': 1680,
        'bandwidth': None
    },
    'oc2.8xlarge': {
        'id': 'oc2.8xlarge',
        'name': 'Outscale Eight Extra Large Instance',
        'ram': 65535,
        'disk': 3360,
        'bandwidth': None
    }
}


"""
The function manipulating Outscale cloud regions will be overridden because
Outscale instances types are in a separate dict so also declare Outscale cloud
regions in some other constants.
"""
OUTSCALE_SAS_REGION_DETAILS = {
    'eu-west-3': {
        'endpoint': 'api-ppd.outscale.com',
        'api_name': 'osc_sas_eu_west_3',
        'country': 'FRANCE',
        'instance_types': [
            't1.micro',
            'm1.small',
            'm1.medium',
            'm1.large',
            'm1.xlarge',
            'c1.medium',
            'c1.xlarge',
            'm2.xlarge',
            'm2.2xlarge',
            'm2.4xlarge',
            'nv1.small',
            'nv1.medium',
            'nv1.large',
            'nv1.xlarge',
            'cc1.4xlarge',
            'cc2.8xlarge',
            'm3.xlarge',
            'm3.2xlarge',
            'cr1.8xlarge',
            'os1.8xlarge'
        ]
    },
    'eu-west-1': {
        'endpoint': 'api.eu-west-1.outscale.com',
        'api_name': 'osc_sas_eu_west_1',
        'country': 'FRANCE',
        'instance_types': [
            't1.micro',
            'm1.small',
            'm1.medium',
            'm1.large',
            'm1.xlarge',
            'c1.medium',
            'c1.xlarge',
            'm2.xlarge',
            'm2.2xlarge',
            'm2.4xlarge',
            'nv1.small',
            'nv1.medium',
            'nv1.large',
            'nv1.xlarge',
            'cc1.4xlarge',
            'cc2.8xlarge',
            'm3.xlarge',
            'm3.2xlarge',
            'cr1.8xlarge',
            'os1.8xlarge'
        ]
    },
    'eu-west-2': {
        'endpoint': 'fcu.eu-west-2.outscale.com',
        'api_name': 'osc_sas_eu_west_2',
        'country': 'FRANCE',
        'instance_types': [
            't1.micro',
            'm1.small',
            'm1.medium',
            'm1.large',
            'm1.xlarge',
            'c1.medium',
            'c1.xlarge',
            'm2.xlarge',
            'm2.2xlarge',
            'm2.4xlarge',
            'nv1.small',
            'nv1.medium',
            'nv1.large',
            'nv1.xlarge',
            'cc1.4xlarge',
            'cc2.8xlarge',
            'm3.xlarge',
            'm3.2xlarge',
            'cr1.8xlarge',
            'os1.8xlarge'
        ]
    },
    'us-east-1': {
        'endpoint': 'api.us-east-1.outscale.com',
        'api_name': 'osc_sas_us_east_1',
        'country': 'USA',
        'instance_types': [
            't1.micro',
            'm1.small',
            'm1.medium',
            'm1.large',
            'm1.xlarge',
            'c1.medium',
            'c1.xlarge',
            'm2.xlarge',
            'm2.2xlarge',
            'm2.4xlarge',
            'nv1.small',
            'nv1.medium',
            'nv1.large',
            'nv1.xlarge',
            'cc1.4xlarge',
            'cc2.8xlarge',
            'm3.xlarge',
            'm3.2xlarge',
            'cr1.8xlarge',
            'os1.8xlarge'
        ]
    },
    'us-east-2': {
        'endpoint': 'fcu.us-east-2.outscale.com',
        'api_name': 'osc_sas_us_east_2',
        'country': 'USA',
        'instance_types': [
            't1.micro',
            'm1.small',
            'm1.medium',
            'm1.large',
            'm1.xlarge',
            'c1.medium',
            'c1.xlarge',
            'm2.xlarge',
            'm2.2xlarge',
            'm2.4xlarge',
            'nv1.small',
            'nv1.medium',
            'nv1.large',
            'nv1.xlarge',
            'cc1.4xlarge',
            'cc2.8xlarge',
            'm3.xlarge',
            'm3.2xlarge',
            'cr1.8xlarge',
            'os1.8xlarge'
        ]
    }
}


OUTSCALE_INC_REGION_DETAILS = {
    'eu-west-1': {
        'endpoint': 'api.eu-west-1.outscale.com',
        'api_name': 'osc_inc_eu_west_1',
        'country': 'FRANCE',
        'instance_types': [
            't1.micro',
            'm1.small',
            'm1.medium',
            'm1.large',
            'm1.xlarge',
            'c1.medium',
            'c1.xlarge',
            'm2.xlarge',
            'm2.2xlarge',
            'm2.4xlarge',
            'p2.xlarge',
            'p2.8xlarge',
            'p2.16xlarge',
            'nv1.small',
            'nv1.medium',
            'nv1.large',
            'nv1.xlarge',
            'cc1.4xlarge',
            'cc2.8xlarge',
            'm3.xlarge',
            'm3.2xlarge',
            'cr1.8xlarge',
            'os1.8xlarge'
        ]
    },
    'eu-west-2': {
        'endpoint': 'fcu.eu-west-2.outscale.com',
        'api_name': 'osc_inc_eu_west_2',
        'country': 'FRANCE',
        'instance_types': [
            't1.micro',
            'm1.small',
            'm1.medium',
            'm1.large',
            'm1.xlarge',
            'c1.medium',
            'c1.xlarge',
            'm2.xlarge',
            'm2.2xlarge',
            'm2.4xlarge',
            'nv1.small',
            'nv1.medium',
            'nv1.large',
            'nv1.xlarge',
            'cc1.4xlarge',
            'cc2.8xlarge',
            'm3.xlarge',
            'm3.2xlarge',
            'cr1.8xlarge',
            'os1.8xlarge'
        ]
    },
    'eu-west-3': {
        'endpoint': 'api-ppd.outscale.com',
        'api_name': 'osc_inc_eu_west_3',
        'country': 'FRANCE',
        'instance_types': [
            't1.micro',
            'm1.small',
            'm1.medium',
            'm1.large',
            'm1.xlarge',
            'c1.medium',
            'c1.xlarge',
            'm2.xlarge',
            'm2.2xlarge',
            'm2.4xlarge',
            'nv1.small',
            'nv1.medium',
            'nv1.large',
            'nv1.xlarge',
            'cc1.4xlarge',
            'cc2.8xlarge',
            'm3.xlarge',
            'm3.2xlarge',
            'cr1.8xlarge',
            'os1.8xlarge'
        ]
    },
    'us-east-1': {
        'endpoint': 'api.us-east-1.outscale.com',
        'api_name': 'osc_inc_us_east_1',
        'country': 'USA',
        'instance_types': [
            't1.micro',
            'm1.small',
            'm1.medium',
            'm1.large',
            'm1.xlarge',
            'c1.medium',
            'c1.xlarge',
            'm2.xlarge',
            'm2.2xlarge',
            'm2.4xlarge',
            'nv1.small',
            'nv1.medium',
            'nv1.large',
            'nv1.xlarge',
            'cc1.4xlarge',
            'cc2.8xlarge',
            'm3.xlarge',
            'm3.2xlarge',
            'cr1.8xlarge',
            'os1.8xlarge'
        ]
    },
    'us-east-2': {
        'endpoint': 'fcu.us-east-2.outscale.com',
        'api_name': 'osc_inc_us_east_2',
        'country': 'USA',
        'instance_types': [
            't1.micro',
            'm1.small',
            'm1.medium',
            'm1.large',
            'm1.xlarge',
            'c1.medium',
            'c1.xlarge',
            'm2.xlarge',
            'm2.2xlarge',
            'm2.4xlarge',
            'nv1.small',
            'nv1.medium',
            'nv1.large',
            'nv1.xlarge',
            'cc1.4xlarge',
            'cc2.8xlarge',
            'm3.xlarge',
            'm3.2xlarge',
            'cr1.8xlarge',
            'os1.8xlarge'
        ]
    }
}


"""
Define the extra dictionary for specific resources
"""
RESOURCE_EXTRA_ATTRIBUTES_MAP = {
    'ebs_instance_block_device': {
        'attach_time': {
            'xpath': 'ebs/attachTime',
            'transform_func': parse_date
        },
        'delete': {
            'xpath': 'ebs/deleteOnTermination',
            'transform_func': str
        },
        'status': {
            'xpath': 'ebs/status',
            'transform_func': str
        },
        'volume_id': {
            'xpath': 'ebs/volumeId',
            'transform_func': str
        }
    },
    'ebs_volume': {
        'snapshot_id': {
            'xpath': 'ebs/snapshotId',
            'transform_func': str
        },
        'volume_id': {
            'xpath': 'ebs/volumeId',
            'transform_func': str
        },
        'volume_size': {
            'xpath': 'ebs/volumeSize',
            'transform_func': int
        },
        'delete': {
            'xpath': 'ebs/deleteOnTermination',
            'transform_func': str
        },
        'volume_type': {
            'xpath': 'ebs/volumeType',
            'transform_func': str
        },
        'iops': {
            'xpath': 'ebs/iops',
            'transform_func': int
        }
    },
    'elastic_ip': {
        'allocation_id': {
            'xpath': 'allocationId',
            'transform_func': str,
        },
        'association_id': {
            'xpath': 'associationId',
            'transform_func': str,
        },
        'interface_id': {
            'xpath': 'networkInterfaceId',
            'transform_func': str,
        },
        'owner_id': {
            'xpath': 'networkInterfaceOwnerId',
            'transform_func': str,
        },
        'private_ip': {
            'xpath': 'privateIp',
            'transform_func': str,
        }
    },
    'image': {
        'state': {
            'xpath': 'imageState',
            'transform_func': str
        },
        'owner_id': {
            'xpath': 'imageOwnerId',
            'transform_func': str
        },
        'owner_alias': {
            'xpath': 'imageOwnerAlias',
            'transform_func': str
        },
        'is_public': {
            'xpath': 'isPublic',
            'transform_func': str
        },
        'architecture': {
            'xpath': 'architecture',
            'transform_func': str
        },
        'image_type': {
            'xpath': 'imageType',
            'transform_func': str
        },
        'image_location': {
            'xpath': 'imageLocation',
            'transform_func': str
        },
        'platform': {
            'xpath': 'platform',
            'transform_func': str
        },
        'description': {
            'xpath': 'description',
            'transform_func': str
        },
        'root_device_type': {
            'xpath': 'rootDeviceType',
            'transform_func': str
        },
        'virtualization_type': {
            'xpath': 'virtualizationType',
            'transform_func': str
        },
        'hypervisor': {
            'xpath': 'hypervisor',
            'transform_func': str
        },
        'kernel_id': {
            'xpath': 'kernelId',
            'transform_func': str
        },
        'ramdisk_id': {
            'xpath': 'ramdiskId',
            'transform_func': str
        },
        'ena_support': {
            'xpath': 'enaSupport',
            'transform_func': str
        }
    },
    'network': {
        'state': {
            'xpath': 'state',
            'transform_func': str
        },
        'dhcp_options_id': {
            'xpath': 'dhcpOptionsId',
            'transform_func': str
        },
        'instance_tenancy': {
            'xpath': 'instanceTenancy',
            'transform_func': str
        },
        'is_default': {
            'xpath': 'isDefault',
            'transform_func': str
        }
    },
    'network_interface': {
        'subnet_id': {
            'xpath': 'subnetId',
            'transform_func': str
        },
        'vpc_id': {
            'xpath': 'vpcId',
            'transform_func': str
        },
        'zone': {
            'xpath': 'availabilityZone',
            'transform_func': str
        },
        'description': {
            'xpath': 'description',
            'transform_func': str
        },
        'owner_id': {
            'xpath': 'ownerId',
            'transform_func': str
        },
        'mac_address': {
            'xpath': 'macAddress',
            'transform_func': str
        },
        'private_dns_name': {
            'xpath': 'privateIpAddressesSet/privateDnsName',
            'transform_func': str
        },
        'source_dest_check': {
            'xpath': 'sourceDestCheck',
            'transform_func': str
        }
    },
    'network_interface_attachment': {
        'attachment_id': {
            'xpath': 'attachment/attachmentId',
            'transform_func': str
        },
        'instance_id': {
            'xpath': 'attachment/instanceId',
            'transform_func': str
        },
        'owner_id': {
            'xpath': 'attachment/instanceOwnerId',
            'transform_func': str
        },
        'device_index': {
            'xpath': 'attachment/deviceIndex',
            'transform_func': int
        },
        'status': {
            'xpath': 'attachment/status',
            'transform_func': str
        },
        'attach_time': {
            'xpath': 'attachment/attachTime',
            'transform_func': parse_date
        },
        'delete': {
            'xpath': 'attachment/deleteOnTermination',
            'transform_func': str
        }
    },
    'node': {
        'availability': {
            'xpath': 'placement/availabilityZone',
            'transform_func': str
        },
        'architecture': {
            'xpath': 'architecture',
            'transform_func': str
        },
        'client_token': {
            'xpath': 'clientToken',
            'transform_func': str
        },
        'dns_name': {
            'xpath': 'dnsName',
            'transform_func': str
        },
        'hypervisor': {
            'xpath': 'hypervisor',
            'transform_func': str
        },
        'iam_profile': {
            'xpath': 'iamInstanceProfile/id',
            'transform_func': str
        },
        'image_id': {
            'xpath': 'imageId',
            'transform_func': str
        },
        'instance_id': {
            'xpath': 'instanceId',
            'transform_func': str
        },
        'instance_lifecycle': {
            'xpath': 'instanceLifecycle',
            'transform_func': str
        },
        'instance_tenancy': {
            'xpath': 'placement/tenancy',
            'transform_func': str
        },
        'instance_type': {
            'xpath': 'instanceType',
            'transform_func': str
        },
        'key_name': {
            'xpath': 'keyName',
            'transform_func': str
        },
        'launch_index': {
            'xpath': 'amiLaunchIndex',
            'transform_func': int
        },
        'launch_time': {
            'xpath': 'launchTime',
            'transform_func': str
        },
        'kernel_id': {
            'xpath': 'kernelId',
            'transform_func': str
        },
        'monitoring': {
            'xpath': 'monitoring/state',
            'transform_func': str
        },
        'platform': {
            'xpath': 'platform',
            'transform_func': str
        },
        'private_dns': {
            'xpath': 'privateDnsName',
            'transform_func': str
        },
        'ramdisk_id': {
            'xpath': 'ramdiskId',
            'transform_func': str
        },
        'root_device_type': {
            'xpath': 'rootDeviceType',
            'transform_func': str
        },
        'root_device_name': {
            'xpath': 'rootDeviceName',
            'transform_func': str
        },
        'reason': {
            'xpath': 'reason',
            'transform_func': str
        },
        'source_dest_check': {
            'xpath': 'sourceDestCheck',
            'transform_func': str
        },
        'status': {
            'xpath': 'instanceState/name',
            'transform_func': str
        },
        'subnet_id': {
            'xpath': 'subnetId',
            'transform_func': str
        },
        'virtualization_type': {
            'xpath': 'virtualizationType',
            'transform_func': str
        },
        'ebs_optimized': {
            'xpath': 'ebsOptimized',
            'transform_func': str
        },
        'vpc_id': {
            'xpath': 'vpcId',
            'transform_func': str
        }
    },
    'reserved_node': {
        'instance_type': {
            'xpath': 'instanceType',
            'transform_func': str
        },
        'availability': {
            'xpath': 'availabilityZone',
            'transform_func': str
        },
        'start': {
            'xpath': 'start',
            'transform_func': str
        },
        'end': {
            'xpath': 'end',
            'transform_func': str
        },
        'duration': {
            'xpath': 'duration',
            'transform_func': int
        },
        'usage_price': {
            'xpath': 'usagePrice',
            'transform_func': float
        },
        'fixed_price': {
            'xpath': 'fixedPrice',
            'transform_func': float
        },
        'instance_count': {
            'xpath': 'instanceCount',
            'transform_func': int
        },
        'description': {
            'xpath': 'productDescription',
            'transform_func': str
        },
        'instance_tenancy': {
            'xpath': 'instanceTenancy',
            'transform_func': str
        },
        'currency_code': {
            'xpath': 'currencyCode',
            'transform_func': str
        },
        'offering_type': {
            'xpath': 'offeringType',
            'transform_func': str
        }
    },
    'security_group': {
        'vpc_id': {
            'xpath': 'vpcId',
            'transform_func': str
        },
        'description': {
            'xpath': 'groupDescription',
            'transform_func': str
        },
        'owner_id': {
            'xpath': 'ownerId',
            'transform_func': str
        }
    },
    'snapshot': {
        'volume_id': {
            'xpath': 'volumeId',
            'transform_func': str
        },
        'state': {
            'xpath': 'status',
            'transform_func': str
        },
        'description': {
            'xpath': 'description',
            'transform_func': str
        },
        'progress': {
            'xpath': 'progress',
            'transform_func': str
        },
        'start_time': {
            'xpath': 'startTime',
            'transform_func': parse_date
        }
    },
    'subnet': {
        'cidr_block': {
            'xpath': 'cidrBlock',
            'transform_func': str
        },
        'available_ips': {
            'xpath': 'availableIpAddressCount',
            'transform_func': int
        },
        'zone': {
            'xpath': 'availabilityZone',
            'transform_func': str
        },
        'vpc_id': {
            'xpath': 'vpcId',
            'transform_func': str
        },
        'default': {
            'xpath': 'defaultForAz',
            'transform_func': str
        }
    },
    'volume': {
        'device': {
            'xpath': 'attachmentSet/item/device',
            'transform_func': str
        },
        'snapshot_id': {
            'xpath': 'snapshotId',
            'transform_func': lambda v: str(v) or None
        },
        'iops': {
            'xpath': 'iops',
            'transform_func': int
        },
        'zone': {
            'xpath': 'availabilityZone',
            'transform_func': str
        },
        'create_time': {
            'xpath': 'createTime',
            'transform_func': parse_date
        },
        'state': {
            'xpath': 'status',
            'transform_func': str
        },
        'encrypted': {
            'xpath': 'encrypted',
            'transform_func': lambda x: {'true': True, 'false': False}.get(x)
        },
        'attach_time': {
            'xpath': 'attachmentSet/item/attachTime',
            'transform_func': parse_date
        },
        'attachment_status': {
            'xpath': 'attachmentSet/item/status',
            'transform_func': str
        },
        'instance_id': {
            'xpath': 'attachmentSet/item/instanceId',
            'transform_func': str
        },
        'delete': {
            'xpath': 'attachmentSet/item/deleteOnTermination',
            'transform_func': str
        },
        'volume_type': {
            'xpath': 'volumeType',
            'transform_func': str
        }
    },
    'route_table': {
        'vpc_id': {
            'xpath': 'vpcId',
            'transform_func': str
        }
    }
}

VOLUME_MODIFICATION_ATTRIBUTE_MAP = {
    'end_time': {
        'xpath': 'endTime',
        'transform_func': parse_date
    },
    'modification_state': {
        'xpath': 'modificationState',
        'transform_func': str
    },
    'original_iops': {
        'xpath': 'originalIops',
        'transform_func': int
    },
    'original_size': {
        'xpath': 'originalSize',
        'transform_func': int
    },
    'original_volume_type': {
        'xpath': 'originalVolumeType',
        'transform_func': str
    },
    'progress': {
        'xpath': 'progress',
        'transform_func': int
    },
    'start_time': {
        'xpath': 'startTime',
        'transform_func': parse_date
    },
    'status_message': {
        'xpath': 'statusMessage',
        'transform_func': str
    },
    'target_iops': {
        'xpath': 'targetIops',
        'transform_func': int
    },
    'target_size': {
        'xpath': 'targetSize',
        'transform_func': int
    },
    'target_volume_type': {
        'xpath': 'targetVolumeType',
        'transform_func': str
    },
    'volume_id': {
        'xpath': 'volumeId',
        'transform_func': str
    }
}

VALID_EC2_REGIONS = REGION_DETAILS.keys()
VALID_EC2_REGIONS = [r for r in VALID_EC2_REGIONS if r != 'nimbus']
VALID_VOLUME_TYPES = ['standard', 'io1', 'gp2', 'st1', 'sc1']


class EC2NodeLocation(NodeLocation):
    def __init__(self, id, name, country, driver, availability_zone):
        super(EC2NodeLocation, self).__init__(id, name, country, driver)
        self.availability_zone = availability_zone

    def __repr__(self):
        return (('<EC2NodeLocation: id=%s, name=%s, country=%s, '
                 'availability_zone=%s driver=%s>')
                % (self.id, self.name, self.country,
                   self.availability_zone, self.driver.name))


class EC2Response(AWSBaseResponse):
    """
    EC2 specific response parsing and error handling.
    """

    def parse_error(self):
        err_list = []
        # Okay, so for Eucalyptus, you can get a 403, with no body,
        # if you are using the wrong user/password.
        msg = "Failure: 403 Forbidden"
        if self.status == 403 and self.body[:len(msg)] == msg:
            raise InvalidCredsError(msg)

        try:
            body = ET.XML(self.body)
        except:
            raise MalformedResponseError("Failed to parse XML",
                                         body=self.body, driver=EC2NodeDriver)

        for err in body.findall('Errors/Error'):
            code, message = err.getchildren()
            err_list.append('%s: %s' % (code.text, message.text))
            if code.text == 'InvalidClientTokenId':
                raise InvalidCredsError(err_list[-1])
            if code.text == 'SignatureDoesNotMatch':
                raise InvalidCredsError(err_list[-1])
            if code.text == 'AuthFailure':
                raise InvalidCredsError(err_list[-1])
            if code.text == 'OptInRequired':
                raise InvalidCredsError(err_list[-1])
            if code.text == 'IdempotentParameterMismatch':
                raise IdempotentParamError(err_list[-1])
            if code.text == 'InvalidKeyPair.NotFound':
                # TODO: Use connection context instead
                match = re.match(r'.*\'(.+?)\'.*', message.text)

                if match:
                    name = match.groups()[0]
                else:
                    name = None

                raise KeyPairDoesNotExistError(name=name,
                                               driver=self.connection.driver)
        return '\n'.join(err_list)


class EC2Connection(SignedAWSConnection):
    """
    Represents a single connection to the EC2 Endpoint.
    """

    version = API_VERSION
    host = REGION_DETAILS['us-east-1']['endpoint']
    responseCls = EC2Response
    service_name = 'ec2'


class ExEC2AvailabilityZone(object):
    """
    Extension class which stores information about an EC2 availability zone.

    Note: This class is EC2 specific.
    """

    def __init__(self, name, zone_state, region_name):
        self.name = name
        self.zone_state = zone_state
        self.region_name = region_name

    def __repr__(self):
        return (('<ExEC2AvailabilityZone: name=%s, zone_state=%s, '
                 'region_name=%s>')
                % (self.name, self.zone_state, self.region_name))


class EC2ReservedNode(Node):
    """
    Class which stores information about EC2 reserved instances/nodes
    Inherits from Node and passes in None for name and private/public IPs

    Note: This class is EC2 specific.
    """

    def __init__(self, id, state, driver, size=None, image=None, extra=None):
        super(EC2ReservedNode, self).__init__(id=id, name=None, state=state,
                                              public_ips=None,
                                              private_ips=None,
                                              driver=driver, extra=extra)

    def __repr__(self):
        return (('<EC2ReservedNode: id=%s>') % (self.id))


class EC2SecurityGroup(object):
    """
    Represents information about a Security group

    Note: This class is EC2 specific.
    """

    def __init__(self, id, name, ingress_rules, egress_rules, extra=None):
        self.id = id
        self.name = name
        self.ingress_rules = ingress_rules
        self.egress_rules = egress_rules
        self.extra = extra or {}

    def __repr__(self):
        return (('<EC2SecurityGroup: id=%s, name=%s')
                % (self.id, self.name))


class EC2ImportSnapshotTask(object):
    """
    Represents information about a describe_import_snapshot_task.

    Note: This class is EC2 specific.
    """

    def __init__(self, status, snapshotId):
        self.status = status
        self.snapshotId = snapshotId

    def __repr__(self):
        return (('<EC2SecurityGroup: status=%s, snapshotId=%s')
                % (self.status, self.snapshotId))


class EC2PlacementGroup(object):
    """
    Represents information about a Placement Grous

    Note: This class is EC2 specific.
    """
    def __init__(self, name, state, strategy='cluster', extra=None):
        self.name = name
        self.strategy = strategy
        self.extra = extra or {}

    def __repr__(self):
        return '<EC2PlacementGroup: name=%s, state=%s>' % (self.name,
                                                           self.strategy)


class EC2Network(object):
    """
    Represents information about a VPC (Virtual Private Cloud) network

    Note: This class is EC2 specific.
    """

    def __init__(self, id, name, cidr_block, extra=None):
        self.id = id
        self.name = name
        self.cidr_block = cidr_block
        self.extra = extra or {}

    def __repr__(self):
        return (('<EC2Network: id=%s, name=%s')
                % (self.id, self.name))


class EC2NetworkSubnet(object):
    """
    Represents information about a VPC (Virtual Private Cloud) subnet

    Note: This class is EC2 specific.
    """

    def __init__(self, id, name, state, extra=None):
        self.id = id
        self.name = name
        self.state = state
        self.extra = extra or {}

    def __repr__(self):
        return (('<EC2NetworkSubnet: id=%s, name=%s') % (self.id, self.name))


class EC2NetworkInterface(object):
    """
    Represents information about a VPC network interface

    Note: This class is EC2 specific. The state parameter denotes the current
    status of the interface. Valid values for state are attaching, attached,
    detaching and detached.
    """

    def __init__(self, id, name, state, extra=None):
        self.id = id
        self.name = name
        self.state = state
        self.extra = extra or {}

    def __repr__(self):
        return (('<EC2NetworkInterface: id=%s, name=%s')
                % (self.id, self.name))


class ElasticIP(object):
    """
    Represents information about an elastic IP address

    :param      ip: The elastic IP address
    :type       ip: ``str``

    :param      domain: The domain that the IP resides in (EC2-Classic/VPC).
                        EC2 classic is represented with standard and VPC
                        is represented with vpc.
    :type       domain: ``str``

    :param      instance_id: The identifier of the instance which currently
                             has the IP associated.
    :type       instance_id: ``str``

    Note: This class is used to support both EC2 and VPC IPs.
          For VPC specific attributes are stored in the extra
          dict to make promotion to the base API easier.
    """

    def __init__(self, ip, domain, instance_id, extra=None):
        self.ip = ip
        self.domain = domain
        self.instance_id = instance_id
        self.extra = extra or {}

    def __repr__(self):
        return (('<ElasticIP: ip=%s, domain=%s, instance_id=%s>')
                % (self.ip, self.domain, self.instance_id))


class VPCInternetGateway(object):
    """
    Class which stores information about VPC Internet Gateways.

    Note: This class is VPC specific.
    """

    def __init__(self, id, name, vpc_id, state, driver, extra=None):
        self.id = id
        self.name = name
        self.vpc_id = vpc_id
        self.state = state
        self.extra = extra or {}

    def __repr__(self):
        return (('<VPCInternetGateway: id=%s>') % (self.id))


class EC2RouteTable(object):
    """
    Class which stores information about VPC Route Tables.

    Note: This class is VPC specific.
    """

    def __init__(self, id, name, routes, subnet_associations,
                 propagating_gateway_ids, extra=None):
        """
        :param      id: The ID of the route table.
        :type       id: ``str``

        :param      name: The name of the route table.
        :type       name: ``str``

        :param      routes: A list of routes in the route table.
        :type       routes: ``list`` of :class:`EC2Route`

        :param      subnet_associations: A list of associations between the
                                         route table and one or more subnets.
        :type       subnet_associations: ``list`` of
                                         :class:`EC2SubnetAssociation`

        :param      propagating_gateway_ids: The list of IDs of any virtual
                                             private gateways propagating the
                                             routes.
        :type       propagating_gateway_ids: ``list``
        """

        self.id = id
        self.name = name
        self.routes = routes
        self.subnet_associations = subnet_associations
        self.propagating_gateway_ids = propagating_gateway_ids
        self.extra = extra or {}

    def __repr__(self):
        return (('<EC2RouteTable: id=%s>') % (self.id))


class EC2Route(object):
    """
    Class which stores information about a Route.

    Note: This class is VPC specific.
    """

    def __init__(self, cidr, gateway_id, instance_id, owner_id,
                 interface_id, state, origin, vpc_peering_connection_id):
        """
        :param      cidr: The CIDR block used for the destination match.
        :type       cidr: ``str``

        :param      gateway_id: The ID of a gateway attached to the VPC.
        :type       gateway_id: ``str``

        :param      instance_id: The ID of a NAT instance in the VPC.
        :type       instance_id: ``str``

        :param      owner_id: The AWS account ID of the owner of the instance.
        :type       owner_id: ``str``

        :param      interface_id: The ID of the network interface.
        :type       interface_id: ``str``

        :param      state: The state of the route (active | blackhole).
        :type       state: ``str``

        :param      origin: Describes how the route was created.
        :type       origin: ``str``

        :param      vpc_peering_connection_id: The ID of the VPC
                                               peering connection.
        :type       vpc_peering_connection_id: ``str``
        """

        self.cidr = cidr
        self.gateway_id = gateway_id
        self.instance_id = instance_id
        self.owner_id = owner_id
        self.interface_id = interface_id
        self.state = state
        self.origin = origin
        self.vpc_peering_connection_id = vpc_peering_connection_id

    def __repr__(self):
        return (('<EC2Route: cidr=%s>') % (self.cidr))


class EC2SubnetAssociation(object):
    """
    Class which stores information about Route Table associated with
    a given Subnet in a VPC

    Note: This class is VPC specific.
    """

    def __init__(self, id, route_table_id, subnet_id, main=False):
        """
        :param      id: The ID of the subnet association in the VPC.
        :type       id: ``str``

        :param      route_table_id: The ID of a route table in the VPC.
        :type       route_table_id: ``str``

        :param      subnet_id: The ID of a subnet in the VPC.
        :type       subnet_id: ``str``

        :param      main: If true, means this is a main VPC route table.
        :type       main: ``bool``
        """

        self.id = id
        self.route_table_id = route_table_id
        self.subnet_id = subnet_id
        self.main = main

    def __repr__(self):
        return (('<EC2SubnetAssociation: id=%s>') % (self.id))


class EC2VolumeModification(object):
    """
    Describes the modification status of an EBS volume.

    If the volume has never been modified, some element values will be null.
    """

    def __init__(self, end_time=None, modification_state=None,
                 original_iops=None, original_size=None,
                 original_volume_type=None, progress=None, start_time=None,
                 status_message=None, target_iops=None, target_size=None,
                 target_volume_type=None, volume_id=None):
        self.end_time = end_time
        self.modification_state = modification_state
        self.original_iops = original_iops
        self.original_size = original_size
        self.original_volume_type = original_volume_type
        self.progress = progress
        self.start_time = start_time
        self.status_message = status_message
        self.target_iops = target_iops
        self.target_size = target_size
        self.target_volume_type = target_volume_type
        self.volume_id = volume_id

    def __repr__(self):
        return (('<EC2VolumeModification: end_time=%s, modification_state=%s, '
                 'original_iops=%s, original_size=%s, '
                 'original_volume_type=%s, progress=%s, start_time=%s, '
                 'status_message=%s, target_iops=%s, target_size=%s, '
                 'target_volume_type=%s, volume_id=%s>')
                % (self.end_time, self.modification_state, self.original_iops,
                   self.original_size, self.original_volume_type,
                   self.progress, self.start_time, self.status_message,
                   self.target_iops, self.target_size, self.target_volume_type,
                   self.volume_id))


class BaseEC2NodeDriver(NodeDriver):
    """
    Base Amazon EC2 node driver.

    Used for main EC2 and other derivate driver classes to inherit from it.
    """

    connectionCls = EC2Connection
    features = {'create_node': ['ssh_key']}
    path = '/'
    signature_version = DEFAULT_SIGNATURE_VERSION

    NODE_STATE_MAP = {
        'pending': NodeState.PENDING,
        'running': NodeState.RUNNING,
        'shutting-down': NodeState.UNKNOWN,
        'terminated': NodeState.TERMINATED
    }

    # http://docs.aws.amazon.com/AWSEC2/latest/APIReference/API_Volume.html
    VOLUME_STATE_MAP = {
        'available': StorageVolumeState.AVAILABLE,
        'in-use': StorageVolumeState.INUSE,
        'error': StorageVolumeState.ERROR,
        'creating': StorageVolumeState.CREATING,
        'deleting': StorageVolumeState.DELETING,
        'deleted': StorageVolumeState.DELETED,
        'error_deleting': StorageVolumeState.ERROR
    }

    SNAPSHOT_STATE_MAP = {
        'pending': VolumeSnapshotState.CREATING,
        'completed': VolumeSnapshotState.AVAILABLE,
        'error': VolumeSnapshotState.ERROR,
    }

    def list_nodes(self, ex_node_ids=None, ex_filters=None):
        """
        Lists all nodes.

        Ex_node_ids parameter is used to filter the list of
        nodes that should be returned. Only the nodes
        with the corresponding node IDs will be returned.

        :param      ex_node_ids: List of ``node.id``
        :type       ex_node_ids: ``list`` of ``str``

        :param      ex_filters: The filters so that the list includes
                                information for certain nodes only.
        :type       ex_filters: ``dict``

        :rtype: ``list`` of :class:`Node`
        """

        params = {'Action': 'DescribeInstances'}

        if ex_node_ids:
            params.update(self._pathlist('InstanceId', ex_node_ids))

        if ex_filters:
            params.update(self._build_filters(ex_filters))

        elem = self.connection.request(self.path, params=params).object

        nodes = []
        for rs in findall(element=elem, xpath='reservationSet/item',
                          namespace=NAMESPACE):
            nodes += self._to_nodes(rs, 'instancesSet/item')

        nodes_elastic_ips_mappings = self.ex_describe_addresses(nodes)

        for node in nodes:
            ips = nodes_elastic_ips_mappings[node.id]
            node.public_ips.extend(ips)

        return nodes

    def list_sizes(self, location=None):
        available_types = REGION_DETAILS[self.region_name]['instance_types']
        sizes = []

        for instance_type in available_types:
            attributes = INSTANCE_TYPES[instance_type]
            attributes = copy.deepcopy(attributes)
            try:
                price = self._get_size_price(size_id=instance_type)
                attributes['price'] = price
            except KeyError:
                attributes['price'] = None  # pricing not available
            sizes.append(NodeSize(driver=self, **attributes))
        return sizes

    def list_images(self, location=None, ex_image_ids=None, ex_owner=None,
                    ex_executableby=None, ex_filters=None):
        """
        Lists all images
        @inherits: :class:`NodeDriver.list_images`

        Ex_image_ids parameter is used to filter the list of
        images that should be returned. Only the images
        with the corresponding image IDs will be returned.

        Ex_owner parameter is used to filter the list of
        images that should be returned. Only the images
        with the corresponding owner will be returned.
        Valid values: amazon|aws-marketplace|self|all|aws id

        Ex_executableby parameter describes images for which
        the specified user has explicit launch permissions.
        The user can be an AWS account ID, self to return
        images for which the sender of the request has
        explicit launch permissions, or all to return
        images with public launch permissions.
        Valid values: all|self|aws id

        Ex_filters parameter is used to filter the list of
        images that should be returned. Only images matching
        the filter will be returned.

        :param      ex_image_ids: List of ``NodeImage.id``
        :type       ex_image_ids: ``list`` of ``str``

        :param      ex_owner: Owner name
        :type       ex_owner: ``str``

        :param      ex_executableby: Executable by
        :type       ex_executableby: ``str``

        :param      ex_filters: Filter by
        :type       ex_filters: ``dict``

        :rtype: ``list`` of :class:`NodeImage`
        """
        params = {'Action': 'DescribeImages'}

        if ex_owner:
            params.update({'Owner.1': ex_owner})

        if ex_executableby:
            params.update({'ExecutableBy.1': ex_executableby})

        if ex_image_ids:
            for index, image_id in enumerate(ex_image_ids):
                index += 1
                params.update({'ImageId.%s' % (index): image_id})

        if ex_filters:
            params.update(self._build_filters(ex_filters))

        images = self._to_images(
            self.connection.request(self.path, params=params).object
        )
        return images

    def get_image(self, image_id):
        """
        Gets an image based on an image_id.

        :param image_id: Image identifier
        :type image_id: ``str``

        :return: A NodeImage object
        :rtype: :class:`NodeImage`

        """
        images = self.list_images(ex_image_ids=[image_id])
        image = images[0]

        return image

    def list_locations(self):
        locations = []
        for index, availability_zone in \
                enumerate(self.ex_list_availability_zones()):
                    locations.append(EC2NodeLocation(
                        index, availability_zone.name, self.country, self,
                        availability_zone)
                    )
        return locations

    def list_volumes(self, node=None):
        params = {
            'Action': 'DescribeVolumes',
        }
        if node:
            filters = {'attachment.instance-id': node.id}
            params.update(self._build_filters(filters))

        response = self.connection.request(self.path, params=params).object
        volumes = [self._to_volume(el) for el in response.findall(
            fixxpath(xpath='volumeSet/item', namespace=NAMESPACE))
        ]
        return volumes

    def create_node(self, **kwargs):
        """
        Create a new EC2 node.

        Reference: http://bit.ly/8ZyPSy [docs.amazonwebservices.com]

        @inherits: :class:`NodeDriver.create_node`

        :keyword    ex_keyname: The name of the key pair
        :type       ex_keyname: ``str``

        :keyword    ex_userdata: User data
        :type       ex_userdata: ``str``

        :keyword    ex_security_groups: A list of names of security groups to
                                        assign to the node.
        :type       ex_security_groups:   ``list``

        :keyword    ex_security_group_ids: A list of ids of security groups to
                                        assign to the node.[for VPC nodes only]
        :type       ex_security_group_ids:   ``list``

        :keyword    ex_metadata: Key/Value metadata to associate with a node
        :type       ex_metadata: ``dict``

        :keyword    ex_mincount: Minimum number of instances to launch
        :type       ex_mincount: ``int``

        :keyword    ex_maxcount: Maximum number of instances to launch
        :type       ex_maxcount: ``int``

        :keyword    ex_clienttoken: Unique identifier to ensure idempotency
        :type       ex_clienttoken: ``str``

        :keyword    ex_blockdevicemappings: ``list`` of ``dict`` block device
                    mappings.
        :type       ex_blockdevicemappings: ``list`` of ``dict``

        :keyword    ex_iamprofile: Name or ARN of IAM profile
        :type       ex_iamprofile: ``str``

        :keyword    ex_ebs_optimized: EBS-Optimized if True
        :type       ex_ebs_optimized: ``bool``

        :keyword    ex_subnet: The subnet to launch the instance into.
        :type       ex_subnet: :class:`.EC2Subnet`

        :keyword    ex_placement_group: The name of the placement group to
                                        launch the instance into.
        :type       ex_placement_group: ``str``

        :keyword    ex_assign_public_ip: If True, the instance will
                                         be assigned a public ip address.
                                         Note : It takes takes a short
                                         while for the instance to be
                                         assigned the public ip so the
                                         node returned will NOT have
                                         the public ip assigned yet.
        :type       ex_assign_public_ip: ``bool``

        :keyword    ex_terminate_on_shutdown: Indicates if the instance
                                              should be terminated instead
                                              of just shut down when using
                                              the operating systems command
                                              for system shutdown.
        :type       ex_terminate_on_shutdown: ``bool``
        """
        image = kwargs["image"]
        size = kwargs["size"]
        params = {
            'Action': 'RunInstances',
            'ImageId': image.id,
            'MinCount': str(kwargs.get('ex_mincount', '1')),
            'MaxCount': str(kwargs.get('ex_maxcount', '1')),
            'InstanceType': size.id
        }

        if kwargs.get("ex_terminate_on_shutdown", False):
            params["InstanceInitiatedShutdownBehavior"] = "terminate"

        if 'ex_security_groups' in kwargs and 'ex_securitygroup' in kwargs:
            raise ValueError('You can only supply ex_security_groups or'
                             ' ex_securitygroup')

        # ex_securitygroup is here for backward compatibility
        ex_security_groups = kwargs.get('ex_security_groups', None)
        ex_securitygroup = kwargs.get('ex_securitygroup', None)
        security_groups = ex_security_groups or ex_securitygroup

        if security_groups:
            if not isinstance(security_groups, (tuple, list)):
                security_groups = [security_groups]

            for sig in range(len(security_groups)):
                params['SecurityGroup.%d' % (sig + 1,)] =\
                    security_groups[sig]

        if 'ex_security_group_ids' in kwargs and 'ex_subnet' not in kwargs:
            raise ValueError('You can only supply ex_security_group_ids'
                             ' combinated with ex_subnet')

        security_group_ids = kwargs.get('ex_security_group_ids', None)
        security_group_id_params = {}

        if security_group_ids:
            if not isinstance(security_group_ids, (tuple, list)):
                security_group_ids = [security_group_ids]

            for sig in range(len(security_group_ids)):
                security_group_id_params['SecurityGroupId.%d' % (sig + 1,)] =\
                    security_group_ids[sig]

        if 'location' in kwargs:
            availability_zone = getattr(kwargs['location'],
                                        'availability_zone', None)
            if availability_zone:
                if availability_zone.region_name != self.region_name:
                    raise AttributeError('Invalid availability zone: %s'
                                         % (availability_zone.name))
                params['Placement.AvailabilityZone'] = availability_zone.name

        if 'auth' in kwargs and 'ex_keyname' in kwargs:
            raise AttributeError('Cannot specify auth and ex_keyname together')

        if 'auth' in kwargs:
            auth = self._get_and_check_auth(kwargs['auth'])
            key = self.ex_find_or_import_keypair_by_key_material(auth.pubkey)
            params['KeyName'] = key['keyName']

        if 'ex_keyname' in kwargs:
            params['KeyName'] = kwargs['ex_keyname']

        if 'ex_userdata' in kwargs:
            params['UserData'] = base64.b64encode(b(kwargs['ex_userdata']))\
                .decode('utf-8')

        if 'ex_clienttoken' in kwargs:
            params['ClientToken'] = kwargs['ex_clienttoken']

        if 'ex_blockdevicemappings' in kwargs:
            params.update(self._get_block_device_mapping_params(
                          kwargs['ex_blockdevicemappings']))

        if 'ex_iamprofile' in kwargs:
            if not isinstance(kwargs['ex_iamprofile'], basestring):
                raise AttributeError('ex_iamprofile not string')

            if kwargs['ex_iamprofile'].startswith('arn:aws:iam:'):
                params['IamInstanceProfile.Arn'] = kwargs['ex_iamprofile']
            else:
                params['IamInstanceProfile.Name'] = kwargs['ex_iamprofile']

        if 'ex_ebs_optimized' in kwargs:
            params['EbsOptimized'] = kwargs['ex_ebs_optimized']

        subnet_id = None
        if 'ex_subnet' in kwargs:
            subnet_id = kwargs['ex_subnet'].id

        if 'ex_placement_group' in kwargs and kwargs['ex_placement_group']:
            params['Placement.GroupName'] = kwargs['ex_placement_group']

        assign_public_ip = kwargs.get('ex_assign_public_ip', False)
        # In the event that a public ip is requested a NetworkInterface
        # needs to be specified.  Some properties that would
        # normally be at the root (security group ids and subnet id)
        # need to be moved to the level of the NetworkInterface because
        # the NetworkInterface is no longer created implicitly
        if assign_public_ip:
            root_key = 'NetworkInterface.1.'
            params[root_key + 'AssociatePublicIpAddress'] = "true"
            # This means that when the instance is terminated, the
            # NetworkInterface we created for the instance will be
            # deleted automatically
            params[root_key + 'DeleteOnTermination'] = "true"
            # Required to be 0 if we are associating a public ip
            params[root_key + 'DeviceIndex'] = "0"

            if subnet_id:
                params[root_key + 'SubnetId'] = subnet_id

            for key, security_group_id in security_group_id_params.items():
                key = root_key + key
                params[key] = security_group_id
        else:
            params.update(security_group_id_params)
            if subnet_id:
                params['SubnetId'] = subnet_id

        # Specify tags at instance creation time
        tags = {'Name': kwargs['name']}
        if 'ex_metadata' in kwargs:
            tags.update(kwargs['ex_metadata'])
        tagspec_root = 'TagSpecification.1.'
        params[tagspec_root + 'ResourceType'] = 'instance'
        tag_nr = 1
        for k, v in tags.items():
            tag_root = tagspec_root + 'Tag.%d.' % tag_nr
            params[tag_root + 'Key'] = k
            params[tag_root + 'Value'] = v
            tag_nr += 1

        object = self.connection.request(self.path, params=params).object
        nodes = self._to_nodes(object, 'instancesSet/item')

        for node in nodes:
            node.name = kwargs['name']
            node.extra.update({'tags': tags})

        if len(nodes) == 1:
            return nodes[0]
        else:
            return nodes

    def reboot_node(self, node):
        params = {'Action': 'RebootInstances'}
        params.update(self._pathlist('InstanceId', [node.id]))
        res = self.connection.request(self.path, params=params).object
        return self._get_boolean(res)

    def destroy_node(self, node):
        params = {'Action': 'TerminateInstances'}
        params.update(self._pathlist('InstanceId', [node.id]))
        res = self.connection.request(self.path, params=params).object
        return self._get_terminate_boolean(res)

    def create_volume(self, size, name, location=None, snapshot=None,
                      ex_volume_type='standard', ex_iops=None,
                      ex_encrypted=False, ex_kms_key_id=None):
        """
        Create a new volume.

        :param size: Size of volume in gigabytes (required)
        :type size: ``int``

        :param name: Name of the volume to be created
        :type name: ``str``

        :param location: Which data center to create a volume in. If
                               empty, undefined behavior will be selected.
                               (optional)
        :type location: :class:`.NodeLocation`

        :param snapshot:  Snapshot from which to create the new
                               volume.  (optional)
        :type snapshot:  :class:`.VolumeSnapshot`

        :param location: Datacenter in which to create a volume in.
        :type location: :class:`.ExEC2AvailabilityZone`

        :param ex_volume_type: Type of volume to create.
        :type ex_volume_type: ``str``

        :param iops: The number of I/O operations per second (IOPS)
                     that the volume supports. Only used if ex_volume_type
                     is io1.
        :type iops: ``int``

        :param ex_encrypted: Specifies whether the volume should be encrypted.
        :type ex_encrypted: ``bool``

        :param ex_kms_key_id: The full ARN of the AWS Key Management
                            Service (AWS KMS) customer master key (CMK) to use
                            when creating the encrypted volume.
                            Example:
                            arn:aws:kms:us-east-1:012345678910:key/abcd1234-a12
                            -456a-a12b-a123b4cd56ef.
                            Only used if encrypted is set to True.
        :type ex_kms_key_id: ``str``

        :return: The newly created volume.
        :rtype: :class:`StorageVolume`
        """

        params = {
            'Action': 'CreateVolume',
            'Size': str(size)}

        if ex_volume_type and ex_volume_type not in VALID_VOLUME_TYPES:
            raise ValueError('Invalid volume type specified: %s' %
                             (ex_volume_type))

        if snapshot:
            params['SnapshotId'] = snapshot.id

        if location is not None:
            params['AvailabilityZone'] = location

        if ex_volume_type:
            params['VolumeType'] = ex_volume_type

        if ex_volume_type == 'io1' and ex_iops:
            params['Iops'] = ex_iops

        if ex_encrypted:
            params['Encrypted'] = 1

            if ex_kms_key_id is not None:
                params['KmsKeyId'] = ex_kms_key_id

        volume = self._to_volume(
            self.connection.request(self.path, params=params).object,
            name=name)

        if self.ex_create_tags(volume, {'Name': name}):
            volume.extra['tags']['Name'] = name

        return volume

    def attach_volume(self, node, volume, device):
        params = {
            'Action': 'AttachVolume',
            'VolumeId': volume.id,
            'InstanceId': node.id,
            'Device': device}

        self.connection.request(self.path, params=params)
        return True

    def detach_volume(self, volume, ex_force=False):
        params = {
            'Action': 'DetachVolume',
            'VolumeId': volume.id}

        if ex_force:
            params['Force'] = 1
        self.connection.request(self.path, params=params)
        return True

    def destroy_volume(self, volume):
        params = {
            'Action': 'DeleteVolume',
            'VolumeId': volume.id}
        response = self.connection.request(self.path, params=params).object
        return self._get_boolean(response)

    def create_volume_snapshot(self, volume, name=None, ex_metadata=None):
        """
        Create snapshot from volume

        :param      volume: Instance of ``StorageVolume``
        :type       volume: ``StorageVolume``

        :param      name: Name of snapshot (optional)
        :type       name: ``str``

        :keyword    ex_metadata: The Key/Value metadata to associate
                                 with a snapshot (optional)
        :type       ex_metadata: ``dict``

        :rtype: :class:`VolumeSnapshot`
        """
        params = {
            'Action': 'CreateSnapshot',
            'VolumeId': volume.id,
        }

        if name:
            params.update({
                'Description': name,
            })
        if ex_metadata is None:
            ex_metadata = {}

        response = self.connection.request(self.path, params=params).object
        snapshot = self._to_snapshot(response, name)

        ex_metadata.update(**{'Name': name} if name else {})
        if self.ex_create_tags(snapshot, ex_metadata):
            snapshot.extra['tags'] = ex_metadata

        return snapshot

    def list_volume_snapshots(self, volume):
        return [snapshot for snapshot in self.list_snapshots(owner='self')
                if snapshot.extra["volume_id"] == volume.id]

    def list_snapshots(self, snapshot=None, owner=None):
        """
        Describes all snapshots.

        :param snapshot: If provided, only returns snapshot information for the
                         provided snapshot.

        :param owner: The owner of the snapshot: self|amazon|ID
        :type owner: ``str``

        :rtype: ``list`` of :class:`VolumeSnapshot`
        """
        params = {
            'Action': 'DescribeSnapshots',
        }
        if snapshot:
            params.update({
                'SnapshotId.1': snapshot.id,
            })
        if owner:
            params.update({
                'Owner.1': owner,
            })
        response = self.connection.request(self.path, params=params).object
        snapshots = self._to_snapshots(response)
        return snapshots

    def destroy_volume_snapshot(self, snapshot):
        params = {
            'Action': 'DeleteSnapshot',
            'SnapshotId': snapshot.id
        }
        response = self.connection.request(self.path, params=params).object
        return self._get_boolean(response)

    # Key pair management methods

    def list_key_pairs(self):
        params = {
            'Action': 'DescribeKeyPairs'
        }

        response = self.connection.request(self.path, params=params)
        elems = findall(element=response.object, xpath='keySet/item',
                        namespace=NAMESPACE)

        key_pairs = self._to_key_pairs(elems=elems)
        return key_pairs

    def get_key_pair(self, name):
        params = {
            'Action': 'DescribeKeyPairs',
            'KeyName': name
        }

        response = self.connection.request(self.path, params=params)
        elems = findall(element=response.object, xpath='keySet/item',
                        namespace=NAMESPACE)

        key_pair = self._to_key_pairs(elems=elems)[0]
        return key_pair

    def create_key_pair(self, name):
        params = {
            'Action': 'CreateKeyPair',
            'KeyName': name
        }

        response = self.connection.request(self.path, params=params)
        elem = response.object
        key_pair = self._to_key_pair(elem=elem)
        return key_pair

    def import_key_pair_from_string(self, name, key_material):
        base64key = ensure_string(base64.b64encode(b(key_material)))

        params = {
            'Action': 'ImportKeyPair',
            'KeyName': name,
            'PublicKeyMaterial': base64key
        }

        response = self.connection.request(self.path, params=params)
        elem = response.object
        key_pair = self._to_key_pair(elem=elem)
        return key_pair

    def delete_key_pair(self, key_pair):
        params = {
            'Action': 'DeleteKeyPair',
            'KeyName': key_pair.name
        }
        res = self.connection.request(self.path, params=params).object

        return self._get_boolean(res)

    def copy_image(self, image, source_region, name=None, description=None):
        """
        Copy an Amazon Machine Image from the specified source region
        to the current region.

        @inherits: :class:`NodeDriver.copy_image`

        :param      source_region: The region where the image resides
        :type       source_region: ``str``

        :param      image: Instance of class NodeImage
        :type       image: :class:`NodeImage`

        :param      name: The name of the new image
        :type       name: ``str``

        :param      description: The description of the new image
        :type       description: ``str``

        :return:    Instance of class ``NodeImage``
        :rtype:     :class:`NodeImage`
        """
        params = {'Action': 'CopyImage',
                  'SourceRegion': source_region,
                  'SourceImageId': image.id}

        if name is not None:
            params['Name'] = name

        if description is not None:
            params['Description'] = description

        image = self._to_image(
            self.connection.request(self.path, params=params).object)

        return image

    def create_image(self, node, name, description=None, reboot=False,
                     block_device_mapping=None):
        """
        Create an Amazon Machine Image based off of an EBS-backed instance.

        @inherits: :class:`NodeDriver.create_image`

        :param      node: Instance of ``Node``
        :type       node: :class: `Node`

        :param      name: The name for the new image
        :type       name: ``str``

        :param      block_device_mapping: A dictionary of the disk layout
                                          An example of this dict is included
                                          below.
        :type       block_device_mapping: ``list`` of ``dict``

        :param      reboot: Whether or not to shutdown the instance before
                               creation. Amazon calls this NoReboot and
                               sets it to false by default to ensure a
                               clean image.
        :type       reboot: ``bool``

        :param      description: An optional description for the new image
        :type       description: ``str``

        An example block device mapping dictionary is included:

        mapping = [{'VirtualName': None,
                    'Ebs': {'VolumeSize': 10,
                            'VolumeType': 'standard',
                            'DeleteOnTermination': 'true'},
                            'DeviceName': '/dev/sda1'}]

        :return:    Instance of class ``NodeImage``
        :rtype:     :class:`NodeImage`
        """
        params = {'Action': 'CreateImage',
                  'InstanceId': node.id,
                  'Name': name,
                  'NoReboot': not reboot}

        if description is not None:
            params['Description'] = description

        if block_device_mapping is not None:
            params.update(self._get_block_device_mapping_params(
                block_device_mapping))

        image = self._to_image(
            self.connection.request(self.path, params=params).object)

        return image

    def delete_image(self, image):
        """
        Deletes an image at Amazon given a NodeImage object

        @inherits: :class:`NodeDriver.delete_image`

        :param image: Instance of ``NodeImage``
        :type image: :class: `NodeImage`

        :rtype:     ``bool``
        """
        params = {'Action': 'DeregisterImage',
                  'ImageId': image.id}

        response = self.connection.request(self.path, params=params).object
        return self._get_boolean(response)

    def ex_create_placement_group(self, name):
        """
        Creates a new placement group.

        :param name: The name for the new placement group
        :type name: ``str``

        :rtype: ``bool``
        """
        params = {'Action': 'CreatePlacementGroup',
                  'Strategy': 'cluster',
                  'GroupName': name}
        response = self.connection.request(self.path, params=params).object
        return self._get_boolean(response)

    def ex_delete_placement_group(self, name):
        """
        Deletes a placement group.

        :param name: The placement group name
        :type name: ``str``

        :rtype: ``bool``
        """
        params = {'Action': 'DeletePlacementGroup',
                  'GroupName': name}
        response = self.connection.request(self.path, params=params).object
        return self._get_boolean(response)

    def ex_import_snapshot(self, client_data=None,
                           client_token=None, description=None,
                           disk_container=None, dry_run=None, role_name=None):
        """
        Imports a disk into an EBS snapshot. More information can be found
        at https://goo.gl/sbXkYA.

        :param  client_data: Describes the client specific data (optional)
        :type   client_data: ``dict``

        :param  client_token: The token to enable idempotency for VM
                import requests.(optional)
        :type   client_token: ``str``

        :param  description: The description string for the
                             import snapshot task.(optional)
        :type   description: ``str``

        :param  disk_container:The disk container object for the
                              import snapshot request.
        :type   disk_container:``dict``

        :param  dry_run: Checks whether you have the permission for
                        the action, without actually making the request,
                        and provides an error response.(optional)
        :type   dry_run: ``bool``

        :param  role_name: The name of the role to use when not using the
                          default role, 'vmimport'.(optional)
        :type   role_name: ``str``

        :rtype: :class: ``VolumeSnapshot``
        """

        params = {'Action': 'ImportSnapshot'}

        if client_data is not None:
            params.update(self._get_client_date_params(client_data))

        if client_token is not None:
            params['ClientToken'] = client_token

        if description is not None:
            params['Description'] = description

        if disk_container is not None:
            params.update(self._get_disk_container_params(disk_container))

        if dry_run is not None:
            params['DryRun'] = dry_run

        if role_name is not None:
            params['RoleName'] = role_name

        importSnapshot = self.connection.request(self.path,
                                                 params=params).object

        importTaskId = findtext(element=importSnapshot,
                                xpath='importTaskId',
                                namespace=NAMESPACE)

        volumeSnapshot = self._wait_for_import_snapshot_completion(
            import_task_id=importTaskId, timeout=1800, interval=15)

        return volumeSnapshot

    def _wait_for_import_snapshot_completion(self,
                                             import_task_id,
                                             timeout=1800,
                                             interval=15):
        """
        It waits for import snapshot to be completed

        :param import_task_id: Import task Id for the
                               current Import Snapshot Task
        :type import_task_id: ``str``

        :param timeout: Timeout value for snapshot generation
        :type timeout: ``float``

        :param interval: Time interval for repetative describe
                         import snapshot tasks requests
        :type interval: ``float``

        :rtype: :class:``VolumeSnapshot``
        """
        start_time = time.time()
        snapshotId = None
        while snapshotId is None:
            if (time.time() - start_time >= timeout):
                raise Exception('Timeout while waiting '
                                'for import task Id %s'
                                % import_task_id)
            res = self.ex_describe_import_snapshot_tasks(import_task_id)
            snapshotId = res.snapshotId

            if snapshotId is None:
                time.sleep(interval)

        volumeSnapshot = VolumeSnapshot(snapshotId, driver=self)
        return volumeSnapshot

    def ex_describe_import_snapshot_tasks(self, import_task_id, dry_run=None):
        """
        Describes your import snapshot tasks. More information can be found
        at https://goo.gl/CI0MdS.

        :param import_task_id: Import task Id for the current
                               Import Snapshot Task
        :type import_task_id: ``str``

        :param  dry_run: Checks whether you have the permission for
                        the action, without actually making the request,
                        and provides an error response.(optional)
        :type   dry_run: ``bool``

        :rtype: :class:``DescribeImportSnapshotTasks Object``

        """
        params = {'Action': 'DescribeImportSnapshotTasks'}

        if dry_run is not None:
            params['DryRun'] = dry_run

        # This can be extended for multiple import snapshot tasks
        params['ImportTaskId.1'] = import_task_id

        res = self._to_import_snapshot_task(
            self.connection.request(self.path, params=params).object
        )
        return res

    def ex_list_placement_groups(self, names=None):
        """
        A list of placement groups.

        :param names: Placement Group names
        :type names: ``list`` of ``str``

        :rtype: ``list`` of :class:`.EC2PlacementGroup`
        """
        names = names or []
        params = {'Action': 'DescribePlacementGroups'}

        for index, name in enumerate(names):
            params['GroupName.%s' % index + 1] = name

        response = self.connection.request(self.path, params=params).object
        return self._to_placement_groups(response)

    def ex_register_image(self, name, description=None, architecture=None,
                          image_location=None, root_device_name=None,
                          block_device_mapping=None, kernel_id=None,
                          ramdisk_id=None, virtualization_type=None,
                          ena_support=None):
        """
        Registers an Amazon Machine Image based off of an EBS-backed instance.
        Can also be used to create images from snapshots. More information
        can be found at http://goo.gl/hqZq0a.

        :param      name:  The name for the AMI being registered
        :type       name: ``str``

        :param      description: The description of the AMI (optional)
        :type       description: ``str``

        :param      architecture: The architecture of the AMI (i386/x86_64)
                                  (optional)
        :type       architecture: ``str``

        :param      image_location: The location of the AMI within Amazon S3
                                    Required if registering an instance
                                    store-backed AMI
        :type       image_location: ``str``

        :param      root_device_name: The device name for the root device
                                      Required if registering an EBS-backed AMI
        :type       root_device_name: ``str``

        :param      block_device_mapping: A dictionary of the disk layout
                                          (optional)
        :type       block_device_mapping: ``dict``

        :param      kernel_id: Kernel id for AMI (optional)
        :type       kernel_id: ``str``

        :param      ramdisk_id: RAM disk for AMI (optional)
        :type       ramdisk_id: ``str``

        :param      virtualization_type: The type of virtualization for the
                                         AMI you are registering, paravirt
                                         or hvm (optional)
        :type       virtualization_type: ``str``

        :param      ena_support: Enable enhanced networking with Elastic
                                 Network Adapter for the AMI
        :type       ena_support: ``bool``

        :rtype:     :class:`NodeImage`
        """

        params = {'Action': 'RegisterImage',
                  'Name': name}

        if description is not None:
            params['Description'] = description

        if architecture is not None:
            params['Architecture'] = architecture

        if image_location is not None:
            params['ImageLocation'] = image_location

        if root_device_name is not None:
            params['RootDeviceName'] = root_device_name

        if block_device_mapping is not None:
            params.update(self._get_block_device_mapping_params(
                          block_device_mapping))

        if kernel_id is not None:
            params['KernelId'] = kernel_id

        if ramdisk_id is not None:
            params['RamDiskId'] = ramdisk_id

        if virtualization_type is not None:
            params['VirtualizationType'] = virtualization_type

        if ena_support is not None:
            params['EnaSupport'] = ena_support

        image = self._to_image(
            self.connection.request(self.path, params=params).object
        )
        return image

    def ex_list_networks(self, network_ids=None, filters=None):
        """
        Returns a list of :class:`EC2Network` objects for the
        current region.

        :param      network_ids: Returns only networks matching the provided
                                 network IDs. If not specified, a list of all
                                 the networks in the corresponding region
                                 is returned.
        :type       network_ids: ``list``

        :param      filters: The filters so that the list returned includes
                             information for certain networks only.
        :type       filters: ``dict``

        :rtype:     ``list`` of :class:`EC2Network`
        """
        params = {'Action': 'DescribeVpcs'}

        if network_ids:
            params.update(self._pathlist('VpcId', network_ids))

        if filters:
            params.update(self._build_filters(filters))

        return self._to_networks(
            self.connection.request(self.path, params=params).object
        )

    def ex_create_network(self, cidr_block, name=None,
                          instance_tenancy='default'):
        """
        Create a network/VPC

        :param      cidr_block: The CIDR block assigned to the network
        :type       cidr_block: ``str``

        :param      name: An optional name for the network
        :type       name: ``str``

        :param      instance_tenancy: The allowed tenancy of instances launched
                                      into the VPC.
                                      Valid values: default/dedicated
        :type       instance_tenancy: ``str``

        :return:    Dictionary of network properties
        :rtype:     ``dict``
        """
        params = {'Action': 'CreateVpc',
                  'CidrBlock': cidr_block,
                  'InstanceTenancy': instance_tenancy}

        response = self.connection.request(self.path, params=params).object
        element = response.findall(fixxpath(xpath='vpc',
                                            namespace=NAMESPACE))[0]

        network = self._to_network(element, name)

        if name and self.ex_create_tags(network, {'Name': name}):
            network.extra['tags']['Name'] = name

        return network

    def ex_delete_network(self, vpc):
        """
        Deletes a network/VPC.

        :param      vpc: VPC to delete.
        :type       vpc: :class:`.EC2Network`

        :rtype:     ``bool``
        """
        params = {'Action': 'DeleteVpc', 'VpcId': vpc.id}

        res = self.connection.request(self.path, params=params).object

        return self._get_boolean(res)

    def ex_list_subnets(self, subnet_ids=None, filters=None):
        """
        Returns a list of :class:`EC2NetworkSubnet` objects for the
        current region.

        :param      subnet_ids: Returns only subnets matching the provided
                                subnet IDs. If not specified, a list of all
                                the subnets in the corresponding region
                                is returned.
        :type       subnet_ids: ``list``

        :param      filters: The filters so that the list returned includes
                             information for certain subnets only.
        :type       filters: ``dict``

        :rtype:     ``list`` of :class:`EC2NetworkSubnet`
        """
        params = {'Action': 'DescribeSubnets'}

        if subnet_ids:
            params.update(self._pathlist('SubnetId', subnet_ids))

        if filters:
            params.update(self._build_filters(filters))

        return self._to_subnets(
            self.connection.request(self.path, params=params).object
        )

    def ex_create_subnet(self, vpc_id, cidr_block,
                         availability_zone, name=None):
        """
        Creates a network subnet within a VPC.

        :param      vpc_id: The ID of the VPC that the subnet should be
                            associated with
        :type       vpc_id: ``str``

        :param      cidr_block: The CIDR block assigned to the subnet
        :type       cidr_block: ``str``

        :param      availability_zone: The availability zone where the subnet
                                       should reside
        :type       availability_zone: ``str``

        :param      name: An optional name for the network
        :type       name: ``str``

        :rtype:     :class: `EC2NetworkSubnet`
        """
        params = {'Action': 'CreateSubnet',
                  'VpcId': vpc_id,
                  'CidrBlock': cidr_block,
                  'AvailabilityZone': availability_zone}

        response = self.connection.request(self.path, params=params).object
        element = response.findall(fixxpath(xpath='subnet',
                                            namespace=NAMESPACE))[0]

        subnet = self._to_subnet(element, name)

        if name and self.ex_create_tags(subnet, {'Name': name}):
            subnet.extra['tags']['Name'] = name

        return subnet

    def ex_delete_subnet(self, subnet):
        """
        Deletes a VPC subnet.

        :param      subnet: The subnet to delete
        :type       subnet: :class:`.EC2NetworkSubnet`

        :rtype:     ``bool``
        """
        params = {'Action': 'DeleteSubnet', 'SubnetId': subnet.id}

        res = self.connection.request(self.path, params=params).object

        return self._get_boolean(res)

    def ex_list_security_groups(self):
        """
        Lists existing Security Groups.

        @note: This is a non-standard extension API, and only works for EC2.

        :rtype: ``list`` of ``str``
        """
        params = {'Action': 'DescribeSecurityGroups'}
        response = self.connection.request(self.path, params=params).object

        groups = []
        for group in findall(element=response, xpath='securityGroupInfo/item',
                             namespace=NAMESPACE):
            name = findtext(element=group, xpath='groupName',
                            namespace=NAMESPACE)
            id = findtext(element=group, xpath='groupId',
                            namespace=NAMESPACE)
            group = {'name': name, 'id': id}
            groups.append(group)

        return groups

    def ex_get_security_groups(self, group_ids=None,
                               group_names=None, filters=None):
        """
        Returns a list of :class:`EC2SecurityGroup` objects for the
        current region.

        :param      group_ids: Returns only groups matching the provided
                               group IDs.
        :type       group_ids: ``list``

        :param      group_names: Returns only groups matching the provided
                                 group names.
        :type       group_ids: ``list``

        :param      filters: The filters so that the list returned includes
                             information for specific security groups only.
        :type       filters: ``dict``

        :rtype:     ``list`` of :class:`EC2SecurityGroup`
        """

        params = {'Action': 'DescribeSecurityGroups'}

        if group_ids:
            params.update(self._pathlist('GroupId', group_ids))

        if group_names:
            for name_idx, group_name in enumerate(group_names):
                name_idx += 1  # We want 1-based indexes
                name_key = 'GroupName.%s' % (name_idx)
                params[name_key] = group_name

        if filters:
            params.update(self._build_filters(filters))

        response = self.connection.request(self.path, params=params)
        return self._to_security_groups(response.object)

    def ex_create_security_group(self, name, description, vpc_id=None):
        """
        Creates a new Security Group in EC2-Classic or a targeted VPC.

        :param      name:        The name of the security group to create.
                                 This must be unique.
        :type       name:        ``str``

        :param      description: Human readable description of a Security
                                 Group.
        :type       description: ``str``

        :param      vpc_id:      Optional identifier for VPC networks
        :type       vpc_id:      ``str``

        :rtype: ``dict``
        """
        params = {'Action': 'CreateSecurityGroup',
                  'GroupName': name,
                  'GroupDescription': description}

        if vpc_id is not None:
            params['VpcId'] = vpc_id

        response = self.connection.request(self.path, params=params).object
        group_id = findattr(element=response, xpath='groupId',
                            namespace=NAMESPACE)
        return {
            'group_id': group_id
        }

    def ex_delete_security_group_by_id(self, group_id):
        """
        Deletes a new Security Group using the group ID.

        :param      group_id: The ID of the security group
        :type       group_id: ``str``

        :rtype: ``bool``
        """
        params = {'Action': 'DeleteSecurityGroup', 'GroupId': group_id}

        res = self.connection.request(self.path, params=params).object

        return self._get_boolean(res)

    def ex_delete_security_group_by_name(self, group_name):
        """
        Deletes a new Security Group using the group name.

        :param      group_name: The name of the security group
        :type       group_name: ``str``

        :rtype: ``bool``
        """
        params = {'Action': 'DeleteSecurityGroup', 'GroupName': group_name}

        res = self.connection.request(self.path, params=params).object

        return self._get_boolean(res)

    def ex_delete_security_group(self, name):
        """
        A wrapper method which calls ex_delete_security_group_by_name.

        :param      name: The name of the security group
        :type       name: ``str``

        :rtype: ``bool``
        """
        return self.ex_delete_security_group_by_name(name)

    def ex_authorize_security_group(self, name, from_port, to_port, cidr_ip,
                                    protocol='tcp'):
        """
        Edit a Security Group to allow specific traffic.

        @note: This is a non-standard extension API, and only works for EC2.

        :param      name: The name of the security group to edit
        :type       name: ``str``

        :param      from_port: The beginning of the port range to open
        :type       from_port: ``str``

        :param      to_port: The end of the port range to open
        :type       to_port: ``str``

        :param      cidr_ip: The ip to allow traffic for.
        :type       cidr_ip: ``str``

        :param      protocol: tcp/udp/icmp
        :type       protocol: ``str``

        :rtype: ``bool``
        """

        params = {'Action': 'AuthorizeSecurityGroupIngress',
                  'GroupName': name,
                  'IpProtocol': protocol,
                  'FromPort': str(from_port),
                  'ToPort': str(to_port),
                  'CidrIp': cidr_ip}
        try:
            res = self.connection.request(
                self.path, params=params.copy()).object
            return self._get_boolean(res)
        except Exception:
            e = sys.exc_info()[1]
            if e.args[0].find('InvalidPermission.Duplicate') == -1:
                raise e

    def ex_authorize_security_group_ingress(self, id, from_port, to_port,
                                            cidr_ips=None, group_pairs=None,
                                            protocol='tcp', description=None):
        """
        Edit a Security Group to allow specific ingress traffic using
        CIDR blocks or either a group ID, group name or user ID (account).

        :param      id: The id of the security group to edit
        :type       id: ``str``

        :param      from_port: The beginning of the port range to open
        :type       from_port: ``int``

        :param      to_port: The end of the port range to open
        :type       to_port: ``int``

        :param      cidr_ips: The list of IP ranges to allow traffic for.
        :type       cidr_ips: ``list``

        :param      group_pairs: Source user/group pairs to allow traffic for.
                    More info can be found at http://goo.gl/stBHJF

                    EC2 Classic Example: To allow access from any system
                    associated with the default group on account 1234567890

                    [{'group_name': 'default', 'user_id': '1234567890'}]

                    VPC example: To allow access from any system associated
                    with security group sg-47ad482e on your own account

                    [{'group_id': ' sg-47ad482e'}]
        :type       group_pairs: ``list`` of ``dict``

        :param      protocol: tcp/udp/icmp
        :type       protocol: ``str``

        :param      description: description to be added to the rules inserted
        :type       description: ``str``

        :rtype: ``bool``
        """

        params = self._get_common_security_group_params(id,
                                                        protocol,
                                                        from_port,
                                                        to_port,
                                                        cidr_ips,
                                                        group_pairs,
                                                        description)

        params["Action"] = 'AuthorizeSecurityGroupIngress'

        res = self.connection.request(self.path, params=params).object

        return self._get_boolean(res)

    def ex_authorize_security_group_egress(self, id, from_port, to_port,
                                           cidr_ips, group_pairs=None,
                                           protocol='tcp'):
        """
        Edit a Security Group to allow specific egress traffic using
        CIDR blocks or either a group ID, group name or user ID (account).
        This call is not supported for EC2 classic and only works for VPC
        groups.

        :param      id: The id of the security group to edit
        :type       id: ``str``

        :param      from_port: The beginning of the port range to open
        :type       from_port: ``int``

        :param      to_port: The end of the port range to open
        :type       to_port: ``int``

        :param      cidr_ips: The list of ip ranges to allow traffic for.
        :type       cidr_ips: ``list``

        :param      group_pairs: Source user/group pairs to allow traffic for.
                    More info can be found at http://goo.gl/stBHJF

                    EC2 Classic Example: To allow access from any system
                    associated with the default group on account 1234567890

                    [{'group_name': 'default', 'user_id': '1234567890'}]

                    VPC Example: Allow access from any system associated with
                    security group sg-47ad482e on your own account

                    [{'group_id': ' sg-47ad482e'}]
        :type       group_pairs: ``list`` of ``dict``

        :param      protocol: tcp/udp/icmp
        :type       protocol: ``str``

        :rtype: ``bool``
        """

        params = self._get_common_security_group_params(id,
                                                        protocol,
                                                        from_port,
                                                        to_port,
                                                        cidr_ips,
                                                        group_pairs)

        params["Action"] = 'AuthorizeSecurityGroupEgress'

        res = self.connection.request(self.path, params=params).object

        return self._get_boolean(res)

    def ex_revoke_security_group_ingress(self, id, from_port, to_port,
                                         cidr_ips=None, group_pairs=None,
                                         protocol='tcp'):
        """
        Edits a Security Group to revoke specific ingress traffic using
        CIDR blocks or either a group ID, group name or user ID (account).

        :param      id: The ID of the security group to edit
        :type       id: ``str``

        :param      from_port: The beginning of the port range to open
        :type       from_port: ``int``

        :param      to_port: The end of the port range to open
        :type       to_port: ``int``

        :param      cidr_ips: The list of ip ranges to allow traffic for.
        :type       cidr_ips: ``list``

        :param      group_pairs: Source user/group pairs to allow traffic for.
                    More info can be found at http://goo.gl/stBHJF

                    EC2 Classic Example: To allow access from any system
                    associated with the default group on account 1234567890

                    [{'group_name': 'default', 'user_id': '1234567890'}]

                    VPC Example: Allow access from any system associated with
                    security group sg-47ad482e on your own account

                    [{'group_id': ' sg-47ad482e'}]
        :type       group_pairs: ``list`` of ``dict``

        :param      protocol: tcp/udp/icmp
        :type       protocol: ``str``

        :rtype: ``bool``
        """

        params = self._get_common_security_group_params(id,
                                                        protocol,
                                                        from_port,
                                                        to_port,
                                                        cidr_ips,
                                                        group_pairs)

        params["Action"] = 'RevokeSecurityGroupIngress'

        res = self.connection.request(self.path, params=params).object

        return self._get_boolean(res)

    def ex_revoke_security_group_egress(self, id, from_port, to_port,
                                        cidr_ips=None, group_pairs=None,
                                        protocol='tcp'):
        """
        Edit a Security Group to revoke specific egress traffic using
        CIDR blocks or either a group ID, group name or user ID (account).
        This call is not supported for EC2 classic and only works for
        VPC groups.

        :param      id: The id of the security group to edit
        :type       id: ``str``

        :param      from_port: The beginning of the port range to open
        :type       from_port: ``int``

        :param      to_port: The end of the port range to open
        :type       to_port: ``int``

        :param      cidr_ips: The list of ip ranges to allow traffic for.
        :type       cidr_ips: ``list``

        :param      group_pairs: Source user/group pairs to allow traffic for.
                    More info can be found at http://goo.gl/stBHJF

                    EC2 Classic Example: To allow access from any system
                    associated with the default group on account 1234567890

                    [{'group_name': 'default', 'user_id': '1234567890'}]

                    VPC Example: Allow access from any system associated with
                    security group sg-47ad482e on your own account

                    [{'group_id': ' sg-47ad482e'}]
        :type       group_pairs: ``list`` of ``dict``

        :param      protocol: tcp/udp/icmp
        :type       protocol: ``str``

        :rtype: ``bool``
        """

        params = self._get_common_security_group_params(id,
                                                        protocol,
                                                        from_port,
                                                        to_port,
                                                        cidr_ips,
                                                        group_pairs)

        params['Action'] = 'RevokeSecurityGroupEgress'

        res = self.connection.request(self.path, params=params).object

        return self._get_boolean(res)

    def ex_authorize_security_group_permissive(self, name):
        """
        Edit a Security Group to allow all traffic.

        @note: This is a non-standard extension API, and only works for EC2.

        :param      name: The name of the security group to edit
        :type       name: ``str``

        :rtype: ``list`` of ``str``
        """

        results = []
        params = {'Action': 'AuthorizeSecurityGroupIngress',
                  'GroupName': name,
                  'IpProtocol': 'tcp',
                  'FromPort': '0',
                  'ToPort': '65535',
                  'CidrIp': '0.0.0.0/0'}
        try:
            results.append(
                self.connection.request(self.path, params=params.copy()).object
            )
        except Exception:
            e = sys.exc_info()[1]
            if e.args[0].find("InvalidPermission.Duplicate") == -1:
                raise e
        params['IpProtocol'] = 'udp'

        try:
            results.append(
                self.connection.request(self.path, params=params.copy()).object
            )
        except Exception:
            e = sys.exc_info()[1]
            if e.args[0].find("InvalidPermission.Duplicate") == -1:
                raise e

        params.update({'IpProtocol': 'icmp', 'FromPort': '-1', 'ToPort': '-1'})

        try:
            results.append(
                self.connection.request(self.path, params=params.copy()).object
            )
        except Exception:
            e = sys.exc_info()[1]

            if e.args[0].find("InvalidPermission.Duplicate") == -1:
                raise e
        return results

    def ex_list_availability_zones(self, only_available=True):
        """
        Returns a list of :class:`ExEC2AvailabilityZone` objects for the
        current region.

        Note: This is an extension method and is only available for EC2
        driver.

        :keyword  only_available: If true, returns only availability zones
                                  with state 'available'
        :type     only_available: ``str``

        :rtype: ``list`` of :class:`ExEC2AvailabilityZone`
        """
        params = {'Action': 'DescribeAvailabilityZones'}

        filters = {'region-name': self.region_name}
        if only_available:
            filters['state'] = 'available'

        params.update(self._build_filters(filters))

        result = self.connection.request(self.path,
                                         params=params.copy()).object

        availability_zones = []
        for element in findall(element=result,
                               xpath='availabilityZoneInfo/item',
                               namespace=NAMESPACE):
            name = findtext(element=element, xpath='zoneName',
                            namespace=NAMESPACE)
            zone_state = findtext(element=element, xpath='zoneState',
                                  namespace=NAMESPACE)
            region_name = findtext(element=element, xpath='regionName',
                                   namespace=NAMESPACE)

            availability_zone = ExEC2AvailabilityZone(
                name=name,
                zone_state=zone_state,
                region_name=region_name
            )
            availability_zones.append(availability_zone)

        return availability_zones

    def ex_describe_tags(self, resource):
        """
        Returns a dictionary of tags for a resource (e.g. Node or
        StorageVolume).

        :param  resource: The resource to be used
        :type   resource: any resource class, such as :class:`Node,`
                :class:`StorageVolume,` or :class:NodeImage`

        :return: A dictionary of Node tags
        :rtype: ``dict``
        """
        params = {'Action': 'DescribeTags'}

        filters = {
            'resource-id': resource.id
        }

        params.update(self._build_filters(filters))

        result = self.connection.request(self.path, params=params).object

        return self._get_resource_tags(result)

    def ex_create_tags(self, resource, tags):
        """
        Creates tags for a resource (Node or StorageVolume).

        :param resource: The resource to be tagged
        :type resource: :class:`Node` or :class:`StorageVolume` or
                        :class:`VolumeSnapshot`

        :param tags: A dictionary or other mapping of strings to strings,
                     associating tag names with tag values.
        :type tags: ``dict``

        :rtype: ``bool``
        """
        if not tags:
            return

        params = {'Action': 'CreateTags',
                  'ResourceId.0': resource.id}
        for i, key in enumerate(tags):
            params['Tag.%d.Key' % i] = key
            params['Tag.%d.Value' % i] = tags[key]

        res = self.connection.request(self.path,
                                      params=params.copy()).object

        return self._get_boolean(res)

    def ex_delete_tags(self, resource, tags):
        """
        Deletes tags from a resource.

        :param resource: The resource to be tagged
        :type resource: :class:`Node` or :class:`StorageVolume`

        :param tags: A dictionary or other mapping of strings to strings,
                     specifying the tag names and tag values to be deleted.
        :type tags: ``dict``

        :rtype: ``bool``
        """
        if not tags:
            return

        params = {'Action': 'DeleteTags',
                  'ResourceId.0': resource.id}
        for i, key in enumerate(tags):
            params['Tag.%d.Key' % i] = key
            if tags[key] is not None:
                params['Tag.%d.Value' % i] = tags[key]

        res = self.connection.request(self.path,
                                      params=params.copy()).object

        return self._get_boolean(res)

    def ex_rename_node(self, node, name):
        """
        Rename a Node
        """
        return self.ex_create_tags(node, {'Name': name})

    def ex_get_metadata_for_node(self, node):
        """
        Returns the metadata associated with the node.

        :param      node: Node instance
        :type       node: :class:`Node`

        :return: A dictionary or other mapping of strings to strings,
                 associating tag names with tag values.
        :rtype tags: ``dict``
        """
        return node.extra['tags']

    def ex_allocate_address(self, domain='standard'):
        """
        Allocate a new Elastic IP address for EC2 classic or VPC

        :param      domain: The domain to allocate the new address in
                            (standard/vpc)
        :type       domain: ``str``

        :return:    Instance of ElasticIP
        :rtype:     :class:`ElasticIP`
        """
        params = {'Action': 'AllocateAddress'}

        if domain == 'vpc':
            params['Domain'] = domain

        response = self.connection.request(self.path, params=params).object

        return self._to_address(response, only_associated=False)

    def ex_release_address(self, elastic_ip, domain=None):
        """
        Releases an Elastic IP address using the IP (EC2-Classic) or
        using the allocation ID (VPC).

        :param      elastic_ip: Elastic IP instance
        :type       elastic_ip: :class:`ElasticIP`

        :param      domain: The domain where the IP resides (vpc only)
        :type       domain: ``str``

        :return:    True on success, False otherwise.
        :rtype:     ``bool``
        """
        params = {'Action': 'ReleaseAddress'}

        if domain is not None and domain != 'vpc':
            raise AttributeError('Domain can only be set to vpc')

        if domain is None:
            params['PublicIp'] = elastic_ip.ip
        else:
            params['AllocationId'] = elastic_ip.extra['allocation_id']

        response = self.connection.request(self.path, params=params).object
        return self._get_boolean(response)

    def ex_describe_all_addresses(self, only_associated=False):
        """
        Returns all the Elastic IP addresses for this account
        optionally, returns only addresses associated with nodes.

        :param    only_associated: If true, return only the addresses
                                   that are associated with an instance.
        :type     only_associated: ``bool``

        :return:  List of Elastic IP addresses.
        :rtype:   ``list`` of :class:`ElasticIP`
        """
        params = {'Action': 'DescribeAddresses'}

        response = self.connection.request(self.path, params=params).object

        # We will send our only_associated boolean over to
        # shape how the return data is sent back
        return self._to_addresses(response, only_associated)

    def ex_associate_address_with_node(self, node, elastic_ip, domain=None):
        """
        Associate an Elastic IP address with a particular node.

        :param      node: Node instance
        :type       node: :class:`Node`

        :param      elastic_ip: Elastic IP instance
        :type       elastic_ip: :class:`ElasticIP`

        :param      domain: The domain where the IP resides (vpc only)
        :type       domain: ``str``

        :return:    A string representation of the association ID which is
                    required for VPC disassociation. EC2/standard
                    addresses return None
        :rtype:     ``None`` or ``str``
        """
        params = {'Action': 'AssociateAddress', 'InstanceId': node.id}

        if domain is not None and domain != 'vpc':
            raise AttributeError('Domain can only be set to vpc')

        if domain is None:
            params.update({'PublicIp': elastic_ip.ip})
        else:
            params.update({'AllocationId': elastic_ip.extra['allocation_id']})

        response = self.connection.request(self.path, params=params).object
        association_id = findtext(element=response,
                                  xpath='associationId',
                                  namespace=NAMESPACE)
        return association_id

    def ex_associate_addresses(self, node, elastic_ip, domain=None):
        """
        Note: This method has been deprecated in favor of
        the ex_associate_address_with_node method.
        """

        return self.ex_associate_address_with_node(node=node,
                                                   elastic_ip=elastic_ip,
                                                   domain=domain)

    def ex_disassociate_address(self, elastic_ip, domain=None):
        """
        Disassociates an Elastic IP address using the IP (EC2-Classic)
        or the association ID (VPC).

        :param      elastic_ip: ElasticIP instance
        :type       elastic_ip: :class:`ElasticIP`

        :param      domain: The domain where the IP resides (vpc only)
        :type       domain: ``str``

        :return:    True on success, False otherwise.
        :rtype:     ``bool``
        """
        params = {'Action': 'DisassociateAddress'}

        if domain is not None and domain != 'vpc':
            raise AttributeError('Domain can only be set to vpc')

        if domain is None:
            params['PublicIp'] = elastic_ip.ip

        else:
            params['AssociationId'] = elastic_ip.extra['association_id']

        res = self.connection.request(self.path, params=params).object
        return self._get_boolean(res)

    def ex_describe_addresses(self, nodes):
        """
        Returns Elastic IP addresses for all the nodes in the provided list.

        :param      nodes: A list of :class:`Node` instances
        :type       nodes: ``list`` of :class:`Node`

        :return:    Dictionary where a key is a node ID and the value is a
                    list with the Elastic IP addresses associated with
                    this node.
        :rtype:     ``dict``
        """
        if not nodes:
            return {}

        params = {'Action': 'DescribeAddresses'}

        if len(nodes) == 1:
            self._add_instance_filter(params, nodes[0])

        result = self.connection.request(self.path, params=params).object

        node_instance_ids = [node.id for node in nodes]
        nodes_elastic_ip_mappings = {}

        # We will set only_associated to True so that we only get back
        # IPs which are associated with instances
        only_associated = True

        for node_id in node_instance_ids:
            nodes_elastic_ip_mappings.setdefault(node_id, [])
            for addr in self._to_addresses(result,
                                           only_associated):

                instance_id = addr.instance_id

                if node_id == instance_id:
                    nodes_elastic_ip_mappings[instance_id].append(
                        addr.ip)

        return nodes_elastic_ip_mappings

    def ex_describe_addresses_for_node(self, node):
        """
        Returns a list of Elastic IP Addresses associated with this node.

        :param      node: Node instance
        :type       node: :class:`Node`

        :return: List Elastic IP Addresses attached to this node.
        :rtype: ``list`` of ``str``
        """
        node_elastic_ips = self.ex_describe_addresses([node])
        return node_elastic_ips[node.id]

    # Network interface management methods

    def ex_list_network_interfaces(self):
        """
        Returns all network interfaces.

        :return:    List of EC2NetworkInterface instances
        :rtype:     ``list`` of :class `EC2NetworkInterface`
        """
        params = {'Action': 'DescribeNetworkInterfaces'}

        return self._to_interfaces(
            self.connection.request(self.path, params=params).object
        )

    def ex_create_network_interface(self, subnet, name=None,
                                    description=None,
                                    private_ip_address=None):
        """
        Create a network interface within a VPC subnet.

        :param      subnet: EC2NetworkSubnet instance
        :type       subnet: :class:`EC2NetworkSubnet`

        :param      name:  Optional name of the interface
        :type       name:  ``str``

        :param      description:  Optional description of the network interface
        :type       description:  ``str``

        :param      private_ip_address: Optional address to assign as the
                                        primary private IP address of the
                                        interface. If one is not provided then
                                        Amazon will automatically auto-assign
                                        an available IP. EC2 allows assignment
                                        of multiple IPs, but this will be
                                        the primary.
        :type       private_ip_address: ``str``

        :return:    EC2NetworkInterface instance
        :rtype:     :class `EC2NetworkInterface`
        """
        params = {'Action': 'CreateNetworkInterface',
                  'SubnetId': subnet.id}

        if description:
            params['Description'] = description

        if private_ip_address:
            params['PrivateIpAddress'] = private_ip_address

        response = self.connection.request(self.path, params=params).object

        element = response.findall(fixxpath(xpath='networkInterface',
                                            namespace=NAMESPACE))[0]

        interface = self._to_interface(element, name)

        if name and self.ex_create_tags(interface, {'Name': name}):
            interface.extra['tags']['Name'] = name

        return interface

    def ex_delete_network_interface(self, network_interface):
        """
        Deletes a network interface.

        :param      network_interface: EC2NetworkInterface instance
        :type       network_interface: :class:`EC2NetworkInterface`

        :rtype:     ``bool``
        """
        params = {'Action': 'DeleteNetworkInterface',
                  'NetworkInterfaceId': network_interface.id}

        res = self.connection.request(self.path, params=params).object

        return self._get_boolean(res)

    def ex_attach_network_interface_to_node(self, network_interface,
                                            node, device_index):
        """
        Attach a network interface to an instance.

        :param      network_interface: EC2NetworkInterface instance
        :type       network_interface: :class:`EC2NetworkInterface`

        :param      node: Node instance
        :type       node: :class:`Node`

        :param      device_index: The interface device index
        :type       device_index: ``int``

        :return:    String representation of the attachment id.
                    This is required to detach the interface.
        :rtype:     ``str``
        """
        params = {'Action': 'AttachNetworkInterface',
                  'NetworkInterfaceId': network_interface.id,
                  'InstanceId': node.id,
                  'DeviceIndex': device_index}

        response = self.connection.request(self.path, params=params).object
        attachment_id = findattr(element=response, xpath='attachmentId',
                                 namespace=NAMESPACE)

        return attachment_id

    def ex_detach_network_interface(self, attachment_id, force=False):
        """
        Detach a network interface from an instance.

        :param      attachment_id: The attachment ID associated with the
                                   interface
        :type       attachment_id: ``str``

        :param      force: Forces the detachment.
        :type       force: ``bool``

        :return:    ``True`` on successful detachment, ``False`` otherwise.
        :rtype:     ``bool``
        """
        params = {'Action': 'DetachNetworkInterface',
                  'AttachmentId': attachment_id}

        if force:
            params['Force'] = True

        res = self.connection.request(self.path, params=params).object

        return self._get_boolean(res)

    def ex_modify_instance_attribute(self, node, attributes):
        """
        Modify node attributes.
        A list of valid attributes can be found at http://goo.gl/gxcj8

        :param      node: Node instance
        :type       node: :class:`Node`

        :param      attributes: Dictionary with node attributes
        :type       attributes: ``dict``

        :return: True on success, False otherwise.
        :rtype: ``bool``
        """
        attributes = attributes or {}
        attributes.update({'InstanceId': node.id})

        params = {'Action': 'ModifyInstanceAttribute'}
        params.update(attributes)

        res = self.connection.request(self.path,
                                      params=params.copy()).object

        return self._get_boolean(res)

    def ex_modify_snapshot_attribute(self, snapshot, attributes):
        """
        Modify Snapshot attributes.

        :param      snapshot: VolumeSnapshot instance
        :type       snanpshot: :class:`VolumeSnapshot`

        :param      attributes: Dictionary with snapshot attributes
        :type       attributes: ``dict``

        :return: True on success, False otherwise.
        :rtype: ``bool``
        """
        attributes = attributes or {}
        attributes.update({'SnapshotId': snapshot.id})

        params = {'Action': 'ModifySnapshotAttribute'}
        params.update(attributes)

        res = self.connection.request(self.path,
                                      params=params.copy()).object

        return self._get_boolean(res)

    def ex_modify_image_attribute(self, image, attributes):
        """
        Modifies image attributes.

        :param      image: NodeImage instance
        :type       image: :class:`NodeImage`

        :param      attributes: A dictionary with node attributes
        :type       attributes: ``dict``

        :return: True on success, False otherwise.
        :rtype: ``bool``
        """
        attributes = attributes or {}
        attributes.update({'ImageId': image.id})

        params = {'Action': 'ModifyImageAttribute'}
        params.update(attributes)

        res = self.connection.request(self.path,
                                      params=params.copy()).object

        return self._get_boolean(res)

    def ex_change_node_size(self, node, new_size):
        """
        Change the node size.
        Note: Node must be turned of before changing the size.

        :param      node: Node instance
        :type       node: :class:`Node`

        :param      new_size: NodeSize instance
        :type       new_size: :class:`NodeSize`

        :return: True on success, False otherwise.
        :rtype: ``bool``
        """
        if 'instancetype' in node.extra:
            current_instance_type = node.extra['instancetype']

            if current_instance_type == new_size.id:
                raise ValueError('New instance size is the same as' +
                                 'the current one')

        attributes = {'InstanceType.Value': new_size.id}
        return self.ex_modify_instance_attribute(node, attributes)

    def ex_start_node(self, node):
        """
        Starts the node by passing in the node object, does not work with
        instance store backed instances.

        :param      node: The node to be used
        :type       node: :class:`Node`

        :rtype: ``bool``
        """
        params = {'Action': 'StartInstances'}
        params.update(self._pathlist('InstanceId', [node.id]))
        res = self.connection.request(self.path, params=params).object
        return self._get_state_boolean(res)

    def ex_stop_node(self, node):
        """
        Stops the node by passing in the node object, does not work with
        instance store backed instances

        :param      node: The node to be used
        :type       node: :class:`Node`

        :rtype: ``bool``
        """
        params = {'Action': 'StopInstances'}
        params.update(self._pathlist('InstanceId', [node.id]))
        res = self.connection.request(self.path, params=params).object
        return self._get_state_boolean(res)

    def ex_get_console_output(self, node):
        """
        Gets console output for the node.

        :param      node: Node which should be used
        :type       node: :class:`Node`

        :return:    A dictionary with the following keys:
                    - instance_id (``str``)
                    - timestamp (``datetime.datetime``) - last output timestamp
                    - output (``str``) - console output
        :rtype:     ``dict``
        """
        params = {
            'Action': 'GetConsoleOutput',
            'InstanceId': node.id
        }

        response = self.connection.request(self.path, params=params).object

        timestamp = findattr(element=response,
                             xpath='timestamp',
                             namespace=NAMESPACE)

        encoded_string = findattr(element=response,
                                  xpath='output',
                                  namespace=NAMESPACE)

        timestamp = parse_date(timestamp)

        if encoded_string:
            output = base64.b64decode(b(encoded_string)).decode('utf-8')
        else:
            # No console output
            output = None

        return {'instance_id': node.id,
                'timestamp': timestamp,
                'output': output}

    def ex_list_reserved_nodes(self):
        """
        Lists all reserved instances/nodes which can be purchased from Amazon
        for one or three year terms. Reservations are made at a region level
        and reduce the hourly charge for instances.

        More information can be found at http://goo.gl/ulXCC7.

        :rtype: ``list`` of :class:`.EC2ReservedNode`
        """
        params = {'Action': 'DescribeReservedInstances'}

        response = self.connection.request(self.path, params=params).object

        return self._to_reserved_nodes(response, 'reservedInstancesSet/item')

    # Account specific methods

    def ex_get_limits(self):
        """
        Retrieve account resource limits.

        :rtype: ``dict``
        """
        attributes = ['max-instances', 'max-elastic-ips',
                      'vpc-max-elastic-ips']
        params = {}
        params['Action'] = 'DescribeAccountAttributes'

        for index, attribute in enumerate(attributes):
            params['AttributeName.%s' % (index)] = attribute

        response = self.connection.request(self.path, params=params)
        data = response.object

        elems = data.findall(fixxpath(xpath='accountAttributeSet/item',
                                      namespace=NAMESPACE))

        result = {'resource': {}}

        for elem in elems:
            name = findtext(element=elem, xpath='attributeName',
                            namespace=NAMESPACE)
            value = findtext(element=elem,
                             xpath='attributeValueSet/item/attributeValue',
                             namespace=NAMESPACE)

            result['resource'][name] = int(value)

        return result

    # Deprecated extension methods

    def ex_list_keypairs(self):
        """
        Lists all the keypair names and fingerprints.

        :rtype: ``list`` of ``dict``
        """
        warnings.warn('This method has been deprecated in favor of '
                      'list_key_pairs method')

        key_pairs = self.list_key_pairs()

        result = []

        for key_pair in key_pairs:
            item = {
                'keyName': key_pair.name,
                'keyFingerprint': key_pair.fingerprint,
            }
            result.append(item)

        return result

    def ex_describe_all_keypairs(self):
        """
        Returns names for all the available key pairs.

        @note: This is a non-standard extension API, and only works for EC2.

        :rtype: ``list`` of ``str``
        """
        names = [key_pair.name for key_pair in self.list_key_pairs()]
        return names

    def ex_describe_keypairs(self, name):
        """
        Here for backward compatibility.
        """
        return self.ex_describe_keypair(name=name)

    def ex_describe_keypair(self, name):
        """
        Describes a keypair by name.

        @note: This is a non-standard extension API, and only works for EC2.

        :param      name: The name of the keypair to describe.
        :type       name: ``str``

        :rtype: ``dict``
        """

        params = {
            'Action': 'DescribeKeyPairs',
            'KeyName.1': name
        }

        response = self.connection.request(self.path, params=params).object
        key_name = findattr(element=response, xpath='keySet/item/keyName',
                            namespace=NAMESPACE)
        fingerprint = findattr(element=response,
                               xpath='keySet/item/keyFingerprint',
                               namespace=NAMESPACE).strip()
        return {
            'keyName': key_name,
            'keyFingerprint': fingerprint
        }

    def ex_create_keypair(self, name):
        """
        Creates a new keypair

        @note: This is a non-standard extension API, and only works for EC2.

        :param      name: The name of the keypair to Create. This must be
            unique, otherwise an InvalidKeyPair.Duplicate exception is raised.
        :type       name: ``str``

        :rtype: ``dict``
        """
        warnings.warn('This method has been deprecated in favor of '
                      'create_key_pair method')

        key_pair = self.create_key_pair(name=name)

        result = {
            'keyMaterial': key_pair.private_key,
            'keyFingerprint': key_pair.fingerprint
        }

        return result

    def ex_delete_keypair(self, keypair):
        """
        Deletes a key pair by name.

        @note: This is a non-standard extension API, and only works with EC2.

        :param      keypair: The name of the keypair to delete.
        :type       keypair: ``str``

        :rtype: ``bool``
        """
        warnings.warn('This method has been deprecated in favor of '
                      'delete_key_pair method')

        keypair = KeyPair(name=keypair, public_key=None, fingerprint=None,
                          driver=self)

        return self.delete_key_pair(keypair)

    def ex_import_keypair_from_string(self, name, key_material):
        """
        Imports a new public key where the public key is passed in as a string.

        @note: This is a non-standard extension API, and only works for EC2.

        :param      name: The name of the public key to import. This must be
         unique, otherwise an InvalidKeyPair.Duplicate exception is raised.
        :type       name: ``str``

        :param     key_material: The contents of a public key file.
        :type      key_material: ``str``

        :rtype: ``dict``
        """
        warnings.warn('This method has been deprecated in favor of '
                      'import_key_pair_from_string method')

        key_pair = self.import_key_pair_from_string(name=name,
                                                    key_material=key_material)

        result = {
            'keyName': key_pair.name,
            'keyFingerprint': key_pair.fingerprint
        }
        return result

    def ex_import_keypair(self, name, keyfile):
        """
        Imports a new public key where the public key is passed via a filename.

        @note: This is a non-standard extension API, and only works for EC2.

        :param      name: The name of the public key to import. This must be
                          unique, otherwise an InvalidKeyPair. Duplicate
                          exception is raised.
        :type       name: ``str``

        :param     keyfile: The filename with the path of the public key
                            to import.
        :type      keyfile: ``str``

        :rtype: ``dict``
        """
        warnings.warn('This method has been deprecated in favor of '
                      'import_key_pair_from_file method')

        key_pair = self.import_key_pair_from_file(name=name,
                                                  key_file_path=keyfile)

        result = {
            'keyName': key_pair.name,
            'keyFingerprint': key_pair.fingerprint
        }
        return result

    def ex_find_or_import_keypair_by_key_material(self, pubkey):
        """
        Given a public key, look it up in the EC2 KeyPair database. If it
        exists, return any information we have about it. Otherwise, create it.

        Keys that are created are named based on their comment and fingerprint.

        :rtype: ``dict``
        """
        key_fingerprint = get_pubkey_ssh2_fingerprint(pubkey)
        key_comment = get_pubkey_comment(pubkey, default='unnamed')
        key_name = '%s-%s' % (key_comment, key_fingerprint)

        key_pairs = self.list_key_pairs()
        key_pairs = [key_pair for key_pair in key_pairs if
                     key_pair.fingerprint == key_fingerprint]

        if len(key_pairs) >= 1:
            key_pair = key_pairs[0]
            result = {
                'keyName': key_pair.name,
                'keyFingerprint': key_pair.fingerprint
            }
        else:
            result = self.ex_import_keypair_from_string(key_name, pubkey)

        return result

    def ex_list_internet_gateways(self, gateway_ids=None, filters=None):
        """
        Describes available Internet gateways and whether or not they are
        attached to a VPC. These are required for VPC nodes to communicate
        over the Internet.

        :param      gateway_ids: Returns only Internet gateways matching the
                                 provided Internet gateway IDs. If not
                                 specified, a list of all the Internet
                                 gateways in the corresponding region is
                                 returned.
        :type       gateway_ids: ``list``

        :param      filters: The filters so the list returned inclues
                             information for certain gateways only.
        :type       filters: ``dict``

        :rtype: ``list`` of :class:`.VPCInternetGateway`
        """
        params = {'Action': 'DescribeInternetGateways'}

        if gateway_ids:
            params.update(self._pathlist('InternetGatewayId', gateway_ids))

        if filters:
            params.update(self._build_filters(filters))

        response = self.connection.request(self.path, params=params).object

        return self._to_internet_gateways(response, 'internetGatewaySet/item')

    def ex_create_internet_gateway(self, name=None):
        """
        Delete a VPC Internet gateway

        :rtype:     ``bool``
        """
        params = {'Action': 'CreateInternetGateway'}

        resp = self.connection.request(self.path, params=params).object

        element = resp.findall(fixxpath(xpath='internetGateway',
                                        namespace=NAMESPACE))

        gateway = self._to_internet_gateway(element[0], name)

        if name and self.ex_create_tags(gateway, {'Name': name}):
            gateway.extra['tags']['Name'] = name

        return gateway

    def ex_delete_internet_gateway(self, gateway):
        """
        Deletes a VPC Internet gateway.

        :param      gateway: The gateway to delete
        :type       gateway: :class:`.VPCInternetGateway`

        :rtype:     ``bool``
        """
        params = {'Action': 'DeleteInternetGateway',
                  'InternetGatewayId': gateway.id}

        res = self.connection.request(self.path, params=params).object

        return self._get_boolean(res)

    def ex_attach_internet_gateway(self, gateway, network):
        """
        Attach an Internet gateway to a VPC

        :param      gateway: The gateway to attach
        :type       gateway: :class:`.VPCInternetGateway`

        :param      network: The VPC network to attach to
        :type       network: :class:`.EC2Network`

        :rtype:     ``bool``
        """
        params = {'Action': 'AttachInternetGateway',
                  'InternetGatewayId': gateway.id,
                  'VpcId': network.id}

        res = self.connection.request(self.path, params=params).object

        return self._get_boolean(res)

    def ex_detach_internet_gateway(self, gateway, network):
        """
        Detaches an Internet gateway from a VPC.

        :param      gateway: The gateway to detach
        :type       gateway: :class:`.VPCInternetGateway`

        :param      network: The VPC network to detach from
        :type       network: :class:`.EC2Network`

        :rtype:     ``bool``
        """
        params = {'Action': 'DetachInternetGateway',
                  'InternetGatewayId': gateway.id,
                  'VpcId': network.id}

        res = self.connection.request(self.path, params=params).object

        return self._get_boolean(res)

    def ex_list_route_tables(self, route_table_ids=None, filters=None):
        """
        Describes one or more of a VPC's route tables.
        These are used to determine where network traffic is directed.

        :param      route_table_ids: Returns only route tables matching the
                                provided route table IDs. If not specified,
                                a list of all the route tables in the
                                corresponding region is returned.
        :type       route_table_ids: ``list``

        :param      filters: The filters so that the list returned includes
                             information for certain route tables only.
        :type       filters: ``dict``

        :rtype: ``list`` of :class:`.EC2RouteTable`
        """
        params = {'Action': 'DescribeRouteTables'}

        if route_table_ids:
            params.update(self._pathlist('RouteTableId', route_table_ids))

        if filters:
            params.update(self._build_filters(filters))

        response = self.connection.request(self.path, params=params)

        return self._to_route_tables(response.object)

    def ex_create_route_table(self, network, name=None):
        """
        Creates a route table within a VPC.

        :param      vpc_id: The VPC that the subnet should be created in.
        :type       vpc_id: :class:`.EC2Network`

        :rtype:     :class: `.EC2RouteTable`
        """
        params = {'Action': 'CreateRouteTable',
                  'VpcId': network.id}

        response = self.connection.request(self.path, params=params).object
        element = response.findall(fixxpath(xpath='routeTable',
                                            namespace=NAMESPACE))[0]

        route_table = self._to_route_table(element, name=name)

        if name and self.ex_create_tags(route_table, {'Name': name}):
            route_table.extra['tags']['Name'] = name

        return route_table

    def ex_delete_route_table(self, route_table):
        """
        Deletes a VPC route table.

        :param      route_table: The route table to delete.
        :type       route_table: :class:`.EC2RouteTable`

        :rtype:     ``bool``
        """

        params = {'Action': 'DeleteRouteTable',
                  'RouteTableId': route_table.id}

        res = self.connection.request(self.path, params=params).object

        return self._get_boolean(res)

    def ex_associate_route_table(self, route_table, subnet):
        """
        Associates a route table with a subnet within a VPC.

        Note: A route table can be associated with multiple subnets.

        :param      route_table: The route table to associate.
        :type       route_table: :class:`.EC2RouteTable`

        :param      subnet: The subnet to associate with.
        :type       subnet: :class:`.EC2Subnet`

        :return:    Route table association ID.
        :rtype:     ``str``
        """

        params = {'Action': 'AssociateRouteTable',
                  'RouteTableId': route_table.id,
                  'SubnetId': subnet.id}

        result = self.connection.request(self.path, params=params).object
        association_id = findtext(element=result,
                                  xpath='associationId',
                                  namespace=NAMESPACE)

        return association_id

    def ex_dissociate_route_table(self, subnet_association):
        """
        Dissociates a subnet from a route table.

        :param      subnet_association: The subnet association object or
                                        subnet association ID.
        :type       subnet_association: :class:`.EC2SubnetAssociation` or
                                        ``str``

        :rtype:     ``bool``
        """

        if isinstance(subnet_association, EC2SubnetAssociation):
            subnet_association_id = subnet_association.id
        else:
            subnet_association_id = subnet_association

        params = {'Action': 'DisassociateRouteTable',
                  'AssociationId': subnet_association_id}

        res = self.connection.request(self.path, params=params).object

        return self._get_boolean(res)

    def ex_replace_route_table_association(self, subnet_association,
                                           route_table):
        """
        Changes the route table associated with a given subnet in a VPC.

        Note: This method can be used to change which table is the main route
              table in the VPC (Specify the main route table's association ID
              and the route table to be the new main route table).

        :param      subnet_association: The subnet association object or
                                        subnet association ID.
        :type       subnet_association: :class:`.EC2SubnetAssociation` or
                                        ``str``

        :param      route_table: The new route table to associate.
        :type       route_table: :class:`.EC2RouteTable`

        :return:    A new route table association ID.
        :rtype:     ``str``
        """

        if isinstance(subnet_association, EC2SubnetAssociation):
            subnet_association_id = subnet_association.id
        else:
            subnet_association_id = subnet_association

        params = {'Action': 'ReplaceRouteTableAssociation',
                  'AssociationId': subnet_association_id,
                  'RouteTableId': route_table.id}

        result = self.connection.request(self.path, params=params).object
        new_association_id = findtext(element=result,
                                      xpath='newAssociationId',
                                      namespace=NAMESPACE)

        return new_association_id

    def ex_create_route(self, route_table, cidr,
                        internet_gateway=None, node=None,
                        network_interface=None, vpc_peering_connection=None):
        """
        Creates a route entry in the route table.

        :param      route_table: The route table to create the route in.
        :type       route_table: :class:`.EC2RouteTable`

        :param      cidr: The CIDR block used for the destination match.
        :type       cidr: ``str``

        :param      internet_gateway: The Internet gateway to route
                                      traffic through.
        :type       internet_gateway: :class:`.VPCInternetGateway`

        :param      node: The NAT instance to route traffic through.
        :type       node: :class:`Node`

        :param      network_interface: The network interface of the node
                                       to route traffic through.
        :type       network_interface: :class:`.EC2NetworkInterface`

        :param      vpc_peering_connection: The VPC peering connection.
        :type       vpc_peering_connection: :class:`.VPCPeeringConnection`

        :rtype:     ``bool``

        Note: You must specify one of the following: internet_gateway,
              node, network_interface, vpc_peering_connection.
        """

        params = {'Action': 'CreateRoute',
                  'RouteTableId': route_table.id,
                  'DestinationCidrBlock': cidr}

        if internet_gateway:
            params['GatewayId'] = internet_gateway.id

        if node:
            params['InstanceId'] = node.id

        if network_interface:
            params['NetworkInterfaceId'] = network_interface.id

        if vpc_peering_connection:
            params['VpcPeeringConnectionId'] = vpc_peering_connection.id

        res = self.connection.request(self.path, params=params).object

        return self._get_boolean(res)

    def ex_delete_route(self, route_table, cidr):
        """
        Deletes a route entry from the route table.

        :param      route_table: The route table to delete the route from.
        :type       route_table: :class:`.EC2RouteTable`

        :param      cidr: The CIDR block used for the destination match.
        :type       cidr: ``str``

        :rtype:     ``bool``
        """

        params = {'Action': 'DeleteRoute',
                  'RouteTableId': route_table.id,
                  'DestinationCidrBlock': cidr}

        res = self.connection.request(self.path, params=params).object

        return self._get_boolean(res)

    def ex_replace_route(self, route_table, cidr,
                         internet_gateway=None, node=None,
                         network_interface=None, vpc_peering_connection=None):
        """
        Replaces an existing route entry within a route table in a VPC.

        :param      route_table: The route table to replace the route in.
        :type       route_table: :class:`.EC2RouteTable`

        :param      cidr: The CIDR block used for the destination match.
        :type       cidr: ``str``

        :param      internet_gateway: The new internet gateway to route
                                       traffic through.
        :type       internet_gateway: :class:`.VPCInternetGateway`

        :param      node: The new NAT instance to route traffic through.
        :type       node: :class:`Node`

        :param      network_interface: The new network interface of the node
                                       to route traffic through.
        :type       network_interface: :class:`.EC2NetworkInterface`

        :param      vpc_peering_connection: The new VPC peering connection.
        :type       vpc_peering_connection: :class:`.VPCPeeringConnection`

        :rtype:     ``bool``

        Note: You must specify one of the following: internet_gateway,
              node, network_interface, vpc_peering_connection.
        """

        params = {'Action': 'ReplaceRoute',
                  'RouteTableId': route_table.id,
                  'DestinationCidrBlock': cidr}

        if internet_gateway:
            params['GatewayId'] = internet_gateway.id

        if node:
            params['InstanceId'] = node.id

        if network_interface:
            params['NetworkInterfaceId'] = network_interface.id

        if vpc_peering_connection:
            params['VpcPeeringConnectionId'] = vpc_peering_connection.id

        res = self.connection.request(self.path, params=params).object

        return self._get_boolean(res)

    def ex_modify_volume(self, volume, parameters):
        """
        Modify volume parameters.
        A list of valid parameters can be found at https://goo.gl/N0rPEQ

        :param      volume: Volume instance
        :type       volume: :class:`Volume`

        :param      parameters: Dictionary with updated volume parameters
        :type       parameters: ``dict``

        :return: Volume modification status object
        :rtype: :class:`VolumeModification
        """
        parameters = parameters or {}

        volume_type = parameters.get('VolumeType')
        if volume_type and volume_type not in VALID_VOLUME_TYPES:
            raise ValueError('Invalid volume type specified: %s' % volume_type)

        parameters.update({'Action': 'ModifyVolume', 'VolumeId': volume.id})
        response = self.connection.request(self.path,
                                           params=parameters.copy()).object

        return self._to_volume_modification(response.findall(
            fixxpath(xpath='volumeModification', namespace=NAMESPACE))[0])

    def ex_describe_volumes_modifications(self, dry_run=False, volume_ids=None,
                                          filters=None):
        """
        Describes one or more of your volume modifications.

        :param      dry_run: dry_run
        :type       dry_run: ``bool``

        :param      volume_ids: The volume_ids so that the response includes
                             information for only said volumes
        :type       volume_ids: ``dict``

        :param      filters: The filters so that the response includes
                             information for only certain volumes
        :type       filters: ``dict``

        :return:  List of volume modification status objects
        :rtype:   ``list`` of :class:`VolumeModification
        """
        params = {'Action': 'DescribeVolumesModifications'}

        if dry_run:
            params.update({'DryRun': dry_run})

        if volume_ids:
            params.update(self._pathlist('VolumeId', volume_ids))

        if filters:
            params.update(self._build_filters(filters))

        response = self.connection.request(self.path, params=params).object

        return self._to_volume_modifications(response)

    def _ex_connection_class_kwargs(self):
        kwargs = super(BaseEC2NodeDriver, self)._ex_connection_class_kwargs()
        if hasattr(self, 'token') and self.token is not None:
            kwargs['token'] = self.token
            # Force signature_version 4 for tokens or auth breaks
            kwargs['signature_version'] = '4'
        else:
            kwargs['signature_version'] = self.signature_version

        return kwargs

    def _to_nodes(self, object, xpath):
        return [self._to_node(el)
                for el in object.findall(fixxpath(xpath=xpath,
                                                  namespace=NAMESPACE))]

    def _to_node(self, element):
        try:
            state = self.NODE_STATE_MAP[findattr(element=element,
                                                 xpath="instanceState/name",
                                                 namespace=NAMESPACE)
                                        ]
        except KeyError:
            state = NodeState.UNKNOWN

        created = parse_date(findtext(element=element, xpath='launchTime',
                             namespace=NAMESPACE))
        instance_id = findtext(element=element, xpath='instanceId',
                               namespace=NAMESPACE)
        public_ip = findtext(element=element, xpath='ipAddress',
                             namespace=NAMESPACE)
        public_ips = [public_ip] if public_ip else []
        private_ip = findtext(element=element, xpath='privateIpAddress',
                              namespace=NAMESPACE)
        private_ips = [private_ip] if private_ip else []
        product_codes = []
        for p in findall(element=element,
                         xpath="productCodesSet/item/productCode",
                         namespace=NAMESPACE):
            product_codes.append(p)

        # Get our tags
        tags = self._get_resource_tags(element)
        name = tags.get('Name', instance_id)

        # Get our extra dictionary
        extra = self._get_extra_dict(
            element, RESOURCE_EXTRA_ATTRIBUTES_MAP['node'])

        # Add additional properties to our extra dictionary
        extra['block_device_mapping'] = self._to_instance_device_mappings(
            element)
        extra['groups'] = self._get_security_groups(element)
        extra['network_interfaces'] = self._to_interfaces(element)
        extra['product_codes'] = product_codes
        extra['tags'] = tags

        return Node(id=instance_id, name=name, state=state,
                    public_ips=public_ips, private_ips=private_ips,
                    driver=self.connection.driver, created_at=created,
                    extra=extra)

    def _to_images(self, object):
        return [self._to_image(el) for el in object.findall(
            fixxpath(xpath='imagesSet/item', namespace=NAMESPACE))
        ]

    def _to_image(self, element):

        id = findtext(element=element, xpath='imageId', namespace=NAMESPACE)
        name = findtext(element=element, xpath='name', namespace=NAMESPACE)

        # Build block device mapping
        block_device_mapping = self._to_device_mappings(element)

        # Get our tags
        tags = self._get_resource_tags(element)

        # Get our extra dictionary
        extra = self._get_extra_dict(
            element, RESOURCE_EXTRA_ATTRIBUTES_MAP['image'])

        # Add our tags and block device mapping
        extra['tags'] = tags
        extra['block_device_mapping'] = block_device_mapping

        return NodeImage(id=id, name=name, driver=self, extra=extra)

    def _to_volume(self, element, name=None):
        """
        Parse the XML element and return a StorageVolume object.

        :param      name: An optional name for the volume. If not provided
                          then either tag with a key "Name" or volume ID
                          will be used (which ever is available first in that
                          order).
        :type       name: ``str``

        :rtype:     :class:`StorageVolume`
        """
        volId = findtext(element=element, xpath='volumeId',
                         namespace=NAMESPACE)
        size = findtext(element=element, xpath='size', namespace=NAMESPACE)
        raw_state = findtext(element=element, xpath='status',
                             namespace=NAMESPACE)

        state = self.VOLUME_STATE_MAP.get(raw_state,
                                          StorageVolumeState.UNKNOWN)

        # Get our tags
        tags = self._get_resource_tags(element)

        # If name was not passed into the method then
        # fall back then use the volume id
        name = name if name else tags.get('Name', volId)

        # Get our extra dictionary
        extra = self._get_extra_dict(
            element, RESOURCE_EXTRA_ATTRIBUTES_MAP['volume'])

        extra['tags'] = tags

        return StorageVolume(id=volId,
                             name=name,
                             size=int(size),
                             driver=self,
                             state=state,
                             extra=extra)

    def _to_volume_modifications(self, object):
        return [self._to_volume_modification(el) for el in object.findall(
            fixxpath(xpath='volumeModificationSet/item', namespace=NAMESPACE))
        ]

    def _to_volume_modification(self, element):
        """
        Parse the XML element and return a StorageVolume object.

        :rtype:     :class:`EC2VolumeModification`
        """
        params = self._get_extra_dict(element,
                                      VOLUME_MODIFICATION_ATTRIBUTE_MAP)

        return EC2VolumeModification(**params)

    def _to_snapshots(self, response):
        return [self._to_snapshot(el) for el in response.findall(
            fixxpath(xpath='snapshotSet/item', namespace=NAMESPACE))
        ]

    def _to_snapshot(self, element, name=None):
        snapId = findtext(element=element, xpath='snapshotId',
                          namespace=NAMESPACE)
        size = findtext(element=element, xpath='volumeSize',
                        namespace=NAMESPACE)
        created = parse_date(findtext(element=element, xpath='startTime',
                             namespace=NAMESPACE))

        # Get our tags
        tags = self._get_resource_tags(element)

        # If name was not passed into the method then
        # fall back then use the snapshot id
        name = name if name else tags.get('Name', snapId)

        # Get our extra dictionary
        extra = self._get_extra_dict(
            element, RESOURCE_EXTRA_ATTRIBUTES_MAP['snapshot'])

        # Add tags and name to the extra dict
        extra['tags'] = tags
        extra['name'] = name

        # state
        state = self.SNAPSHOT_STATE_MAP.get(
            extra["state"],
            VolumeSnapshotState.UNKNOWN
        )

        return VolumeSnapshot(snapId,
                              size=int(size),
                              driver=self,
                              extra=extra,
                              created=created,
                              state=state,
                              name=name)

    def _to_import_snapshot_task(self, element):
        status = findtext(element=element, xpath='importSnapshotTaskSet/item/'
                          'snapshotTaskDetail/status', namespace=NAMESPACE)

        if status != 'completed':
            snapshotId = None
        else:
            xpath = 'importSnapshotTaskSet/item/snapshotTaskDetail/snapshotId'
            snapshotId = findtext(element=element, xpath=xpath,
                                  namespace=NAMESPACE)

        return EC2ImportSnapshotTask(status, snapshotId=snapshotId)

    def _to_key_pairs(self, elems):
        key_pairs = [self._to_key_pair(elem=elem) for elem in elems]
        return key_pairs

    def _to_key_pair(self, elem):
        name = findtext(element=elem, xpath='keyName', namespace=NAMESPACE)
        fingerprint = findtext(element=elem, xpath='keyFingerprint',
                               namespace=NAMESPACE).strip()
        private_key = findtext(element=elem, xpath='keyMaterial',
                               namespace=NAMESPACE)

        key_pair = KeyPair(name=name,
                           public_key=None,
                           fingerprint=fingerprint,
                           private_key=private_key,
                           driver=self)
        return key_pair

    def _to_security_groups(self, response):
        return [self._to_security_group(el) for el in response.findall(
            fixxpath(xpath='securityGroupInfo/item', namespace=NAMESPACE))
        ]

    def _to_security_group(self, element):
        # security group id
        sg_id = findtext(element=element,
                         xpath='groupId',
                         namespace=NAMESPACE)

        # security group name
        name = findtext(element=element,
                        xpath='groupName',
                        namespace=NAMESPACE)

        # Get our tags
        tags = self._get_resource_tags(element)

        # Get our extra dictionary
        extra = self._get_extra_dict(
            element, RESOURCE_EXTRA_ATTRIBUTES_MAP['security_group'])

        # Add tags to the extra dict
        extra['tags'] = tags

        # Get ingress rules
        ingress_rules = self._to_security_group_rules(
            element, 'ipPermissions/item'
        )

        # Get egress rules
        egress_rules = self._to_security_group_rules(
            element, 'ipPermissionsEgress/item'
        )

        return EC2SecurityGroup(sg_id, name, ingress_rules,
                                egress_rules, extra=extra)

    def _to_security_group_rules(self, element, xpath):
        return [self._to_security_group_rule(el) for el in element.findall(
            fixxpath(xpath=xpath, namespace=NAMESPACE))
        ]

    def _to_security_group_rule(self, element):
        """
        Parse the XML element and return a SecurityGroup object.

        :rtype:     :class:`EC2SecurityGroup`
        """

        rule = {}
        rule['protocol'] = findtext(element=element,
                                    xpath='ipProtocol',
                                    namespace=NAMESPACE)

        rule['from_port'] = findtext(element=element,
                                     xpath='fromPort',
                                     namespace=NAMESPACE)

        rule['to_port'] = findtext(element=element,
                                   xpath='toPort',
                                   namespace=NAMESPACE)

        # get security groups
        elements = element.findall(fixxpath(
            xpath='groups/item',
            namespace=NAMESPACE
        ))

        rule['group_pairs'] = []

        for element in elements:
            item = {
                'user_id': findtext(
                    element=element,
                    xpath='userId',
                    namespace=NAMESPACE),
                'group_id': findtext(
                    element=element,
                    xpath='groupId',
                    namespace=NAMESPACE),
                'group_name': findtext(
                    element=element,
                    xpath='groupName',
                    namespace=NAMESPACE)
            }
            rule['group_pairs'].append(item)

        # get ip ranges
        elements = element.findall(fixxpath(
            xpath='ipRanges/item',
            namespace=NAMESPACE
        ))

        rule['cidr_ips'] = [
            findtext(
                element=element,
                xpath='cidrIp',
                namespace=NAMESPACE
            ) for element in elements]

        return rule

    def _to_networks(self, response):
        return [self._to_network(el) for el in response.findall(
            fixxpath(xpath='vpcSet/item', namespace=NAMESPACE))
        ]

    def _to_network(self, element, name=None):
        # Get the network id
        vpc_id = findtext(element=element,
                          xpath='vpcId',
                          namespace=NAMESPACE)

        # Get our tags
        tags = self._get_resource_tags(element)

        # Set our name if the Name key/value if available
        # If we don't get anything back then use the vpc_id
        name = name if name else tags.get('Name', vpc_id)

        cidr_block = findtext(element=element,
                              xpath='cidrBlock',
                              namespace=NAMESPACE)

        # Get our extra dictionary
        extra = self._get_extra_dict(
            element, RESOURCE_EXTRA_ATTRIBUTES_MAP['network'])

        # Add tags to the extra dict
        extra['tags'] = tags

        return EC2Network(vpc_id, name, cidr_block, extra=extra)

    def _to_addresses(self, response, only_associated):
        """
        Builds a list of dictionaries containing elastic IP properties.

        :param    only_associated: If true, return only those addresses
                                   that are associated with an instance.
                                   If false, return all addresses.
        :type     only_associated: ``bool``

        :rtype:   ``list`` of :class:`ElasticIP`
        """
        addresses = []
        for el in response.findall(fixxpath(xpath='addressesSet/item',
                                            namespace=NAMESPACE)):
            addr = self._to_address(el, only_associated)
            if addr is not None:
                addresses.append(addr)

        return addresses

    def _to_address(self, element, only_associated):
        instance_id = findtext(element=element, xpath='instanceId',
                               namespace=NAMESPACE)

        public_ip = findtext(element=element,
                             xpath='publicIp',
                             namespace=NAMESPACE)

        domain = findtext(element=element,
                          xpath='domain',
                          namespace=NAMESPACE)

        # Build our extra dict
        extra = self._get_extra_dict(
            element, RESOURCE_EXTRA_ATTRIBUTES_MAP['elastic_ip'])

        # Return NoneType if only associated IPs are requested
        if only_associated and not instance_id:
            return None

        return ElasticIP(public_ip, domain, instance_id, extra=extra)

    def _to_placement_groups(self, response):
        return [self._to_placement_group(el)
                for el in response.findall(
                    fixxpath(xpath='placementGroupSet/item',
                             namespace=NAMESPACE))]

    def _to_placement_group(self, element):
        name = findtext(element=element,
                        xpath='groupName',
                        namespace=NAMESPACE)
        state = findtext(element=element,
                         xpath='state',
                         namespace=NAMESPACE)
        strategy = findtext(element=element,
                            xpath='strategy',
                            namespace=NAMESPACE)
        return EC2PlacementGroup(name, state, strategy)

    def _to_subnets(self, response):
        return [self._to_subnet(el) for el in response.findall(
            fixxpath(xpath='subnetSet/item', namespace=NAMESPACE))
        ]

    def _to_subnet(self, element, name=None):
        # Get the subnet ID
        subnet_id = findtext(element=element,
                             xpath='subnetId',
                             namespace=NAMESPACE)

        # Get our tags
        tags = self._get_resource_tags(element)

        # If we don't get anything back then use the subnet_id
        name = name if name else tags.get('Name', subnet_id)

        state = findtext(element=element,
                         xpath='state',
                         namespace=NAMESPACE)

        # Get our extra dictionary
        extra = self._get_extra_dict(
            element, RESOURCE_EXTRA_ATTRIBUTES_MAP['subnet'])

        # Also include our tags
        extra['tags'] = tags

        return EC2NetworkSubnet(subnet_id, name, state, extra=extra)

    def _to_interfaces(self, response):
        return [self._to_interface(el) for el in response.findall(
            fixxpath(xpath='networkInterfaceSet/item', namespace=NAMESPACE))
        ]

    def _to_interface(self, element, name=None):
        """
        Parse the XML element and return an EC2NetworkInterface object.

        :param      name: An optional name for the interface. If not provided
                          then either tag with a key "Name" or the interface ID
                          will be used (whichever is available first in that
                          order).
        :type       name: ``str``

        :rtype:     :class: `EC2NetworkInterface`
        """

        interface_id = findtext(element=element,
                                xpath='networkInterfaceId',
                                namespace=NAMESPACE)

        state = findtext(element=element,
                         xpath='status',
                         namespace=NAMESPACE)

        # Get tags
        tags = self._get_resource_tags(element)

        name = name if name else tags.get('Name', interface_id)

        # Build security groups
        groups = self._get_security_groups(element)

        # Build private IPs
        priv_ips = []
        for item in findall(element=element,
                            xpath='privateIpAddressesSet/item',
                            namespace=NAMESPACE):

            priv_ips.append({'private_ip': findtext(element=item,
                                                    xpath='privateIpAddress',
                                                    namespace=NAMESPACE),
                            'private_dns': findtext(element=item,
                                                    xpath='privateDnsName',
                                                    namespace=NAMESPACE),
                             'primary': findtext(element=item,
                                                 xpath='primary',
                                                 namespace=NAMESPACE)})

        # Build our attachment dictionary which we will add into extra later
        attributes_map = \
            RESOURCE_EXTRA_ATTRIBUTES_MAP['network_interface_attachment']
        attachment = self._get_extra_dict(element, attributes_map)

        # Build our extra dict
        attributes_map = RESOURCE_EXTRA_ATTRIBUTES_MAP['network_interface']
        extra = self._get_extra_dict(element, attributes_map)

        # Include our previously built items as well
        extra['tags'] = tags
        extra['attachment'] = attachment
        extra['private_ips'] = priv_ips
        extra['groups'] = groups

        return EC2NetworkInterface(interface_id, name, state, extra=extra)

    def _to_reserved_nodes(self, object, xpath):
        return [self._to_reserved_node(el)
                for el in object.findall(fixxpath(xpath=xpath,
                                                  namespace=NAMESPACE))]

    def _to_reserved_node(self, element):
        """
        Build an EC2ReservedNode object using the reserved instance properties.
        Information on these properties can be found at http://goo.gl/ulXCC7.
        """

        # Get our extra dictionary
        extra = self._get_extra_dict(
            element, RESOURCE_EXTRA_ATTRIBUTES_MAP['reserved_node'])

        try:
            size = [size for size in self.list_sizes() if
                    size.id == extra['instance_type']][0]
        except IndexError:
            size = None

        return EC2ReservedNode(id=findtext(element=element,
                                           xpath='reservedInstancesId',
                                           namespace=NAMESPACE),
                               state=findattr(element=element,
                                              xpath='state',
                                              namespace=NAMESPACE),
                               driver=self,
                               size=size,
                               extra=extra)

    def _to_device_mappings(self, object):
        return [self._to_device_mapping(el) for el in object.findall(
            fixxpath(xpath='blockDeviceMapping/item', namespace=NAMESPACE))
        ]

    def _to_device_mapping(self, element):
        """
        Parse the XML element and return a dictionary of device properties.
        Additional information can be found at http://goo.gl/GjWYBf.

        @note: EBS volumes do not have a virtual name. Only ephemeral
               disks use this property.
        :rtype:     ``dict``
        """
        mapping = {}

        mapping['device_name'] = findattr(element=element,
                                          xpath='deviceName',
                                          namespace=NAMESPACE)

        mapping['virtual_name'] = findattr(element=element,
                                           xpath='virtualName',
                                           namespace=NAMESPACE)

        # If virtual name does not exist then this is an EBS volume.
        # Build the EBS dictionary leveraging the _get_extra_dict method.
        if mapping['virtual_name'] is None:
            mapping['ebs'] = self._get_extra_dict(
                element, RESOURCE_EXTRA_ATTRIBUTES_MAP['ebs_volume'])

        return mapping

    def _to_instance_device_mappings(self, object):
        return [self._to_instance_device_mapping(el) for el in object.findall(
            fixxpath(xpath='blockDeviceMapping/item', namespace=NAMESPACE))
        ]

    def _to_instance_device_mapping(self, element):
        """
        Parse the XML element and return a dictionary of device properties.
        Additional information can be found at https://goo.gl/OGK88a.

        :rtype:     ``dict``
        """
        mapping = {}

        mapping['device_name'] = findattr(element=element,
                                          xpath='deviceName',
                                          namespace=NAMESPACE)
        mapping['ebs'] = self._get_extra_dict(
            element,
            RESOURCE_EXTRA_ATTRIBUTES_MAP['ebs_instance_block_device'])

        return mapping

    def _to_internet_gateways(self, object, xpath):
        return [self._to_internet_gateway(el)
                for el in object.findall(fixxpath(xpath=xpath,
                                                  namespace=NAMESPACE))]

    def _to_internet_gateway(self, element, name=None):
        id = findtext(element=element,
                      xpath='internetGatewayId',
                      namespace=NAMESPACE)

        vpc_id = findtext(element=element,
                          xpath='attachmentSet/item/vpcId',
                          namespace=NAMESPACE)

        state = findtext(element=element,
                         xpath='attachmentSet/item/state',
                         namespace=NAMESPACE)

        # If there's no attachment state, let's
        # set it to available
        if not state:
            state = 'available'

        # Get our tags
        tags = self._get_resource_tags(element)

        # If name was not passed into the method then
        # fall back then use the gateway id
        name = name if name else tags.get('Name', id)

        return VPCInternetGateway(id=id, name=name, vpc_id=vpc_id,
                                  state=state, driver=self.connection.driver,
                                  extra={'tags': tags})

    def _to_route_tables(self, response):
        return [self._to_route_table(el) for el in response.findall(
            fixxpath(xpath='routeTableSet/item', namespace=NAMESPACE))
        ]

    def _to_route_table(self, element, name=None):
        # route table id
        route_table_id = findtext(element=element,
                                  xpath='routeTableId',
                                  namespace=NAMESPACE)

        # Get our tags
        tags = self._get_resource_tags(element)

        # Get our extra dictionary
        extra = self._get_extra_dict(
            element, RESOURCE_EXTRA_ATTRIBUTES_MAP['route_table'])

        # Add tags to the extra dict
        extra['tags'] = tags

        # Get routes
        routes = self._to_routes(element, 'routeSet/item')

        # Get subnet associations
        subnet_associations = self._to_subnet_associations(
            element, 'associationSet/item')

        # Get propagating routes virtual private gateways (VGW) IDs
        propagating_gateway_ids = []
        for el in element.findall(fixxpath(xpath='propagatingVgwSet/item',
                                           namespace=NAMESPACE)):
            propagating_gateway_ids.append(findtext(element=el,
                                                    xpath='gatewayId',
                                                    namespace=NAMESPACE))

        name = name if name else tags.get('Name', id)

        return EC2RouteTable(route_table_id, name, routes, subnet_associations,
                             propagating_gateway_ids, extra=extra)

    def _to_routes(self, element, xpath):
        return [self._to_route(el) for el in element.findall(
            fixxpath(xpath=xpath, namespace=NAMESPACE))
        ]

    def _to_route(self, element):
        """
        Parse the XML element and return a route object

        :rtype:     :class: `EC2Route`
        """

        destination_cidr = findtext(element=element,
                                    xpath='destinationCidrBlock',
                                    namespace=NAMESPACE)

        gateway_id = findtext(element=element,
                              xpath='gatewayId',
                              namespace=NAMESPACE)

        instance_id = findtext(element=element,
                               xpath='instanceId',
                               namespace=NAMESPACE)

        owner_id = findtext(element=element,
                            xpath='instanceOwnerId',
                            namespace=NAMESPACE)

        interface_id = findtext(element=element,
                                xpath='networkInterfaceId',
                                namespace=NAMESPACE)

        state = findtext(element=element,
                         xpath='state',
                         namespace=NAMESPACE)

        origin = findtext(element=element,
                          xpath='origin',
                          namespace=NAMESPACE)

        vpc_peering_connection_id = findtext(element=element,
                                             xpath='vpcPeeringConnectionId',
                                             namespace=NAMESPACE)

        return EC2Route(destination_cidr, gateway_id, instance_id, owner_id,
                        interface_id, state, origin, vpc_peering_connection_id)

    def _to_subnet_associations(self, element, xpath):
        return [self._to_subnet_association(el) for el in element.findall(
            fixxpath(xpath=xpath, namespace=NAMESPACE))
        ]

    def _to_subnet_association(self, element):
        """
        Parse the XML element and return a route table association object

        :rtype:     :class: `EC2SubnetAssociation`
        """

        association_id = findtext(element=element,
                                  xpath='routeTableAssociationId',
                                  namespace=NAMESPACE)

        route_table_id = findtext(element=element,
                                  xpath='routeTableId',
                                  namespace=NAMESPACE)

        subnet_id = findtext(element=element,
                             xpath='subnetId',
                             namespace=NAMESPACE)

        main = findtext(element=element,
                        xpath='main',
                        namespace=NAMESPACE)

        main = True if main else False

        return EC2SubnetAssociation(association_id, route_table_id,
                                    subnet_id, main)

    def _pathlist(self, key, arr):
        """
        Converts a key and an array of values into AWS query param format.
        """
        params = {}
        i = 0

        for value in arr:
            i += 1
            params['%s.%s' % (key, i)] = value

        return params

    def _get_boolean(self, element):
        tag = '{%s}%s' % (NAMESPACE, 'return')
        return element.findtext(tag) == 'true'

    def _get_terminate_boolean(self, element):
        status = element.findtext(".//{%s}%s" % (NAMESPACE, 'name'))
        return any([term_status == status
                    for term_status
                    in ('shutting-down', 'terminated')])

    def _add_instance_filter(self, params, node):
        """
        Add instance filter to the provided params dictionary.
        """
        filters = {'instance-id': node.id}
        params.update(self._build_filters(filters))

        return params

    def _get_state_boolean(self, element):
        """
        Checks for the instances's state
        """
        state = findall(element=element,
                        xpath='instancesSet/item/currentState/name',
                        namespace=NAMESPACE)[0].text

        return state in ('stopping', 'pending', 'starting')

    def _get_extra_dict(self, element, mapping):
        """
        Extract attributes from the element based on rules provided in the
        mapping dictionary.

        :param      element: Element to parse the values from.
        :type       element: xml.etree.ElementTree.Element.

        :param      mapping: Dictionary with the extra layout
        :type       node: :class:`Node`

        :rtype: ``dict``
        """
        extra = {}
        for attribute, values in mapping.items():
            transform_func = values['transform_func']
            value = findattr(element=element,
                             xpath=values['xpath'],
                             namespace=NAMESPACE)
            if value is not None:
                extra[attribute] = transform_func(value)
            else:
                extra[attribute] = None

        return extra

    def _get_resource_tags(self, element):
        """
        Parse tags from the provided element and return a dictionary with
        key/value pairs.

        :rtype: ``dict``
        """
        tags = {}

        # Get our tag set by parsing the element
        tag_set = findall(element=element,
                          xpath='tagSet/item',
                          namespace=NAMESPACE)

        for tag in tag_set:
            key = findtext(element=tag,
                           xpath='key',
                           namespace=NAMESPACE)

            value = findtext(element=tag,
                             xpath='value',
                             namespace=NAMESPACE)

            tags[key] = value

        return tags

    def _get_block_device_mapping_params(self, block_device_mapping):
        """
        Return a list of dictionaries with query parameters for
        a valid block device mapping.

        :param      mapping: List of dictionaries with the drive layout
        :type       mapping: ``list`` or ``dict``

        :return:    Dictionary representation of the drive mapping
        :rtype:     ``dict``
        """

        if not isinstance(block_device_mapping, (list, tuple)):
            raise AttributeError(
                'block_device_mapping not list or tuple')

        params = {}

        for idx, mapping in enumerate(block_device_mapping):
            idx += 1  # We want 1-based indexes
            if not isinstance(mapping, dict):
                raise AttributeError(
                    'mapping %s in block_device_mapping '
                    'not a dict' % mapping)
            for k, v in mapping.items():
                if not isinstance(v, dict):
                    params['BlockDeviceMapping.%d.%s' % (idx, k)] = str(v)
                else:
                    for key, value in v.items():
                        params['BlockDeviceMapping.%d.%s.%s'
                               % (idx, k, key)] = str(value)
        return params

    def _get_billing_product_params(self, billing_products):
        """
        Return a list of dictionaries with valid param for billing product.

        :param      billing_product: List of billing code values(str)
        :type       billing product: ``list``

        :return:    Dictionary representation of the billing product codes
        :rtype:     ``dict``
        """

        if not isinstance(billing_products, (list, tuple)):
            raise AttributeError(
                'billing_products not list or tuple')

        params = {}

        for idx, v in enumerate(billing_products):
            idx += 1  # We want 1-based indexes
            params['BillingProduct.%d' % (idx)] = str(v)

        return params

    def _get_disk_container_params(self, disk_container):
        """
        Return a list of dictionaries with query parameters for
        a valid disk container.

        :param      disk_container: List of dictionaries with
                                    disk_container details
        :type       disk_container: ``list`` or ``dict``

        :return:    Dictionary representation of the disk_container
        :rtype:     ``dict``
        """

        if not isinstance(disk_container, (list, tuple)):
            raise AttributeError('disk_container not list or tuple')

        params = {}

        for idx, content in enumerate(disk_container):
            idx += 1  # We want 1-based indexes
            if not isinstance(content, dict):
                raise AttributeError(
                    'content %s in disk_container not a dict' % content)

            for k, v in content.items():
                if not isinstance(v, dict):
                    params['DiskContainer.%s' % (k)] = str(v)

                else:
                    for key, value in v.items():
                        params['DiskContainer.%s.%s'
                               % (k, key)] = str(value)

        return params

    def _get_client_data_params(self, client_data):
        """
        Return a dictionary with query parameters for
        a valid client data.

        :param      client_data: List of dictionaries with the disk
                                 upload details
        :type       client_data: ``dict``

        :return:    Dictionary representation of the client data
        :rtype:     ``dict``
        """

        if not isinstance(client_data, (list, tuple)):
            raise AttributeError('client_data not list or tuple')

        params = {}

        for idx, content in enumerate(client_data):
            idx += 1  # We want 1-based indexes
            if not isinstance(content, dict):
                raise AttributeError(
                    'content %s in client_data'
                    'not a dict' % content)

            for k, v in content.items():
                params['ClientData.%s' % (k)] = str(v)

        return params

    def _get_common_security_group_params(self, group_id, protocol,
                                          from_port, to_port, cidr_ips,
                                          group_pairs, description=None):
        """
        Return a dictionary with common query parameters which are used when
        operating on security groups.

        :rtype: ``dict``
        """
        params = {'GroupId': group_id,
                  'IpPermissions.1.IpProtocol': protocol,
                  'IpPermissions.1.FromPort': from_port,
                  'IpPermissions.1.ToPort': to_port}

        if cidr_ips is not None:
            ip_ranges = {}
            for index, cidr_ip in enumerate(cidr_ips):
                index += 1

                ip_ranges['IpPermissions.1.IpRanges.%s.CidrIp'
                          % (index)] = cidr_ip
                if description is not None:
                    ip_ranges['IpPermissions.1.IpRanges.%s.Description'
                              % (index)] = description

            params.update(ip_ranges)

        if group_pairs is not None:
            user_groups = {}
            for index, group_pair in enumerate(group_pairs):
                index += 1

                if 'group_id' in group_pair.keys():
                    user_groups['IpPermissions.1.Groups.%s.GroupId'
                                % (index)] = group_pair['group_id']

                if 'group_name' in group_pair.keys():
                    user_groups['IpPermissions.1.Groups.%s.GroupName'
                                % (index)] = group_pair['group_name']

                if 'user_id' in group_pair.keys():
                    user_groups['IpPermissions.1.Groups.%s.UserId'
                                % (index)] = group_pair['user_id']

            params.update(user_groups)

        return params

    def _get_security_groups(self, element):
        """
        Parse security groups from the provided element and return a
        list of security groups with the id ane name key/value pairs.

        :rtype: ``list`` of ``dict``
        """
        groups = []

        for item in findall(element=element,
                            xpath='groupSet/item',
                            namespace=NAMESPACE):
            groups.append({
                'group_id': findtext(element=item,
                                     xpath='groupId',
                                     namespace=NAMESPACE),
                'group_name': findtext(element=item,
                                       xpath='groupName',
                                       namespace=NAMESPACE)
            })

        return groups

    def _build_filters(self, filters):
        """
        Return a dictionary with filter query parameters which are used when
        listing networks, security groups, etc.

        :param      filters: Dict of filter names and filter values
        :type       filters: ``dict``

        :rtype:     ``dict``
        """

        filter_entries = {}

        for filter_idx, filter_data in enumerate(filters.items()):
            filter_idx += 1  # We want 1-based indexes
            filter_name, filter_values = filter_data
            filter_key = 'Filter.%s.Name' % (filter_idx)
            filter_entries[filter_key] = filter_name

            if isinstance(filter_values, list):
                for value_idx, value in enumerate(filter_values):
                    value_idx += 1  # We want 1-based indexes
                    value_key = 'Filter.%s.Value.%s' % (filter_idx,
                                                        value_idx)
                    filter_entries[value_key] = value
            else:
                value_key = 'Filter.%s.Value.1' % (filter_idx)
                filter_entries[value_key] = filter_values

        return filter_entries


class EC2NodeDriver(BaseEC2NodeDriver):
    """
    Amazon EC2 node driver.
    """

    connectionCls = EC2Connection
    type = Provider.EC2
    name = 'Amazon EC2'
    website = 'http://aws.amazon.com/ec2/'
    path = '/'

    NODE_STATE_MAP = {
        'pending': NodeState.PENDING,
        'running': NodeState.RUNNING,
        'shutting-down': NodeState.UNKNOWN,
        'terminated': NodeState.TERMINATED,
        'stopped': NodeState.STOPPED
    }

    def __init__(self, key, secret=None, secure=True, host=None, port=None,
                 region='us-east-1', token=None, **kwargs):
        if hasattr(self, '_region'):
            region = self._region

        valid_regions = self.list_regions()
        if region not in valid_regions:
            raise ValueError('Invalid region: %s' % (region))

        details = REGION_DETAILS[region]
        self.region_name = region
        self.token = token
        self.api_name = details['api_name']
        self.country = details['country']
        self.signature_version = details.get('signature_version',
                                             DEFAULT_SIGNATURE_VERSION)

        host = host or details['endpoint']

        super(EC2NodeDriver, self).__init__(key=key, secret=secret,
                                            secure=secure, host=host,
                                            port=port, **kwargs)

    @classmethod
    def list_regions(cls):
        return VALID_EC2_REGIONS


class IdempotentParamError(LibcloudError):
    """
    Request used the same client token as a previous,
    but non-identical request.
    """

    def __str__(self):
        return repr(self.value)


class EucConnection(EC2Connection):
    """
    Connection class for Eucalyptus
    """

    host = None


class EucNodeDriver(BaseEC2NodeDriver):
    """
    Driver class for Eucalyptus
    """

    name = 'Eucalyptus'
    website = 'http://www.eucalyptus.com/'
    api_name = 'ec2_us_east'
    region_name = 'us-east-1'
    connectionCls = EucConnection
    signature_version = '2'

    def __init__(self, key, secret=None, secure=True, host=None,
                 path=None, port=None, api_version=DEFAULT_EUCA_API_VERSION):
        """
        @inherits: :class:`EC2NodeDriver.__init__`

        :param    path: The host where the API can be reached.
        :type     path: ``str``

        :param    api_version: The API version to extend support for
                               Eucalyptus proprietary API calls
        :type     api_version: ``str``
        """
        super(EucNodeDriver, self).__init__(key, secret, secure, host, port)

        if path is None:
            path = '/services/Eucalyptus'

        self.path = path
        self.EUCA_NAMESPACE = 'http://msgs.eucalyptus.com/%s' % (api_version)

    def list_locations(self):
        raise NotImplementedError(
            'list_locations not implemented for this driver')

    def _to_sizes(self, response):
        return [self._to_size(el) for el in response.findall(
            fixxpath(xpath='instanceTypeDetails/item',
                     namespace=self.EUCA_NAMESPACE))]

    def _to_size(self, el):
        name = findtext(element=el,
                        xpath='name',
                        namespace=self.EUCA_NAMESPACE)
        cpu = findtext(element=el,
                       xpath='cpu',
                       namespace=self.EUCA_NAMESPACE)
        disk = findtext(element=el,
                        xpath='disk',
                        namespace=self.EUCA_NAMESPACE)
        memory = findtext(element=el,
                          xpath='memory',
                          namespace=self.EUCA_NAMESPACE)

        return NodeSize(id=name,
                        name=name,
                        ram=int(memory),
                        disk=int(disk),
                        bandwidth=None,
                        price=None,
                        driver=EucNodeDriver,
                        extra={
                            'cpu': int(cpu)
                        })

    def list_sizes(self):
        """
        Lists available nodes sizes.

        :rtype: ``list`` of :class:`NodeSize`
        """
        params = {'Action': 'DescribeInstanceTypes'}
        response = self.connection.request(self.path, params=params).object

        return self._to_sizes(response)

    def _add_instance_filter(self, params, node):
        """
        Eucalyptus driver doesn't support filtering on instance id so this is a
        no-op.
        """
        pass


class NimbusConnection(EC2Connection):
    """
    Connection class for Nimbus
    """

    host = None


class NimbusNodeDriver(BaseEC2NodeDriver):
    """
    Driver class for Nimbus
    """

    type = Provider.NIMBUS
    name = 'Nimbus'
    website = 'http://www.nimbusproject.org/'
    country = 'Private'
    api_name = 'nimbus'
    region_name = 'nimbus'
    friendly_name = 'Nimbus Private Cloud'
    connectionCls = NimbusConnection
    signature_version = '2'

    def ex_describe_addresses(self, nodes):
        """
        Nimbus doesn't support elastic IPs, so this is a pass-through.

        @inherits: :class:`EC2NodeDriver.ex_describe_addresses`
        """
        nodes_elastic_ip_mappings = {}
        for node in nodes:
            # empty list per node
            nodes_elastic_ip_mappings[node.id] = []
        return nodes_elastic_ip_mappings

    def ex_create_tags(self, resource, tags):
        """
        Nimbus doesn't support creating tags, so this is a pass-through.

        @inherits: :class:`EC2NodeDriver.ex_create_tags`
        """
        pass


class OutscaleConnection(EC2Connection):
    """
    Connection class for Outscale
    """

    version = DEFAULT_OUTSCALE_API_VERSION
    host = None


class OutscaleNodeDriver(BaseEC2NodeDriver):
    """
    Base Outscale FCU node driver.

    Outscale per provider driver classes inherit from it.
    """

    connectionCls = OutscaleConnection
    name = 'Outscale'
    website = 'http://www.outscale.com'
    path = '/'
    signature_version = '2'

    NODE_STATE_MAP = {
        'pending': NodeState.PENDING,
        'running': NodeState.RUNNING,
        'shutting-down': NodeState.UNKNOWN,
        'terminated': NodeState.TERMINATED,
        'stopped': NodeState.STOPPED
    }

    def __init__(self, key, secret=None, secure=True, host=None, port=None,
                 region='us-east-1', region_details=None, **kwargs):
        if hasattr(self, '_region'):
            region = self._region

        if region_details is None:
            raise ValueError('Invalid region_details argument')

        if region not in region_details.keys():
            raise ValueError('Invalid region: %s' % (region))

        self.region_name = region
        self.region_details = region_details
        details = self.region_details[region]
        self.api_name = details['api_name']
        self.country = details['country']

        self.connectionCls.host = details['endpoint']

        self._not_implemented_msg =\
            'This method is not supported in the Outscale driver'

        super(BaseEC2NodeDriver, self).__init__(key=key, secret=secret,
                                                secure=secure, host=host,
                                                port=port, **kwargs)

    def create_node(self, **kwargs):
        """
        Creates a new Outscale node. The ex_iamprofile keyword
        is not supported.

        @inherits: :class:`BaseEC2NodeDriver.create_node`

        :keyword    ex_keyname: The name of the key pair
        :type       ex_keyname: ``str``

        :keyword    ex_userdata: The user data
        :type       ex_userdata: ``str``

        :keyword    ex_security_groups: A list of names of security groups to
                                        assign to the node.
        :type       ex_security_groups:   ``list``

        :keyword    ex_metadata: The Key/Value metadata to associate
                                 with a node.
        :type       ex_metadata: ``dict``

        :keyword    ex_mincount: The minimum number of nodes to launch
        :type       ex_mincount: ``int``

        :keyword    ex_maxcount: The maximum number of nodes to launch
        :type       ex_maxcount: ``int``

        :keyword    ex_clienttoken: A unique identifier to ensure idempotency
        :type       ex_clienttoken: ``str``

        :keyword    ex_blockdevicemappings: ``list`` of ``dict`` block device
                    mappings.
        :type       ex_blockdevicemappings: ``list`` of ``dict``

        :keyword    ex_ebs_optimized: EBS-Optimized if True
        :type       ex_ebs_optimized: ``bool``
        """
        if 'ex_iamprofile' in kwargs:
            raise NotImplementedError("ex_iamprofile not implemented")
        return super(OutscaleNodeDriver, self).create_node(**kwargs)

    def ex_create_network(self, cidr_block, name=None):
        """
        Creates a network/VPC. Outscale does not support instance_tenancy.

        :param      cidr_block: The CIDR block assigned to the network
        :type       cidr_block: ``str``

        :param      name: An optional name for the network
        :type       name: ``str``

        :return:    Dictionary of network properties
        :rtype:     ``dict``
        """
        return super(OutscaleNodeDriver, self).ex_create_network(cidr_block,
                                                                 name=name)

    def ex_modify_instance_attribute(self, node, disable_api_termination=None,
                                     ebs_optimized=None, group_id=None,
                                     source_dest_check=None, user_data=None,
                                     instance_type=None):
        """
        Modifies node attributes.
        Ouscale supports the following attributes:
        'DisableApiTermination.Value', 'EbsOptimized', 'GroupId.n',
        'SourceDestCheck.Value', 'UserData.Value',
        'InstanceType.Value'

        :param      node: Node instance
        :type       node: :class:`Node`

        :param      attributes: A dictionary with node attributes
        :type       attributes: ``dict``

        :return: True on success, False otherwise.
        :rtype: ``bool``
        """
        attributes = {}

        if disable_api_termination is not None:
            attributes['DisableApiTermination.Value'] = disable_api_termination
        if ebs_optimized is not None:
            attributes['EbsOptimized'] = ebs_optimized
        if group_id is not None:
            attributes['GroupId.n'] = group_id
        if source_dest_check is not None:
            attributes['SourceDestCheck.Value'] = source_dest_check
        if user_data is not None:
            attributes['UserData.Value'] = user_data
        if instance_type is not None:
            attributes['InstanceType.Value'] = instance_type

        return super(OutscaleNodeDriver, self).ex_modify_instance_attribute(
            node, attributes)

    def ex_register_image(self, name, description=None, architecture=None,
                          root_device_name=None, block_device_mapping=None):
        """
        Registers a Machine Image based off of an EBS-backed instance.
        Can also be used to create images from snapshots.

        Outscale does not support image_location, kernel_id and ramdisk_id.

        :param      name:  The name for the AMI being registered
        :type       name: ``str``

        :param      description: The description of the AMI (optional)
        :type       description: ``str``

        :param      architecture: The architecture of the AMI (i386/x86_64)
                                  (optional)
        :type       architecture: ``str``

        :param      root_device_name: The device name for the root device
                                      Required if registering an EBS-backed AMI
        :type       root_device_name: ``str``

        :param      block_device_mapping: A dictionary of the disk layout
                                          (optional)
        :type       block_device_mapping: ``dict``

        :rtype:     :class:`NodeImage`
        """
        return super(OutscaleNodeDriver, self).ex_register_image(
            name, description=description, architecture=architecture,
            root_device_name=root_device_name,
            block_device_mapping=block_device_mapping)

    def ex_copy_image(self, source_region, image, name=None, description=None):
        """
        Outscale does not support copying images.

        @inherits: :class:`EC2NodeDriver.ex_copy_image`
        """
        raise NotImplementedError(self._not_implemented_msg)

    def ex_get_limits(self):
        """
        Outscale does not support getting limits.

        @inherits: :class:`EC2NodeDriver.ex_get_limits`
        """
        raise NotImplementedError(self._not_implemented_msg)

    def ex_create_network_interface(self, subnet, name=None,
                                    description=None,
                                    private_ip_address=None):
        """
        Outscale does not support creating a network interface within a VPC.

        @inherits: :class:`EC2NodeDriver.ex_create_network_interface`
        """
        raise NotImplementedError(self._not_implemented_msg)

    def ex_delete_network_interface(self, network_interface):
        """
        Outscale does not support deleting a network interface within a VPC.

        @inherits: :class:`EC2NodeDriver.ex_delete_network_interface`
        """
        raise NotImplementedError(self._not_implemented_msg)

    def ex_attach_network_interface_to_node(self, network_interface,
                                            node, device_index):
        """
        Outscale does not support attaching a network interface.

        @inherits: :class:`EC2NodeDriver.ex_attach_network_interface_to_node`
        """
        raise NotImplementedError(self._not_implemented_msg)

    def ex_detach_network_interface(self, attachment_id, force=False):
        """
        Outscale does not support detaching a network interface

        @inherits: :class:`EC2NodeDriver.ex_detach_network_interface`
        """
        raise NotImplementedError(self._not_implemented_msg)

    def list_sizes(self, location=None):
        """
        Lists available nodes sizes.

        This overrides the EC2 default method in order to use Outscale
        information or data.

        :rtype: ``list`` of :class:`NodeSize`
        """
        available_types =\
            self.region_details[self.region_name]['instance_types']
        sizes = []

        for instance_type in available_types:
            attributes = OUTSCALE_INSTANCE_TYPES[instance_type]
            attributes = copy.deepcopy(attributes)
            price = self._get_size_price(size_id=instance_type)
            attributes.update({'price': price})
            sizes.append(NodeSize(driver=self, **attributes))
        return sizes

    def ex_modify_instance_keypair(self, instance_id, key_name=None):
        """
        Modifies the keypair associated with a specified instance.
        Once the modification is done, you must restart the instance.

        :param      instance_id: The ID of the instance
        :type       instance_id: ``string``

        :param      key_name: The name of the keypair
        :type       key_name: ``string``
        """

        params = {'Action': 'ModifyInstanceKeypair'}

        params.update({'instanceId': instance_id})

        if key_name is not None:
            params.update({'keyName': key_name})

        response = self.connection.request(self.path, params=params,
                                           method='GET').object

        return (findtext(element=response, xpath='return',
                         namespace=OUTSCALE_NAMESPACE) == 'true')

    def _to_quota(self, elem):
        """
        To Quota
        """

        quota = {}
        for reference_quota_item in findall(element=elem,
                                            xpath='referenceQuotaSet/item',
                                            namespace=OUTSCALE_NAMESPACE):
            reference = findtext(element=reference_quota_item,
                                 xpath='reference',
                                 namespace=OUTSCALE_NAMESPACE)
            quota_set = []
            for quota_item in findall(element=reference_quota_item,
                                      xpath='quotaSet/item',
                                      namespace=OUTSCALE_NAMESPACE):
                ownerId = findtext(element=quota_item,
                                   xpath='ownerId',
                                   namespace=OUTSCALE_NAMESPACE)
                name = findtext(element=quota_item,
                                xpath='name',
                                namespace=OUTSCALE_NAMESPACE)
                displayName = findtext(element=quota_item,
                                       xpath='displayName',
                                       namespace=OUTSCALE_NAMESPACE)
                description = findtext(element=quota_item,
                                       xpath='description',
                                       namespace=OUTSCALE_NAMESPACE)
                groupName = findtext(element=quota_item,
                                     xpath='groupName',
                                     namespace=OUTSCALE_NAMESPACE)
                maxQuotaValue = findtext(element=quota_item,
                                         xpath='maxQuotaValue',
                                         namespace=OUTSCALE_NAMESPACE)
                usedQuotaValue = findtext(element=quota_item,
                                          xpath='usedQuotaValue',
                                          namespace=OUTSCALE_NAMESPACE)
                quota_set.append({'ownerId': ownerId,
                                  'name': name,
                                  'displayName': displayName,
                                  'description': description,
                                  'groupName': groupName,
                                  'maxQuotaValue': maxQuotaValue,
                                  'usedQuotaValue': usedQuotaValue})
            quota[reference] = quota_set

        return quota

    def ex_describe_quotas(self, dry_run=False, filters=None,
                           max_results=None, marker=None):
        """
        Describes one or more of your quotas.

        :param      dry_run: dry_run
        :type       dry_run: ``bool``

        :param      filters: The filters so that the response returned includes
                             information for certain quotas only.
        :type       filters: ``dict``

        :param      max_results: The maximum number of items that can be
                                 returned in a single page (by default, 100)
        :type       max_results: ``int``

        :param      marker: Set quota marker
        :type       marker: ``string``

        :return:    (is_truncated, quota) tuple
        :rtype:     ``(bool, dict)``
        """

        if filters:
            raise NotImplementedError(
                'quota filters are not implemented')

        if marker:
            raise NotImplementedError(
                'quota marker is not implemented')

        params = {'Action': 'DescribeQuotas'}

        if dry_run:
            params.update({'DryRun': dry_run})

        if max_results:
            params.update({'MaxResults': max_results})

        response = self.connection.request(self.path, params=params,
                                           method='GET').object

        quota = self._to_quota(response)

        is_truncated = findtext(element=response, xpath='isTruncated',
                                namespace=OUTSCALE_NAMESPACE)

        return is_truncated, quota

    def _to_product_type(self, elem):

        productTypeId = findtext(element=elem, xpath='productTypeId',
                                 namespace=OUTSCALE_NAMESPACE)
        description = findtext(element=elem, xpath='description',
                               namespace=OUTSCALE_NAMESPACE)

        return {'productTypeId': productTypeId,
                'description': description}

    def ex_get_product_type(self, image_id, snapshot_id=None):
        """
        Gets the product type of a specified OMI or snapshot.

        :param      image_id: The ID of the OMI
        :type       image_id: ``string``

        :param      snapshot_id: The ID of the snapshot
        :type       snapshot_id: ``string``

        :return:    A product type
        :rtype:     ``dict``
        """

        params = {'Action': 'GetProductType'}

        params.update({'ImageId': image_id})
        if snapshot_id is not None:
            params.update({'SnapshotId': snapshot_id})

        response = self.connection.request(self.path, params=params,
                                           method='GET').object

        product_type = self._to_product_type(response)

        return product_type

    def _to_product_types(self, elem):

        product_types = []
        for product_types_item in findall(element=elem,
                                          xpath='productTypeSet/item',
                                          namespace=OUTSCALE_NAMESPACE):
            productTypeId = findtext(element=product_types_item,
                                     xpath='productTypeId',
                                     namespace=OUTSCALE_NAMESPACE)
            description = findtext(element=product_types_item,
                                   xpath='description',
                                   namespace=OUTSCALE_NAMESPACE)
            product_types.append({'productTypeId': productTypeId,
                                  'description': description})

        return product_types

    def ex_describe_product_types(self, filters=None):
        """
        Describes product types.

        :param      filters: The filters so that the list returned includes
                             information for certain quotas only.
        :type       filters: ``dict``

        :return:    A product types list
        :rtype:     ``list``
        """

        params = {'Action': 'DescribeProductTypes'}

        if filters:
            params.update(self._build_filters(filters))

        response = self.connection.request(self.path, params=params,
                                           method='GET').object

        product_types = self._to_product_types(response)

        return product_types

    def _to_instance_types(self, elem):

        instance_types = []
        for instance_types_item in findall(element=elem,
                                           xpath='instanceTypeSet/item',
                                           namespace=OUTSCALE_NAMESPACE):
            name = findtext(element=instance_types_item,
                            xpath='name',
                            namespace=OUTSCALE_NAMESPACE)
            vcpu = findtext(element=instance_types_item,
                            xpath='vcpu',
                            namespace=OUTSCALE_NAMESPACE)
            memory = findtext(element=instance_types_item,
                              xpath='memory',
                              namespace=OUTSCALE_NAMESPACE)
            storageSize = findtext(element=instance_types_item,
                                   xpath='storageSize',
                                   namespace=OUTSCALE_NAMESPACE)
            storageCount = findtext(element=instance_types_item,
                                    xpath='storageCount',
                                    namespace=OUTSCALE_NAMESPACE)
            maxIpAddresses = findtext(element=instance_types_item,
                                      xpath='maxIpAddresses',
                                      namespace=OUTSCALE_NAMESPACE)
            ebsOptimizedAvailable = findtext(element=instance_types_item,
                                             xpath='ebsOptimizedAvailable',
                                             namespace=OUTSCALE_NAMESPACE)
            d = {'name': name,
                 'vcpu': vcpu,
                 'memory': memory,
                 'storageSize': storageSize,
                 'storageCount': storageCount,
                 'maxIpAddresses': maxIpAddresses,
                 'ebsOptimizedAvailable': ebsOptimizedAvailable}
            instance_types.append(d)

        return instance_types

    def ex_describe_instance_types(self, filters=None):
        """
        Describes instance types.

        :param      filters: The filters so that the list returned includes
                    information for instance types only
        :type       filters: ``dict``

        :return:    A instance types list
        :rtype:     ``list``
        """

        params = {'Action': 'DescribeInstanceTypes'}

        if filters:
            params.update(self._build_filters(filters))

        response = self.connection.request(self.path, params=params,
                                           method='GET').object

        instance_types = self._to_instance_types(response)

        return instance_types


class OutscaleSASNodeDriver(OutscaleNodeDriver):
    """
    Outscale SAS node driver
    """
    name = 'Outscale SAS'
    type = Provider.OUTSCALE_SAS

    def __init__(self, key, secret=None, secure=True, host=None, port=None,
                 region='us-east-1', region_details=None, **kwargs):
        super(OutscaleSASNodeDriver, self).__init__(
            key=key, secret=secret, secure=secure, host=host, port=port,
            region=region, region_details=OUTSCALE_SAS_REGION_DETAILS,
            **kwargs)


class OutscaleINCNodeDriver(OutscaleNodeDriver):
    """
    Outscale INC node driver
    """
    name = 'Outscale INC'
    type = Provider.OUTSCALE_INC

    def __init__(self, key, secret=None, secure=True, host=None, port=None,
                 region='us-east-1', region_details=None, **kwargs):
        super(OutscaleINCNodeDriver, self).__init__(
            key=key, secret=secret, secure=secure, host=host, port=port,
            region=region, region_details=OUTSCALE_INC_REGION_DETAILS,
            **kwargs)<|MERGE_RESOLUTION|>--- conflicted
+++ resolved
@@ -89,7 +89,6 @@
 DEFAULT_OUTSCALE_API_VERSION = '2016-04-01'
 OUTSCALE_NAMESPACE = 'http://api.outscale.com/wsdl/fcuext/2014-04-15/'
 
-<<<<<<< HEAD
 # Add Nimbus region
 REGION_DETAILS['nimbus'] = {
     # Nimbus clouds have 3 EC2-style instance types but their particular
@@ -101,1873 +100,6 @@
         'm1.large',
         'm1.xlarge'
     ]
-=======
-"""
-Sizes must be hardcoded, because Amazon doesn't provide an API to fetch them.
-From http://aws.amazon.com/ec2/instance-types/
-and <http://aws.amazon.com/ec2/previous-generation/>
-ram = [MiB], disk = [GB]
-"""
-
-
-def GiB(value):
-    return int(value * 1024)
-
-
-INSTANCE_TYPES = {
-    't1.micro': {
-        'id': 't1.micro',
-        'name': 'Micro Instance',
-        'ram': GiB(0.613),
-        'disk': 15,  # GB
-        'bandwidth': None,
-        'extra': {
-            'virtualizationTypes': ['paravirtual']
-        }
-    },
-    'm1.small': {
-        'id': 'm1.small',
-        'name': 'Small Instance',
-        'ram': GiB(1.7),
-        'disk': 160,  # GB
-        'bandwidth': None,
-        'extra': {
-            'virtualizationTypes': ['paravirtual']
-        }
-    },
-    'm1.medium': {
-        'id': 'm1.medium',
-        'name': 'Medium Instance',
-        'ram': GiB(3.75),
-        'disk': 410,  # GB
-        'bandwidth': None,
-        'extra': {
-            'virtualizationTypes': ['paravirtual']
-        }
-    },
-    'm1.large': {
-        'id': 'm1.large',
-        'name': 'Large Instance',
-        'ram': GiB(7.5),
-        'disk': 2 * 420,  # GB
-        'bandwidth': None,
-        'extra': {
-            'cpu': 2,
-            'virtualizationTypes': ['paravirtual']
-        }
-    },
-    'm1.xlarge': {
-        'id': 'm1.xlarge',
-        'name': 'Extra Large Instance',
-        'ram': GiB(15),
-        'disk': 4 * 420,  # GB
-        'bandwidth': None,
-        'extra': {
-            'cpu': 4,
-            'virtualizationTypes': ['paravirtual']
-        }
-    },
-    'c1.medium': {
-        'id': 'c1.medium',
-        'name': 'High-CPU Medium Instance',
-        'ram': GiB(1.7),
-        'disk': 350,  # GB
-        'bandwidth': None,
-        'extra': {
-            'cpu': 2,
-            'virtualizationTypes': ['paravirtual']
-        }
-    },
-    'c1.xlarge': {
-        'id': 'c1.xlarge',
-        'name': 'High-CPU Extra Large Instance',
-        'ram': GiB(7),
-        'disk': 4 * 420,  # GB
-        'bandwidth': None,
-        'extra': {
-            'cpu': 8,
-            'virtualizationTypes': ['paravirtual']
-        }
-    },
-    'm2.xlarge': {
-        'id': 'm2.xlarge',
-        'name': 'High-Memory Extra Large Instance',
-        'ram': GiB(17.1),
-        'disk': 420,  # GB
-        'bandwidth': None,
-        'extra': {
-            'cpu': 2,
-            'virtualizationTypes': ['paravirtual']
-        }
-    },
-    'm2.2xlarge': {
-        'id': 'm2.2xlarge',
-        'name': 'High-Memory Double Extra Large Instance',
-        'ram': GiB(34.2),
-        'disk': 850,  # GB
-        'bandwidth': None,
-        'extra': {
-            'cpu': 4,
-            'virtualizationTypes': ['paravirtual']
-        }
-    },
-    'm2.4xlarge': {
-        'id': 'm2.4xlarge',
-        'name': 'High-Memory Quadruple Extra Large Instance',
-        'ram': GiB(68.4),
-        'disk': 2 * 840,  # GB
-        'bandwidth': None,
-        'extra': {
-            'cpu': 8,
-            'virtualizationTypes': ['paravirtual']
-        }
-    },
-    'm3.medium': {
-        'id': 'm3.medium',
-        'name': 'Medium Instance',
-        'ram': GiB(3.75),
-        'disk': 4,  # GB
-        'bandwidth': None,
-        'extra': {
-            'cpu': 1,
-            'virtualizationTypes': ['paravirtual', 'hvm']
-        }
-    },
-    'm3.large': {
-        'id': 'm3.large',
-        'name': 'Large Instance',
-        'ram': GiB(7.5),
-        'disk': 32,  # GB
-        'bandwidth': None,
-        'extra': {
-            'cpu': 2,
-            'virtualizationTypes': ['paravirtual', 'hvm']
-        }
-    },
-    'm3.xlarge': {
-        'id': 'm3.xlarge',
-        'name': 'Extra Large Instance',
-        'ram': GiB(15),
-        'disk': 2 * 40,  # GB
-        'bandwidth': None,
-        'extra': {
-            'cpu': 4,
-            'virtualizationTypes': ['paravirtual', 'hvm']
-        }
-    },
-    'm3.2xlarge': {
-        'id': 'm3.2xlarge',
-        'name': 'Double Extra Large Instance',
-        'ram': GiB(30),
-        'disk': 2 * 80,  # GB
-        'bandwidth': None,
-        'extra': {
-            'cpu': 8,
-            'virtualizationTypes': ['paravirtual', 'hvm']
-        }
-    },
-    'm4.large': {
-        'id': 'm4.large',
-        'name': 'Large Instance',
-        'ram': GiB(8),
-        'disk': 0,  # EBS only
-        'bandwidth': None,
-        'extra': {
-            'cpu': 2,
-            'virtualizationTypes': ['hvm']
-        }
-    },
-    'm4.xlarge': {
-        'id': 'm4.xlarge',
-        'name': 'Extra Large Instance',
-        'ram': GiB(16),
-        'disk': 0,  # EBS only
-        'bandwidth': None,
-        'extra': {
-            'cpu': 4,
-            'virtualizationTypes': ['hvm']
-        }
-    },
-    'm4.2xlarge': {
-        'id': 'm4.2xlarge',
-        'name': 'Double Extra Large Instance',
-        'ram': GiB(32),
-        'disk': 0,  # EBS only
-        'bandwidth': None,
-        'extra': {
-            'cpu': 8,
-            'virtualizationTypes': ['hvm']
-        }
-    },
-    'm4.4xlarge': {
-        'id': 'm4.4xlarge',
-        'name': 'Quadruple Extra Large Instance',
-        'ram': GiB(64),
-        'disk': 0,  # EBS only
-        'bandwidth': None,
-        'extra': {
-            'cpu': 16,
-            'virtualizationTypes': ['hvm']
-        }
-    },
-    'm4.10xlarge': {
-        'id': 'm4.10xlarge',
-        'name': '10 Extra Large Instance',
-        'ram': GiB(160),
-        'disk': 0,  # EBS only
-        'bandwidth': None,
-        'extra': {
-            'cpu': 40,
-            'virtualizationTypes': ['hvm']
-        }
-    },
-    'm4.16xlarge': {
-        'id': 'm4.16xlarge',
-        'name': '16 Extra Large Instance',
-        'ram': GiB(256),
-        'disk': 0,  # EBS only
-        'bandwidth': None,
-        'extra': {
-            'cpu': 64,
-            'virtualizationTypes': ['hvm']
-        }
-    },
-    'cg1.4xlarge': {
-        'id': 'cg1.4xlarge',
-        'name': 'Cluster GPU Quadruple Extra Large Instance',
-        'ram': GiB(22.5),
-        'disk': 2 * 840,  # GB
-        'bandwidth': None,
-        'extra': {
-            'cpu': 16,
-            'virtualizationTypes': ['hvm']
-        }
-    },
-    'g2.2xlarge': {
-        'id': 'g2.2xlarge',
-        'name': 'Cluster GPU G2 Double Extra Large Instance',
-        'ram': GiB(15),
-        'disk': 60,  # GB
-        'bandwidth': None,
-        'extra': {
-            'cpu': 8,
-            'virtualizationTypes': ['hvm']
-        }
-    },
-    'g2.8xlarge': {
-        'id': 'g2.8xlarge',
-        'name': 'Cluster GPU G2 Eight Extra Large Instance',
-        'ram': GiB(60),
-        'disk': 2 * 120,  # GB
-        'bandwidth': None,
-        'extra': {
-            'cpu': 32,
-            'virtualizationTypes': ['hvm']
-        }
-    },
-    'p2.xlarge': {
-        'id': 'p2.xlarge',
-        'name': 'Cluster GPU P2 Large Instance',
-        'ram': GiB(61),
-        'disk': 4,
-        'bandwidth': None
-    },
-    'p2.8xlarge': {
-        'id': 'p2.8xlarge',
-        'name': 'Cluster GPU P2 Large Instance',
-        'ram': GiB(488),
-        'disk': 32,
-        'bandwidth': None
-    },
-    'p2.16xlarge': {
-        'id': 'p2.16xlarge',
-        'name': 'Cluster GPU P2 Large Instance',
-        'ram': GiB(732),
-        'disk': 64,
-        'bandwidth': None
-    },
-    'cc1.4xlarge': {
-        'id': 'cc1.4xlarge',
-        'name': 'Cluster Compute Quadruple Extra Large Instance',
-        'ram': 23552,
-        'disk': 1690,
-        'bandwidth': None,
-        'extra': {
-            'virtualizationTypes': ['hvm']
-        }
-    },
-    'cc2.8xlarge': {
-        'id': 'cc2.8xlarge',
-        'name': 'Cluster Compute Eight Extra Large Instance',
-        'ram': GiB(60.5),
-        'disk': 4 * 840,  # GB
-        'bandwidth': None,
-        'extra': {
-            'cpu': 32,
-            'virtualizationTypes': ['hvm']
-        }
-    },
-    # c3 instances have 2 SSDs of the specified disk size
-    'c3.large': {
-        'id': 'c3.large',
-        'name': 'Compute Optimized Large Instance',
-        'ram': GiB(3.75),
-        'disk': 2 * 16,  # GB
-        'bandwidth': None,
-        'extra': {
-            'cpu': 2,
-            'virtualizationTypes': ['paravirtual', 'hvm']
-        }
-    },
-    'c3.xlarge': {
-        'id': 'c3.xlarge',
-        'name': 'Compute Optimized Extra Large Instance',
-        'ram': GiB(7.5),
-        'disk': 2 * 40,  # GB
-        'bandwidth': None,
-        'extra': {
-            'cpu': 4,
-            'virtualizationTypes': ['paravirtual', 'hvm']
-        }
-    },
-    'c3.2xlarge': {
-        'id': 'c3.2xlarge',
-        'name': 'Compute Optimized Double Extra Large Instance',
-        'ram': GiB(15),
-        'disk': 2 * 80,  # GB
-        'bandwidth': None,
-        'extra': {
-            'cpu': 8,
-            'virtualizationTypes': ['paravirtual', 'hvm']
-        }
-    },
-    'c3.4xlarge': {
-        'id': 'c3.4xlarge',
-        'name': 'Compute Optimized Quadruple Extra Large Instance',
-        'ram': GiB(30),
-        'disk': 2 * 160,  # GB
-        'bandwidth': None,
-        'extra': {
-            'cpu': 16,
-            'virtualizationTypes': ['paravirtual', 'hvm']
-        }
-    },
-    'c3.8xlarge': {
-        'id': 'c3.8xlarge',
-        'name': 'Compute Optimized Eight Extra Large Instance',
-        'ram': GiB(60),
-        'disk': 2 * 320,  # GB
-        'bandwidth': None,
-        'extra': {
-            'cpu': 32,
-            'virtualizationTypes': ['paravirtual', 'hvm']
-        }
-    },
-    'c4.large': {
-        'id': 'c4.large',
-        'name': 'Compute Optimized Large Instance',
-        'ram': GiB(3.75),
-        'disk': 0,  # EBS only
-        'bandwidth': None,
-        'extra': {
-            'cpu': 2,
-            'virtualizationTypes': ['hvm']
-        }
-    },
-    'c4.xlarge': {
-        'id': 'c4.xlarge',
-        'name': 'Compute Optimized Extra Large Instance',
-        'ram': GiB(7.5),
-        'disk': 0,  # EBS only
-        'bandwidth': None,
-        'extra': {
-            'cpu': 4,
-            'virtualizationTypes': ['hvm']
-        }
-    },
-    'c4.2xlarge': {
-        'id': 'c4.2xlarge',
-        'name': 'Compute Optimized Double Large Instance',
-        'ram': GiB(15),
-        'disk': 0,  # EBS only
-        'bandwidth': None,
-        'extra': {
-            'cpu': 8,
-            'virtualizationTypes': ['hvm']
-        }
-    },
-    'c4.4xlarge': {
-        'id': 'c4.4xlarge',
-        'name': 'Compute Optimized Quadruple Extra Large Instance',
-        'ram': GiB(30),
-        'disk': 0,  # EBS only
-        'bandwidth': None,
-        'extra': {
-            'cpu': 16,
-            'virtualizationTypes': ['hvm']
-        }
-    },
-    'c4.8xlarge': {
-        'id': 'c4.8xlarge',
-        'name': 'Compute Optimized Eight Extra Large Instance',
-        'ram': GiB(60),
-        'disk': 0,  # EBS only
-        'bandwidth': None,
-        'extra': {
-            'cpu': 32,
-            'virtualizationTypes': ['hvm']
-        }
-    },
-    'cr1.8xlarge': {
-        'id': 'cr1.8xlarge',
-        'name': 'High Memory Cluster Eight Extra Large',
-        'ram': GiB(244),
-        'disk': 2 * 120,  # GB
-        'bandwidth': None,
-        'extra': {
-            'cpu': 32,
-            'virtualizationTypes': ['hvm']
-        }
-    },
-    'hs1.4xlarge': {
-        'id': 'hs1.4xlarge',
-        'name': 'High Storage Quadruple Extra Large Instance',
-        'ram': GiB(64),
-        'disk': 2 * 1024,  # GB
-        'bandwidth': None,
-        'extra': {
-            'cpu': 16,
-            'virtualizationTypes': ['paravirtual']
-        }
-    },
-    'hi1.4xlarge': {
-        'id': 'hi1.4xlarge',
-        'name': 'High Storage Four Extra Large Instance',
-        'ram': GiB(117),
-        'disk': 2 * 1024,  # GB
-        'bandwidth': None,
-        'extra': {
-            'cpu': 16,
-            'virtualizationTypes': ['paravirtual', 'hvm']
-        }
-    },
-    'hs1.8xlarge': {
-        'id': 'hs1.8xlarge',
-        'name': 'High Storage Eight Extra Large Instance',
-        'ram': GiB(117),
-        'disk': 24 * 2000,
-        'bandwidth': None,
-        'extra': {
-            'cpu': 17,
-            'virtualizationTypes': ['paravirtual', 'hvm']
-        }
-    },
-    # i2 instances have up to eight SSD drives
-    'i2.xlarge': {
-        'id': 'i2.xlarge',
-        'name': 'High I/O Storage Optimized Extra Large Instance',
-        'ram': GiB(30.5),
-        'disk': 800,  # GB
-        'bandwidth': None,
-        'extra': {
-            'cpu': 4,
-            'virtualizationTypes': ['hvm']
-        }
-    },
-    'i2.2xlarge': {
-        'id': 'i2.2xlarge',
-        'name': 'High I/O Storage Optimized Double Extra Large Instance',
-        'ram': GiB(61),
-        'disk': 2 * 800,  # GB
-        'bandwidth': None,
-        'extra': {
-            'cpu': 8,
-            'virtualizationTypes': ['hvm']
-        }
-    },
-    'i2.4xlarge': {
-        'id': 'i2.4xlarge',
-        'name': 'High I/O Storage Optimized Quadruple Large Instance',
-        'ram': GiB(122),
-        'disk': 4 * 800,  # GB
-        'bandwidth': None,
-        'extra': {
-            'cpu': 16,
-            'virtualizationTypes': ['hvm']
-        }
-    },
-    'i2.8xlarge': {
-        'id': 'i2.8xlarge',
-        'name': 'High I/O Storage Optimized Eight Extra Large Instance',
-        'ram': GiB(244),
-        'disk': 8 * 800,  # GB
-        'bandwidth': None,
-        'extra': {
-            'cpu': 32,
-            'virtualizationTypes': ['hvm']
-        }
-    },
-    'i3.large': {
-        'id': 'i3.large',
-        'name': 'High I/O Instances',
-        'ram': GiB(15.25),
-        'disk': 1 * 475,  # GB
-        'bandwidth': None,
-        'extra': {
-            'cpu': 2
-        }
-    },
-    'i3.xlarge': {
-        'id': 'i3.xlarge',
-        'name': 'High I/O Instances',
-        'ram': GiB(30.5),
-        'disk': 1 * 950,  # GB
-        'bandwidth': None,
-        'extra': {
-            'cpu': 4
-        }
-    },
-    'i3.2xlarge': {
-        'id': 'i3.2xlarge',
-        'name': 'High I/O Instances',
-        'ram': GiB(61),
-        'disk': 1 * 1900,  # GB
-        'bandwidth': None,
-        'extra': {
-            'cpu': 8
-        }
-    },
-    'i3.4xlarge': {
-        'id': 'i3.4xlarge',
-        'name': 'High I/O Instances',
-        'ram': GiB(122),
-        'disk': 2 * 1900,  # GB
-        'bandwidth': None,
-        'extra': {
-            'cpu': 16
-        }
-    },
-    'i3.8xlarge': {
-        'id': 'i3.8xlarge',
-        'name': 'High I/O Instances',
-        'ram': GiB(244),
-        'disk': 4 * 1900,  # GB
-        'bandwidth': None,
-        'extra': {
-            'cpu': 32
-        }
-    },
-    'i3.16xlarge': {
-        'id': 'i3.16xlarge',
-        'name': 'High I/O Instances',
-        'ram': GiB(488),
-        'disk': 8 * 1900,  # GB
-        'bandwidth': None,
-        'extra': {
-            'cpu': 64
-        }
-    },
-    'd2.xlarge': {
-        'id': 'd2.xlarge',
-        'name': 'Dense Storage Optimized Extra Large Instance',
-        'ram': GiB(30.5),
-        'disk': 3 * 2000,  # GB
-        'bandwidth': None,
-        'extra': {
-            'cpu': 4,
-            'virtualizationTypes': ['hvm']
-        }
-    },
-    'd2.2xlarge': {
-        'id': 'd2.2xlarge',
-        'name': 'Dense Storage Optimized Double Extra Large Instance',
-        'ram': GiB(61),
-        'disk': 6 * 2000,  # GB
-        'bandwidth': None,
-        'extra': {
-            'cpu': 8,
-            'virtualizationTypes': ['hvm']
-        }
-    },
-    'd2.4xlarge': {
-        'id': 'd2.4xlarge',
-        'name': 'Dense Storage Optimized Quadruple Extra Large Instance',
-        'ram': GiB(122),
-        'disk': 12 * 2000,  # GB
-        'bandwidth': None,
-        'extra': {
-            'cpu': 16,
-            'virtualizationTypes': ['hvm']
-        }
-    },
-    'd2.8xlarge': {
-        'id': 'd2.8xlarge',
-        'name': 'Dense Storage Optimized Eight Extra Large Instance',
-        'ram': GiB(244),
-        'disk': 24 * 2000,  # GB
-        'bandwidth': None,
-        'extra': {
-            'cpu': 36,
-            'virtualizationTypes': ['hvm']
-        }
-    },
-    # 1x SSD
-    'r3.large': {
-        'id': 'r3.large',
-        'name': 'Memory Optimized Large instance',
-        'ram': GiB(15.25),
-        'disk': 32,  # GB
-        'bandwidth': None,
-        'extra': {
-            'cpu': 2,
-            'virtualizationTypes': ['hvm']
-        }
-    },
-    'r3.xlarge': {
-        'id': 'r3.xlarge',
-        'name': 'Memory Optimized Extra Large instance',
-        'ram': GiB(30.5),
-        'disk': 80,  # GB
-        'bandwidth': None,
-        'extra': {
-            'cpu': 4,
-            'virtualizationTypes': ['hvm']
-        }
-    },
-    'r3.2xlarge': {
-        'id': 'r3.2xlarge',
-        'name': 'Memory Optimized Double Extra Large instance',
-        'ram': GiB(61),
-        'disk': 160,  # GB
-        'bandwidth': None,
-        'extra': {
-            'cpu': 8,
-            'virtualizationTypes': ['hvm']
-        }
-    },
-    'r3.4xlarge': {
-        'id': 'r3.4xlarge',
-        'name': 'Memory Optimized Quadruple Extra Large instance',
-        'ram': GiB(122),
-        'disk': 320,  # GB
-        'bandwidth': None,
-        'extra': {
-            'cpu': 16,
-            'virtualizationTypes': ['hvm']
-        }
-    },
-    'r3.8xlarge': {
-        'id': 'r3.8xlarge',
-        'name': 'Memory Optimized Eight Extra Large instance',
-        'ram': GiB(244),
-        'disk': 2 * 320,  # GB
-        'bandwidth': None,
-        'extra': {
-            'cpu': 32,
-            'virtualizationTypes': ['hvm']
-        }
-    },
-    'r4.large': {
-        'id': 'r4.large',
-        'name': 'Memory Optimized Large instance',
-        'ram': GiB(15.25),
-        'disk': 0,  # GB
-        'bandwidth': None,
-        'extra': {
-            'cpu': 2
-        }
-    },
-    'r4.xlarge': {
-        'id': 'r4.xlarge',
-        'name': 'Memory Optimized Extra Large instance',
-        'ram': GiB(30.5),
-        'disk': 0,  # GB
-        'bandwidth': None,
-        'extra': {
-            'cpu': 4
-        }
-    },
-    'r4.2xlarge': {
-        'id': 'r4.2xlarge',
-        'name': 'Memory Optimized Double Extra Large instance',
-        'ram': GiB(61),
-        'disk': 0,  # GB
-        'bandwidth': None,
-        'extra': {
-            'cpu': 8
-        }
-    },
-    'r4.4xlarge': {
-        'id': 'r4.4xlarge',
-        'name': 'Memory Optimized Quadruple Extra Large instance',
-        'ram': GiB(122),
-        'disk': 0,  # GB
-        'bandwidth': None,
-        'extra': {
-            'cpu': 16
-        }
-    },
-    'r4.8xlarge': {
-        'id': 'r4.8xlarge',
-        'name': 'Memory Optimized Eight Extra Large instance',
-        'ram': GiB(244),
-        'disk': 0,  # GB
-        'bandwidth': None,
-        'extra': {
-            'cpu': 32
-        }
-    },
-    'r4.16xlarge': {
-        'id': 'r4.16xlarge',
-        'name': 'Memory Optimized Sixteen Extra Large instance',
-        'ram': GiB(488),
-        'disk': 0,  # GB
-        'bandwidth': None,
-        'extra': {
-            'cpu': 64
-        }
-    },
-    # Burstable Performance General Purpose
-    't2.nano': {
-        'id': 't2.nano',
-        'name': 'Burstable Performance Nano Instance',
-        'ram': 512,
-        'disk': 0,  # EBS Only
-        'bandwidth': None,
-        'extra': {
-            'cpu': 1,
-            'virtualizationTypes': ['hvm']
-        }
-    },
-    't2.micro': {
-        'id': 't2.micro',
-        'name': 'Burstable Performance Micro Instance',
-        'ram': GiB(1),
-        'disk': 0,  # EBS Only
-        'bandwidth': None,
-        'extra': {
-            'cpu': 1,
-            'virtualizationTypes': ['hvm']
-        }
-    },
-    't2.small': {
-        'id': 't2.small',
-        'name': 'Burstable Performance Small Instance',
-        'ram': GiB(2),
-        'disk': 0,  # EBS Only
-        'bandwidth': None,
-        'extra': {
-            'cpu': 11,
-            'virtualizationTypes': ['hvm']
-        }
-    },
-    't2.medium': {
-        'id': 't2.medium',
-        'name': 'Burstable Performance Medium Instance',
-        'ram': GiB(4),
-        'disk': 0,  # EBS Only
-        'bandwidth': None,
-        'extra': {
-            'cpu': 2,
-            'virtualizationTypes': ['hvm']
-        }
-    },
-    't2.large': {
-        'id': 't2.large',
-        'name': 'Burstable Performance Medium Instance',
-        'ram': GiB(8),
-        'disk': 0,  # EBS Only
-        'bandwidth': None,
-        'extra': {
-            'cpu': 2,
-            'virtualizationTypes': ['hvm']
-        }
-    },
-    'x1.32xlarge': {
-        'id': 'x1.32xlarge',
-        'name': 'Memory Optimized ThirtyTwo Extra Large instance',
-        'ram': GiB(1952),
-        'disk': 2 * 1920,  # GB
-        'bandwidth': None,
-        'extra': {
-            'cpu': 128,
-            'virtualizationTypes': ['hvm']
-        }
-    }
-}
-
-#  From <https://aws.amazon.com/marketplace/help/200777880>
-REGION_DETAILS = {
-    # US East (Northern Virginia) Region
-    'us-east-1': {
-        'endpoint': 'ec2.us-east-1.amazonaws.com',
-        'api_name': 'ec2_us_east',
-        'country': 'USA',
-        'signature_version': '2',
-        'instance_types': [
-            't1.micro',
-            'm1.small',
-            'm1.medium',
-            'm1.large',
-            'm1.xlarge',
-            'm2.xlarge',
-            'm2.2xlarge',
-            'm2.4xlarge',
-            'm3.medium',
-            'm3.large',
-            'm3.xlarge',
-            'm3.2xlarge',
-            'm4.large',
-            'm4.xlarge',
-            'm4.2xlarge',
-            'm4.4xlarge',
-            'm4.10xlarge',
-            'm4.16xlarge',
-            'c1.medium',
-            'c1.xlarge',
-            'cc2.8xlarge',
-            'c3.large',
-            'c3.xlarge',
-            'c3.2xlarge',
-            'c3.4xlarge',
-            'c3.8xlarge',
-            'c4.large',
-            'c4.xlarge',
-            'c4.2xlarge',
-            'c4.4xlarge',
-            'c4.8xlarge',
-            'cg1.4xlarge',
-            'g2.2xlarge',
-            'g2.8xlarge',
-            'cr1.8xlarge',
-            'hs1.8xlarge',
-            'hi1.4xlarge',
-            'i2.xlarge',
-            'i2.2xlarge',
-            'i2.4xlarge',
-            'i2.8xlarge',
-            'i3.large',
-            'i3.xlarge',
-            'i3.2xlarge',
-            'i3.4xlarge',
-            'i3.8xlarge',
-            'i3.16xlarge',
-            'd2.xlarge',
-            'd2.2xlarge',
-            'd2.4xlarge',
-            'd2.8xlarge',
-            'r3.large',
-            'r3.xlarge',
-            'r3.2xlarge',
-            'r3.4xlarge',
-            'r3.8xlarge',
-            'r4.large',
-            'r4.xlarge',
-            'r4.2xlarge',
-            'r4.4xlarge',
-            'r4.8xlarge',
-            'r4.16xlarge',
-            't2.nano',
-            't2.micro',
-            't2.small',
-            't2.medium',
-            't2.large',
-            'x1.32xlarge'
-        ]
-    },
-    # US West (Northern California) Region
-    'us-west-1': {
-        'endpoint': 'ec2.us-west-1.amazonaws.com',
-        'api_name': 'ec2_us_west',
-        'country': 'USA',
-        'signature_version': '2',
-        'instance_types': [
-            't1.micro',
-            'm1.small',
-            'm1.medium',
-            'm1.large',
-            'm1.xlarge',
-            'm2.xlarge',
-            'm2.2xlarge',
-            'm2.4xlarge',
-            'm3.medium',
-            'm3.large',
-            'm3.xlarge',
-            'm3.2xlarge',
-            'm4.large',
-            'm4.xlarge',
-            'm4.2xlarge',
-            'm4.4xlarge',
-            'm4.10xlarge',
-            'm4.16xlarge',
-            'c1.medium',
-            'c1.xlarge',
-            'g2.2xlarge',
-            'g2.8xlarge',
-            'c3.large',
-            'c3.xlarge',
-            'c3.2xlarge',
-            'c3.4xlarge',
-            'c3.8xlarge',
-            'c4.large',
-            'c4.xlarge',
-            'c4.2xlarge',
-            'c4.4xlarge',
-            'c4.8xlarge',
-            'i2.xlarge',
-            'i2.2xlarge',
-            'i2.4xlarge',
-            'i2.8xlarge',
-            'i3.large',
-            'i3.xlarge',
-            'i3.2xlarge',
-            'i3.4xlarge',
-            'i3.8xlarge',
-            'i3.16xlarge',
-            'r3.large',
-            'r3.xlarge',
-            'r3.2xlarge',
-            'r3.4xlarge',
-            'r3.8xlarge',
-            'r4.large',
-            'r4.xlarge',
-            'r4.2xlarge',
-            'r4.4xlarge',
-            'r4.8xlarge',
-            'r4.16xlarge',
-            't2.nano',
-            't2.micro',
-            't2.small',
-            't2.medium',
-            't2.large'
-        ]
-    },
-    # US East (Ohio) Region
-    'us-east-2': {
-        'endpoint': 'ec2.us-east-2.amazonaws.com',
-        'api_name': 'ec2_us_east_ohio',
-        'country': 'USA',
-        'signature_version': '4',
-        'instance_types': [
-            't1.micro',
-            'm1.small',
-            'm1.medium',
-            'm1.large',
-            'm1.xlarge',
-            'm2.xlarge',
-            'm2.2xlarge',
-            'm2.4xlarge',
-            'm3.medium',
-            'm3.large',
-            'm3.xlarge',
-            'm3.2xlarge',
-            'm4.large',
-            'm4.xlarge',
-            'm4.2xlarge',
-            'm4.4xlarge',
-            'm4.10xlarge',
-            'm4.16xlarge',
-            'c1.medium',
-            'c1.xlarge',
-            'cc2.8xlarge',
-            'c3.large',
-            'c3.xlarge',
-            'c3.2xlarge',
-            'c3.4xlarge',
-            'c3.8xlarge',
-            'c4.large',
-            'c4.xlarge',
-            'c4.2xlarge',
-            'c4.4xlarge',
-            'c4.8xlarge',
-            'cg1.4xlarge',
-            'g2.2xlarge',
-            'g2.8xlarge',
-            'cr1.8xlarge',
-            'hs1.8xlarge',
-            'hi1.4xlarge',
-            'i2.xlarge',
-            'i2.2xlarge',
-            'i2.4xlarge',
-            'i2.8xlarge',
-            'i3.large',
-            'i3.xlarge',
-            'i3.2xlarge',
-            'i3.4xlarge',
-            'i3.8xlarge',
-            'i3.16xlarge',
-            'd2.xlarge',
-            'd2.2xlarge',
-            'd2.4xlarge',
-            'd2.8xlarge',
-            'r3.large',
-            'r3.xlarge',
-            'r3.2xlarge',
-            'r3.4xlarge',
-            'r3.8xlarge',
-            'r4.large',
-            'r4.xlarge',
-            'r4.2xlarge',
-            'r4.4xlarge',
-            'r4.8xlarge',
-            'r4.16xlarge',
-            't2.nano',
-            't2.micro',
-            't2.small',
-            't2.medium',
-            't2.large',
-            'x1.32xlarge'
-        ]
-    },
-    # US West (Oregon) Region
-    'us-west-2': {
-        'endpoint': 'ec2.us-west-2.amazonaws.com',
-        'api_name': 'ec2_us_west_oregon',
-        'country': 'US',
-        'signature_version': '2',
-        'instance_types': [
-            't1.micro',
-            'm1.small',
-            'm1.medium',
-            'm1.large',
-            'm1.xlarge',
-            'm2.xlarge',
-            'm2.2xlarge',
-            'm2.4xlarge',
-            'm3.medium',
-            'm3.large',
-            'm3.xlarge',
-            'm3.2xlarge',
-            'm4.large',
-            'm4.xlarge',
-            'm4.2xlarge',
-            'm4.4xlarge',
-            'm4.10xlarge',
-            'm4.16xlarge',
-            'c1.medium',
-            'c1.xlarge',
-            'g2.2xlarge',
-            'g2.8xlarge',
-            'p2.xlarge',
-            'p2.8xlarge',
-            'p2.16xlarge',
-            'c3.large',
-            'c3.xlarge',
-            'c3.2xlarge',
-            'c3.4xlarge',
-            'c3.8xlarge',
-            'c4.large',
-            'c4.xlarge',
-            'c4.2xlarge',
-            'c4.4xlarge',
-            'c4.8xlarge',
-            'hs1.8xlarge',
-            'hi1.4xlarge',
-            'cc2.8xlarge',
-            'i2.xlarge',
-            'i2.2xlarge',
-            'i2.4xlarge',
-            'i2.8xlarge',
-            'i3.large',
-            'i3.xlarge',
-            'i3.2xlarge',
-            'i3.4xlarge',
-            'i3.8xlarge',
-            'i3.16xlarge',
-            'd2.xlarge',
-            'd2.2xlarge',
-            'd2.4xlarge',
-            'd2.8xlarge',
-            'r3.large',
-            'r3.xlarge',
-            'r3.2xlarge',
-            'r3.4xlarge',
-            'r3.8xlarge',
-            'r4.large',
-            'r4.xlarge',
-            'r4.2xlarge',
-            'r4.4xlarge',
-            'r4.8xlarge',
-            'r4.16xlarge',
-            't2.nano',
-            't2.micro',
-            't2.small',
-            't2.medium',
-            't2.large',
-            'x1.32xlarge'
-        ]
-    },
-    # EU (Ireland) Region
-    'eu-west-1': {
-        'endpoint': 'ec2.eu-west-1.amazonaws.com',
-        'api_name': 'ec2_eu_west',
-        'country': 'Ireland',
-        'signature_version': '2',
-        'instance_types': [
-            't1.micro',
-            'm1.small',
-            'm1.medium',
-            'm1.large',
-            'm1.xlarge',
-            'm2.xlarge',
-            'm2.2xlarge',
-            'm2.4xlarge',
-            'm3.medium',
-            'm3.large',
-            'm3.xlarge',
-            'm3.2xlarge',
-            'm4.large',
-            'm4.xlarge',
-            'm4.2xlarge',
-            'm4.4xlarge',
-            'm4.10xlarge',
-            'm4.16xlarge',
-            'c1.medium',
-            'c1.xlarge',
-            'g2.2xlarge',
-            'g2.8xlarge',
-            'c3.large',
-            'c3.xlarge',
-            'c3.2xlarge',
-            'c3.4xlarge',
-            'c3.8xlarge',
-            'c4.large',
-            'c4.xlarge',
-            'c4.2xlarge',
-            'c4.4xlarge',
-            'c4.8xlarge',
-            'hs1.8xlarge',
-            'hi1.4xlarge',
-            'cc2.8xlarge',
-            'i2.xlarge',
-            'i2.2xlarge',
-            'i2.4xlarge',
-            'i2.8xlarge',
-            'i3.large',
-            'i3.xlarge',
-            'i3.2xlarge',
-            'i3.4xlarge',
-            'i3.8xlarge',
-            'i3.16xlarge',
-            'd2.xlarge',
-            'd2.2xlarge',
-            'd2.4xlarge',
-            'd2.8xlarge',
-            'r3.large',
-            'r3.xlarge',
-            'r3.2xlarge',
-            'r3.4xlarge',
-            'r3.8xlarge',
-            'r4.large',
-            'r4.xlarge',
-            'r4.2xlarge',
-            'r4.4xlarge',
-            'r4.8xlarge',
-            'r4.16xlarge',
-            't2.nano',
-            't2.micro',
-            't2.small',
-            't2.medium',
-            't2.large',
-            'x1.32xlarge'
-        ]
-    },
-    # EU (London) Region
-    'eu-west-2': {
-        'endpoint': 'ec2.eu-west-2.amazonaws.com',
-        'api_name': 'ec2_eu_west_london',
-        'country': 'United Kingdom',
-        'signature_version': '4',
-        'instance_types': [
-            't1.micro',
-            'm1.small',
-            'm1.medium',
-            'm1.large',
-            'm1.xlarge',
-            'm2.xlarge',
-            'm2.2xlarge',
-            'm2.4xlarge',
-            'm3.medium',
-            'm3.large',
-            'm3.xlarge',
-            'm3.2xlarge',
-            'm4.large',
-            'm4.xlarge',
-            'm4.2xlarge',
-            'm4.4xlarge',
-            'm4.10xlarge',
-            'm4.16xlarge',
-            'c1.medium',
-            'c1.xlarge',
-            'cc2.8xlarge',
-            'c3.large',
-            'c3.xlarge',
-            'c3.2xlarge',
-            'c3.4xlarge',
-            'c3.8xlarge',
-            'c4.large',
-            'c4.xlarge',
-            'c4.2xlarge',
-            'c4.4xlarge',
-            'c4.8xlarge',
-            'cg1.4xlarge',
-            'g2.2xlarge',
-            'g2.8xlarge',
-            'cr1.8xlarge',
-            'hs1.8xlarge',
-            'i2.xlarge',
-            'i2.2xlarge',
-            'i2.4xlarge',
-            'i2.8xlarge',
-            'i3.large',
-            'i3.xlarge',
-            'i3.2xlarge',
-            'i3.4xlarge',
-            'i3.8xlarge',
-            'i3.16xlarge',
-            'd2.xlarge',
-            'd2.2xlarge',
-            'd2.4xlarge',
-            'd2.8xlarge',
-            'r3.large',
-            'r3.xlarge',
-            'r3.2xlarge',
-            'r3.4xlarge',
-            'r3.8xlarge',
-            't2.nano',
-            't2.micro',
-            't2.small',
-            't2.medium',
-            't2.large',
-            'x1.32xlarge'
-        ]
-    },
-    # EU (Frankfurt) Region
-    'eu-central-1': {
-        'endpoint': 'ec2.eu-central-1.amazonaws.com',
-        'api_name': 'ec2_eu_central',
-        'country': 'Frankfurt',
-        'signature_version': '4',
-        'instance_types': [
-            'm3.medium',
-            'm3.large',
-            'm3.xlarge',
-            'm3.2xlarge',
-            'c3.large',
-            'c3.xlarge',
-            'c3.2xlarge',
-            'c3.4xlarge',
-            'c4.large',
-            'c4.xlarge',
-            'c4.2xlarge',
-            'c4.4xlarge',
-            'c4.8xlarge',
-            'm4.large',
-            'm4.xlarge',
-            'm4.2xlarge',
-            'm4.4xlarge',
-            'm4.10xlarge',
-            'm4.16xlarge',
-            'c3.8xlarge',
-            'i2.xlarge',
-            'i2.2xlarge',
-            'i2.4xlarge',
-            'i2.8xlarge',
-            'i3.large',
-            'i3.xlarge',
-            'i3.2xlarge',
-            'i3.4xlarge',
-            'i3.8xlarge',
-            'i3.16xlarge',
-            'd2.xlarge',
-            'd2.2xlarge',
-            'd2.4xlarge',
-            'd2.8xlarge',
-            'r3.large',
-            'r3.xlarge',
-            'r3.2xlarge',
-            'r3.4xlarge',
-            'r3.8xlarge',
-            'r4.large',
-            'r4.xlarge',
-            'r4.2xlarge',
-            'r4.4xlarge',
-            'r4.8xlarge',
-            'r4.16xlarge',
-            't2.micro',
-            't2.small',
-            't2.medium',
-            't2.large',
-            'x1.32xlarge'
-        ]
-    },
-    # Asia Pacific (Mumbai, India) Region
-    'ap-south-1': {
-        'endpoint': 'ec2.ap-south-1.amazonaws.com',
-        'api_name': 'ec2_ap_south_1',
-        'country': 'India',
-        'signature_version': '4',
-        'instance_types': [
-            't2.nano',
-            't2.micro',
-            't2.small',
-            't2.medium',
-            't2.large',
-            'm4.large',
-            'm4.xlarge',
-            'm4.2xlarge',
-            'm4.4xlarge',
-            'm4.10xlarge',
-            'm4.16xlarge',
-            'c4.large',
-            'c4.xlarge',
-            'c4.2xlarge',
-            'c4.4xlarge',
-            'c4.8xlarge',
-            'r3.large',
-            'r3.xlarge',
-            'r3.2xlarge',
-            'r3.4xlarge',
-            'r3.8xlarge',
-            'r4.large',
-            'r4.xlarge',
-            'r4.2xlarge',
-            'r4.4xlarge',
-            'r4.8xlarge',
-            'r4.16xlarge',
-            'i2.xlarge',
-            'i2.2xlarge',
-            'i2.4xlarge',
-            'i2.8xlarge',
-            'i3.large',
-            'i3.xlarge',
-            'i3.2xlarge',
-            'i3.4xlarge',
-            'i3.8xlarge',
-            'i3.16xlarge',
-            'd2.xlarge',
-            'd2.2xlarge',
-            'd2.4xlarge',
-            'd2.8xlarge'
-        ]
-    },
-    # Asia Pacific (Singapore) Region
-    'ap-southeast-1': {
-        'endpoint': 'ec2.ap-southeast-1.amazonaws.com',
-        'api_name': 'ec2_ap_southeast',
-        'country': 'Singapore',
-        'signature_version': '2',
-        'instance_types': [
-            't1.micro',
-            'm1.small',
-            'm1.medium',
-            'm1.large',
-            'm1.xlarge',
-            'm2.xlarge',
-            'm2.2xlarge',
-            'm2.4xlarge',
-            'm3.medium',
-            'm3.large',
-            'm3.xlarge',
-            'm3.2xlarge',
-            'm4.large',
-            'm4.xlarge',
-            'm4.2xlarge',
-            'm4.4xlarge',
-            'm4.10xlarge',
-            'm4.16xlarge',
-            'c1.medium',
-            'c1.xlarge',
-            'c3.large',
-            'c3.xlarge',
-            'c3.2xlarge',
-            'c3.4xlarge',
-            'c3.8xlarge',
-            'c4.large',
-            'c4.xlarge',
-            'c4.2xlarge',
-            'c4.4xlarge',
-            'c4.8xlarge',
-            'hs1.8xlarge',
-            'hi1.4xlarge',
-            'i2.xlarge',
-            'i2.2xlarge',
-            'i2.4xlarge',
-            'i2.8xlarge',
-            'i3.large',
-            'i3.xlarge',
-            'i3.2xlarge',
-            'i3.4xlarge',
-            'i3.8xlarge',
-            'i3.16xlarge',
-            'd2.xlarge',
-            'd2.2xlarge',
-            'd2.4xlarge',
-            'd2.8xlarge',
-            't2.nano',
-            't2.micro',
-            't2.small',
-            't2.medium',
-            't2.large',
-            'r4.large',
-            'r4.xlarge',
-            'r4.2xlarge',
-            'r4.4xlarge',
-            'r4.8xlarge',
-            'r4.16xlarge',
-            'x1.32xlarge'
-        ]
-    },
-    # Asia Pacific (Tokyo) Region
-    'ap-northeast-1': {
-        'endpoint': 'ec2.ap-northeast-1.amazonaws.com',
-        'api_name': 'ec2_ap_northeast',
-        'country': 'Japan',
-        'signature_version': '2',
-        'instance_types': [
-            't1.micro',
-            'm1.small',
-            'm1.medium',
-            'm1.large',
-            'm1.xlarge',
-            'm2.xlarge',
-            'm2.2xlarge',
-            'm2.4xlarge',
-            'm3.medium',
-            'm3.large',
-            'm3.xlarge',
-            'm3.2xlarge',
-            'c1.medium',
-            'g2.2xlarge',
-            'g2.8xlarge',
-            'c1.xlarge',
-            'c3.large',
-            'c3.xlarge',
-            'c3.2xlarge',
-            'c3.4xlarge',
-            'c3.8xlarge',
-            'c4.large',
-            'c4.xlarge',
-            'c4.2xlarge',
-            'c4.4xlarge',
-            'c4.8xlarge',
-            'm4.large',
-            'm4.xlarge',
-            'm4.2xlarge',
-            'm4.4xlarge',
-            'm4.10xlarge',
-            'm4.16xlarge',
-            'hs1.8xlarge',
-            'hi1.4xlarge',
-            'i2.xlarge',
-            'i2.2xlarge',
-            'i2.4xlarge',
-            'i2.8xlarge',
-            'i3.large',
-            'i3.xlarge',
-            'i3.2xlarge',
-            'i3.4xlarge',
-            'i3.8xlarge',
-            'i3.16xlarge',
-            'd2.xlarge',
-            'd2.2xlarge',
-            'd2.4xlarge',
-            'd2.8xlarge',
-            'r3.large',
-            'r3.xlarge',
-            'r3.2xlarge',
-            'r3.4xlarge',
-            'r3.8xlarge',
-            'r4.large',
-            'r4.xlarge',
-            'r4.2xlarge',
-            'r4.4xlarge',
-            'r4.8xlarge',
-            'r4.16xlarge',
-            't2.nano',
-            't2.micro',
-            't2.small',
-            't2.medium',
-            't2.large',
-            'x1.32xlarge'
-        ]
-    },
-    # Asia Pacific (Seoul) Region
-    'ap-northeast-2': {
-        'endpoint': 'ec2.ap-northeast-2.amazonaws.com',
-        'api_name': 'ec2_ap_northeast',
-        'country': 'South Korea',
-        'signature_version': '4',
-        'instance_types': [
-            'c4.large',
-            'c4.xlarge',
-            'c4.2xlarge',
-            'c4.4xlarge',
-            'c4.8xlarge',
-            'm4.large',
-            'm4.xlarge',
-            'm4.2xlarge',
-            'm4.4xlarge',
-            'm4.10xlarge',
-            'm4.16xlarge',
-            'i2.xlarge',
-            'i2.2xlarge',
-            'i2.4xlarge',
-            'i2.8xlarge',
-            'i3.large',
-            'i3.xlarge',
-            'i3.2xlarge',
-            'i3.4xlarge',
-            'i3.8xlarge',
-            'i3.16xlarge',
-            'd2.xlarge',
-            'd2.2xlarge',
-            'd2.4xlarge',
-            'd2.8xlarge',
-            'r3.large',
-            'r3.xlarge',
-            'r3.2xlarge',
-            'r3.4xlarge',
-            'r3.8xlarge',
-            'r4.large',
-            'r4.xlarge',
-            'r4.2xlarge',
-            'r4.4xlarge',
-            'r4.8xlarge',
-            'r4.16xlarge',
-            't2.nano',
-            't2.micro',
-            't2.small',
-            't2.medium',
-            't2.large',
-            'x1.32xlarge'
-        ]
-    },
-    # South America (Sao Paulo) Region
-    'sa-east-1': {
-        'endpoint': 'ec2.sa-east-1.amazonaws.com',
-        'api_name': 'ec2_sa_east',
-        'country': 'Brazil',
-        'signature_version': '2',
-        'instance_types': [
-            't1.micro',
-            'm1.small',
-            'm1.medium',
-            'm1.large',
-            'm1.xlarge',
-            'm2.xlarge',
-            'm2.2xlarge',
-            'm2.4xlarge',
-            'm3.medium',
-            'm3.large',
-            'm3.xlarge',
-            'm3.2xlarge',
-            'm4.large',
-            'm4.xlarge',
-            'm4.2xlarge',
-            'm4.4xlarge',
-            'm4.10xlarge',
-            'm4.16xlarge',
-            'c1.medium',
-            'c1.xlarge',
-            'r4.large',
-            'r4.xlarge',
-            'r4.2xlarge',
-            'r4.4xlarge',
-            'r4.8xlarge',
-            'r4.16xlarge',
-            't2.nano',
-            't2.micro',
-            't2.small',
-            't2.medium',
-            't2.large'
-        ]
-    },
-    # Asia Pacific (Sydney) Region
-    'ap-southeast-2': {
-        'endpoint': 'ec2.ap-southeast-2.amazonaws.com',
-        'api_name': 'ec2_ap_southeast_2',
-        'country': 'Australia',
-        'signature_version': '2',
-        'instance_types': [
-            't1.micro',
-            'm1.small',
-            'm1.medium',
-            'm1.large',
-            'm1.xlarge',
-            'm2.xlarge',
-            'm2.2xlarge',
-            'm2.4xlarge',
-            'm3.medium',
-            'm3.large',
-            'm3.xlarge',
-            'm3.2xlarge',
-            'm4.large',
-            'm4.xlarge',
-            'm4.2xlarge',
-            'm4.4xlarge',
-            'm4.10xlarge',
-            'm4.16xlarge',
-            'c1.medium',
-            'c1.xlarge',
-            'c3.large',
-            'c3.xlarge',
-            'c3.2xlarge',
-            'c3.4xlarge',
-            'c3.8xlarge',
-            'c4.large',
-            'c4.xlarge',
-            'c4.2xlarge',
-            'c4.4xlarge',
-            'c4.8xlarge',
-            'hs1.8xlarge',
-            'hi1.4xlarge',
-            'i2.xlarge',
-            'i2.2xlarge',
-            'i2.4xlarge',
-            'i2.8xlarge',
-            'i3.large',
-            'i3.xlarge',
-            'i3.2xlarge',
-            'i3.4xlarge',
-            'i3.8xlarge',
-            'i3.16xlarge',
-            'd2.xlarge',
-            'd2.2xlarge',
-            'd2.4xlarge',
-            'd2.8xlarge',
-            'r3.large',
-            'r3.xlarge',
-            'r3.2xlarge',
-            'r3.4xlarge',
-            'r3.8xlarge',
-            'r4.large',
-            'r4.xlarge',
-            'r4.2xlarge',
-            'r4.4xlarge',
-            'r4.8xlarge',
-            'r4.16xlarge',
-            't2.micro',
-            't2.small',
-            't2.medium',
-            't2.large',
-            'x1.32xlarge'
-        ]
-    },
-    # Canada (Central) Region
-    'ca-central-1': {
-        'endpoint': 'ec2.ca-central-1.amazonaws.com',
-        'api_name': 'ec2_ca_central_1',
-        'country': 'Canada',
-        'signature_version': '4',
-        'instance_types': [
-            't1.micro',
-            'm1.small',
-            'm1.medium',
-            'm1.large',
-            'm1.xlarge',
-            'm2.xlarge',
-            'm2.2xlarge',
-            'm2.4xlarge',
-            'm3.medium',
-            'm3.large',
-            'm3.xlarge',
-            'm3.2xlarge',
-            'm4.large',
-            'm4.xlarge',
-            'm4.2xlarge',
-            'm4.4xlarge',
-            'm4.10xlarge',
-            'm4.16xlarge',
-            'c1.medium',
-            'c1.xlarge',
-            'cc2.8xlarge',
-            'c3.large',
-            'c3.xlarge',
-            'c3.2xlarge',
-            'c3.4xlarge',
-            'c3.8xlarge',
-            'c4.large',
-            'c4.xlarge',
-            'c4.2xlarge',
-            'c4.4xlarge',
-            'c4.8xlarge',
-            'cg1.4xlarge',
-            'g2.2xlarge',
-            'g2.8xlarge',
-            'cr1.8xlarge',
-            'hs1.8xlarge',
-            'i2.xlarge',
-            'i2.2xlarge',
-            'i2.4xlarge',
-            'i2.8xlarge',
-            'i3.large',
-            'i3.xlarge',
-            'i3.2xlarge',
-            'i3.4xlarge',
-            'i3.8xlarge',
-            'i3.16xlarge',
-            'd2.xlarge',
-            'd2.2xlarge',
-            'd2.4xlarge',
-            'd2.8xlarge',
-            'r3.large',
-            'r3.xlarge',
-            'r3.2xlarge',
-            'r3.4xlarge',
-            'r3.8xlarge',
-            't2.nano',
-            't2.micro',
-            't2.small',
-            't2.medium',
-            't2.large',
-            'x1.32xlarge'
-        ]
-    },
-    'us-gov-west-1': {
-        'endpoint': 'ec2.us-gov-west-1.amazonaws.com',
-        'api_name': 'ec2_us_govwest',
-        'country': 'US',
-        'signature_version': '2',
-        'instance_types': [
-            't1.micro',
-            'm1.small',
-            'm1.medium',
-            'm1.large',
-            'm1.xlarge',
-            'm2.xlarge',
-            'm2.2xlarge',
-            'm2.4xlarge',
-            'm3.medium',
-            'm3.large',
-            'm3.xlarge',
-            'm3.2xlarge',
-            'm4.large',
-            'm4.xlarge',
-            'm4.2xlarge',
-            'm4.4xlarge',
-            'm4.10xlarge',
-            'm4.16xlarge',
-            'c1.medium',
-            'c1.xlarge',
-            'g2.2xlarge',
-            'g2.8xlarge',
-            'c3.large',
-            'c3.xlarge',
-            'c3.2xlarge',
-            'c3.4xlarge',
-            'c3.8xlarge',
-            'c4.large',
-            'c4.xlarge',
-            'c4.2xlarge',
-            'c4.4xlarge',
-            'c4.8xlarge',
-            'hs1.4xlarge',
-            'hs1.8xlarge',
-            'hi1.4xlarge',
-            'i2.xlarge',
-            'i2.2xlarge',
-            'i2.4xlarge',
-            'i2.8xlarge',
-            'i3.large',
-            'i3.xlarge',
-            'i3.2xlarge',
-            'i3.4xlarge',
-            'i3.8xlarge',
-            'i3.16xlarge',
-            'r3.large',
-            'r3.xlarge',
-            'r3.2xlarge',
-            'r3.4xlarge',
-            'r3.8xlarge',
-            'r4.large',
-            'r4.xlarge',
-            'r4.2xlarge',
-            'r4.4xlarge',
-            'r4.8xlarge',
-            'r4.16xlarge',
-            't2.nano',
-            't2.micro',
-            't2.small',
-            't2.medium',
-            't2.large'
-        ]
-    },
-    # China (North) Region
-    'cn-north-1': {
-        'endpoint': 'ec2.cn-north-1.amazonaws.com.cn',
-        'api_name': 'ec2_cn_north',
-        'country': 'China',
-        'signature_version': '4',
-        'instance_types': [
-            't1.micro',
-            't2.micro',
-            't2.small',
-            't2.medium',
-            't2.large',
-            't2.xlarge',
-            't2.2xlarge',
-            'm4.large',
-            'm4.xlarge',
-            'm4.2xlarge',
-            'm4.4xlarge',
-            'm4.10xlarge',
-            'm4.16xlarge',
-            'm3.medium',
-            'm3.large',
-            'm3.xlarge',
-            'm3.2xlarge',
-            'm1.small',
-            'c4.large',
-            'c4.xlarge',
-            'c4.2xlarge',
-            'c4.4xlarge',
-            'c4.8xlarge',
-            'c3.large',
-            'c3.xlarge',
-            'c3.2xlarge',
-            'c3.4xlarge',
-            'c3.8xlarge',
-            'r4.large',
-            'r4.xlarge',
-            'r4.2xlarge',
-            'r4.4xlarge',
-            'r4.8xlarge',
-            'r4.16xlarge',
-            'r3.large',
-            'r3.xlarge',
-            'r3.2xlarge',
-            'r3.4xlarge',
-            'r3.8xlarge',
-            'd2.xlarge',
-            'd2.2xlarge',
-            'd2.4xlarge',
-            'd2.8xlarge',
-            'i2.xlarge',
-            'i2.2xlarge',
-            'i2.4xlarge',
-            'i2.8xlarge',
-            'i3.large',
-            'i3.xlarge',
-            'i3.2xlarge',
-            'i3.4xlarge',
-            'i3.8xlarge',
-            'i3.16xlarge',
-        ]
-    },
-
-    'nimbus': {
-        # Nimbus clouds have 3 EC2-style instance types but their particular
-        # RAM allocations are configured by the admin
-        'country': 'custom',
-        'signature_version': '2',
-        'instance_types': [
-            'm1.small',
-            'm1.large',
-            'm1.xlarge'
-        ]
-    }
->>>>>>> cc9f5986
 }
 
 """
