# Licensed to the Apache Software Foundation (ASF) under one or more
# contributor license agreements.  See the NOTICE file distributed with
# this work for additional information regarding copyright ownership.
# The ASF licenses this file to You under the Apache License, Version 2.0
# (the "License"); you may not use this file except in compliance with
# the License.  You may obtain a copy of the License at
#
#     http://www.apache.org/licenses/LICENSE-2.0
#
# Unless required by applicable law or agreed to in writing, software
# distributed under the License is distributed on an "AS IS" BASIS,
# WITHOUT WARRANTIES OR CONDITIONS OF ANY KIND, either express or implied.
# See the License for the specific language governing permissions and
# limitations under the License.

"""
Driver for Microsoft Azure Resource Manager (ARM) Virtual Machines provider.

http://azure.microsoft.com/en-us/services/virtual-machines/
"""

import base64
import binascii
import os
import time

from libcloud.common.azure_arm import AzureResourceManagementConnection
from libcloud.compute.providers import Provider
from libcloud.compute.base import Node, NodeDriver, NodeLocation, NodeSize
from libcloud.compute.base import NodeImage, StorageVolume, VolumeSnapshot
from libcloud.compute.base import NodeAuthPassword, NodeAuthSSHKey
from libcloud.compute.types import (NodeState, StorageVolumeState,
                                    VolumeSnapshotState)
from libcloud.common.types import LibcloudError
from libcloud.storage.types import ObjectDoesNotExistError
from libcloud.common.exceptions import BaseHTTPError
from libcloud.storage.drivers.azure_blobs import AzureBlobsStorageDriver
from libcloud.utils.py3 import basestring
from libcloud.utils import iso8601


RESOURCE_API_VERSION = '2016-04-30-preview'


class AzureImage(NodeImage):
    """Represents a Marketplace node image that an Azure VM can boot from."""

    def __init__(self, version, sku, offer, publisher, location, driver):
        self.publisher = publisher
        self.offer = offer
        self.sku = sku
        self.version = version
        self.location = location
        urn = "%s:%s:%s:%s" % (self.publisher, self.offer,
                               self.sku, self.version)
        name = "%s %s %s %s" % (self.publisher, self.offer,
                                self.sku, self.version)
        super(AzureImage, self).__init__(urn, name, driver)

    def __repr__(self):
        return (('<AzureImage: id=%s, name=%s, location=%s>')
                % (self.id, self.name, self.location))


class AzureVhdImage(NodeImage):
    """Represents a VHD node image that an Azure VM can boot from."""

    def __init__(self, storage_account, blob_container, name, driver):
        urn = "https://%s.blob%s/%s/%s" % (storage_account,
                                           driver.connection.storage_suffix,
                                           blob_container,
                                           name)
        super(AzureVhdImage, self).__init__(urn, name, driver)

    def __repr__(self):
        return (('<AzureVhdImage: id=%s, name=%s>')
                % (self.id, self.name))


class AzureResourceGroup(object):
    """Represent an Azure resource group."""

    def __init__(self, id, name, location, extra):
        self.id = id
        self.name = name
        self.location = location
        self.extra = extra

    def __repr__(self):
        return (('<AzureResourceGroup: id=%s, name=%s, location=%s ...>')
                % (self.id, self.name, self.location))


class AzureNetworkSecurityGroup(object):
    """Represent an Azure network security group."""

    def __init__(self, id, name, location, extra):
        self.id = id
        self.name = name
        self.location = location
        self.extra = extra

    def __repr__(self):
        return (
            ('<AzureNetworkSecurityGroup: id=%s, name=%s, location=%s ...>')
            % (self.id, self.name, self.location))


class AzureNetwork(object):
    """Represent an Azure virtual network."""

    def __init__(self, id, name, location, extra):
        self.id = id
        self.name = name
        self.location = location
        self.extra = extra

    def __repr__(self):
        return (('<AzureNetwork: id=%s, name=%s, location=%s ...>')
                % (self.id, self.name, self.location))


class AzureSubnet(object):
    """Represents a subnet of an Azure virtual network."""

    def __init__(self, id, name, extra):
        self.id = id
        self.name = name
        self.extra = extra

    def __repr__(self):
        return (('<AzureSubnet: id=%s, name=%s ...>')
                % (self.id, self.name))


class AzureNic(object):
    """Represents an Azure virtual network interface controller (NIC)."""

    def __init__(self, id, name, location, extra):
        self.id = id
        self.name = name
        self.location = location
        self.extra = extra

    def __repr__(self):
        return (('<AzureNic: id=%s, name=%s ...>')
                % (self.id, self.name))


class AzureIPAddress(object):
    """Represents an Azure public IP address resource."""

    def __init__(self, id, name, extra):
        self.id = id
        self.name = name
        self.extra = extra

    def __repr__(self):
        return (('<AzureIPAddress: id=%s, name=%s ...>')
                % (self.id, self.name))


class AzureNodeDriver(NodeDriver):
    """Compute node driver for Azure Resource Manager."""

    connectionCls = AzureResourceManagementConnection
    name = 'Azure Virtual machines'
    website = 'http://azure.microsoft.com/en-us/services/virtual-machines/'
    type = Provider.AZURE_ARM
    features = {'create_node': ['ssh_key', 'password']}

    # The API doesn't provide state or country information, so fill it in.
    # Information from https://azure.microsoft.com/en-us/regions/
    _location_to_country = {
        "centralus": "Iowa, USA",
        "eastus": "Virginia, USA",
        "eastus2": "Virginia, USA",
        "usgoviowa": "Iowa, USA",
        "usgovvirginia": "Virginia, USA",
        "northcentralus": "Illinois, USA",
        "southcentralus": "Texas, USA",
        "westus": "California, USA",
        "northeurope": "Ireland",
        "westeurope": "Netherlands",
        "eastasia": "Hong Kong",
        "southeastasia": "Singapore",
        "japaneast": "Tokyo, Japan",
        "japanwest": "Osaka, Japan",
        "brazilsouth": "Sao Paulo State, Brazil",
        "australiaeast": "New South Wales, Australia",
        "australiasoutheast": "Victoria, Australia"
    }

    SNAPSHOT_STATE_MAP = {
        'creating': VolumeSnapshotState.CREATING,
        'updating': VolumeSnapshotState.UPDATING,
        'succeeded': VolumeSnapshotState.AVAILABLE,
        'failed': VolumeSnapshotState.ERROR
    }

    def __init__(self, tenant_id, subscription_id, key, secret,
                 secure=True, host=None, port=None,
                 api_version=None, region=None, **kwargs):
        self.tenant_id = tenant_id
        self.subscription_id = subscription_id
        self.cloud_environment = kwargs.get("cloud_environment")
        super(AzureNodeDriver, self).__init__(key=key, secret=secret,
                                              secure=secure,
                                              host=host, port=port,
                                              api_version=api_version,
                                              region=region, **kwargs)
        if self.region is not None:
            loc_id = self.region.lower().replace(" ", "")
            country = self._location_to_country.get(loc_id)
            self.default_location = NodeLocation(loc_id,
                                                 self.region,
                                                 country,
                                                 self)
        else:
            self.default_location = None

    def list_locations(self):
        """
        List data centers available with the current subscription.

        :return: list of node location objects
        :rtype: ``list`` of :class:`.NodeLocation`
        """

        action = "/Subscriptions/%s/Providers/Microsoft.Compute" % (
            self.subscription_id)
        r = self.connection.request(action,
                                    params={"api-version": "2015-01-01"})

        for rt in r.object["resourceTypes"]:
            if rt["resourceType"] == "virtualMachines":
                return [self._to_location(l) for l in rt["locations"]]

        return []

    def list_sizes(self, location=None):
        """
        List available VM sizes.

        :param location: The location at which to list sizes
        (if None, use default location specified as 'region' in __init__)
        :type location: :class:`.NodeLocation`

        :return: list of node size objects
        :rtype: ``list`` of :class:`.NodeSize`
        """

        if location is None:
            if self.default_location:
                location = self.default_location
            else:
                raise ValueError("location is required.")
        action = \
            "/Subscriptions/%s/Providers/Microsoft" \
            ".Compute/Locations/%s/vmSizes" \
            % (self.subscription_id, location.id)
        r = self.connection.request(action,
                                    params={"api-version": "2015-06-15"})
        return [self._to_node_size(d) for d in r.object["value"]]

    def list_images(self, location=None, ex_publisher=None, ex_offer=None,
                    ex_sku=None, ex_version=None):
        """
        List available VM images to boot from.

        :param location: The location at which to list images
        (if None, use default location specified as 'region' in __init__)
        :type location: :class:`.NodeLocation`

        :param ex_publisher: Filter by publisher, or None to list
        all publishers.
        :type ex_publisher: ``str``

        :param ex_offer: Filter by offer, or None to list all offers.
        :type ex_offer: ``str``

        :param ex_sku: Filter by sku, or None to list all skus.
        :type ex_sku: ``str``

        :param ex_version: Filter by version, or None to list all versions.
        :type ex_version: ``str``

        :return: list of node image objects.
        :rtype: ``list`` of :class:`.AzureImage`
        """

        images = []

        if location is None:
            locations = [self.default_location]
        else:
            locations = [location]

        for loc in locations:
            if not ex_publisher:
                publishers = self.ex_list_publishers(loc)
            else:
                publishers = [(
                    "/Subscriptions/%s/Providers/Microsoft"
                    ".Compute/Locations/%s/publishers/%s" %
                    (self.subscription_id, loc.id, ex_publisher),
                    ex_publisher)]

            for pub in publishers:
                if not ex_offer:
                    offers = self.ex_list_offers(pub[0])
                else:
                    offers = [("%s/artifacttypes/vmimage/offers/%s" % (
                        pub[0], ex_offer), ex_offer)]

                for off in offers:
                    if not ex_sku:
                        skus = self.ex_list_skus(off[0])
                    else:
                        skus = [("%s/skus/%s" % (off[0], ex_sku), ex_sku)]

                    for sku in skus:
                        if not ex_version:
                            versions = self.ex_list_image_versions(sku[0])
                        else:
                            versions = [("%s/versions/%s" % (
                                sku[0], ex_version), ex_version)]

                        for v in versions:
                            images.append(AzureImage(v[1], sku[1],
                                                     off[1], pub[1],
                                                     loc.id,
                                                     self.connection.driver))
        return images

    def get_image(self, image_id, location=None):
        """Returns a single node image from a provider.

        :param image_id: Either an image urn in the form
        `Publisher:Offer:Sku:Version` or a Azure blob store URI in the form
        `http://storageaccount.blob.core.windows.net/container/image.vhd`
        pointing to a VHD file.
        :type image_id: ``str``

        :param location: The location at which to search for the image
        (if None, use default location specified as 'region' in __init__)
        :type location: :class:`.NodeLocation`

        :rtype :class:`.AzureImage`: or :class:`.AzureVhdImage`:
        :return: AzureImage or AzureVhdImage instance on success.

        """

        if image_id.startswith("http"):
            (storageAccount, blobContainer, blob) = _split_blob_uri(image_id)
            return AzureVhdImage(storageAccount, blobContainer, blob, self)
        else:
            (ex_publisher, ex_offer, ex_sku, ex_version) = image_id.split(":")
            i = self.list_images(location, ex_publisher,
                                 ex_offer, ex_sku, ex_version)
            return i[0] if i else None

    def list_nodes(self, ex_resource_group=None, ex_fetch_nic=True):
        """
        List all nodes.

        :param ex_resource_group: List nodes in a specific resource group.
        :type ex_urn: ``str``

        :param ex_fetch_nic: Fetch NIC resources in order to get
        IP address information for nodes (requires extra API calls).
        :type ex_urn: ``bool``

        :return:  list of node objects
        :rtype: ``list`` of :class:`.Node`
        """

        if ex_resource_group:
            action = "/Subscriptions/%s/resourceGroups/%s/" \
                     "providers/Microsoft.Compute/virtualMachines" \
                     % (self.subscription_id, ex_resource_group)
        else:
            action = "/Subscriptions/%s/Providers/Microsoft.Compute/" \
                     "virtualMachines" \
                     % (self.subscription_id)
        r = self.connection.request(action,
                                    params={"api-version": "2015-06-15"})
        return [self._to_node(n, fetch_nic=ex_fetch_nic)
                for n in r.object["value"]]

    def create_node(self,
                    name,
                    size,
                    image,
                    auth,
                    ex_resource_group,
                    ex_storage_account,
                    ex_blob_container="vhds",
                    location=None,
                    ex_user_name="azureuser",
                    ex_network=None,
                    ex_subnet=None,
                    ex_nic=None,
                    ex_tags={},
                    ex_customdata="",
                    ex_use_managed_disks=False,
                    ex_storage_account_type="Standard_LRS"):
        """Create a new node instance. This instance will be started
        automatically.

        This driver supports the ``ssh_key`` feature flag for ``created_node``
        so you can upload a public key into the new instance::

            >>> from libcloud.compute.drivers.azure_arm import AzureNodeDriver
            >>> driver = AzureNodeDriver(...)
            >>> auth = NodeAuthSSHKey('pubkey data here')
            >>> node = driver.create_node("test_node", auth=auth)

        This driver also supports the ``password`` feature flag for
        ``create_node``
        so you can set a password::

            >>> driver = AzureNodeDriver(...)
            >>> auth = NodeAuthPassword('mysecretpassword')
            >>> node = driver.create_node("test_node", auth=auth, ...)

        If you don't provide the ``auth`` argument libcloud will assign
        a password:

            >>> driver = AzureNodeDriver(...)
            >>> node = driver.create_node("test_node", ...)
            >>> password = node.extra["properties"] \
                           ["osProfile"]["adminPassword"]

        :param name:   String with a name for this new node (required)
        :type name:   ``str``

        :param size:   The size of resources allocated to this node.
                            (required)
        :type size:   :class:`.NodeSize`

        :param image:  OS Image to boot on node. (required)
        :type image:  :class:`.AzureImage`

        :param location: Which data center to create a node in.
        (if None, use default location specified as 'region' in __init__)
        :type location: :class:`.NodeLocation`

        :param auth:   Initial authentication information for the node
                            (optional)
        :type auth:   :class:`.NodeAuthSSHKey` or :class:`NodeAuthPassword`

        :param ex_resource_group:  The resource group in which to create the
        node
        :type ex_resource_group: ``str``

        :param ex_storage_account:  The storage account id in which to store
        the node's disk image.
        Note: when booting from a user image (AzureVhdImage)
        the source image and the node image must use the same storage account.
        :type ex_storage_account: ``str``

        :param ex_blob_container:  The name of the blob container on the
        storage account in which to store the node's disk image (optional,
        default "vhds")
        :type ex_blob_container: ``str``

        :param ex_user_name:  User name for the initial admin user
        (optional, default "azureuser")
        :type ex_user_name: ``str``

        :param ex_network: The virtual network the node will be attached to.
        Must provide either `ex_network` (to create a default NIC for the
        node on the given network) or `ex_nic` (to supply the NIC explicitly).
        :type ex_network: ``str``

        :param ex_subnet: If ex_network is provided, the subnet of the
        virtual network the node will be attached to.  Optional, default
        is the "default" subnet.
        :type ex_subnet: ``str``

        :param ex_nic: A virtual NIC to attach to this Node, from
        `ex_create_network_interface` or `ex_get_nic`.
        Must provide either `ex_nic` (to supply the NIC explicitly) or
        ex_network (to create a default NIC for the node on the
        given network).
        :type ex_nic: :class:`AzureNic`

        :param ex_tags: Optional tags to associate with this node.
        :type ex_tags: ``dict``

        :param ex_customdata: Custom data that will
            be placed in the file /var/lib/waagent/CustomData
            https://azure.microsoft.com/en-us/documentation/ \
            articles/virtual-machines-how-to-inject-custom-data/
        :type ex_customdata: ``str``

        :param ex_use_managed_disks: Enable this feature to have Azure
            automatically manage the availability of disks to provide data
            redundancy and fault tolerance, without creating and managing
            storage accounts on your own. Managed disks may not be available
            in all regions (default False).
        :type ex_use_managed_disks: ``bool``

        :param ex_storage_account_type: The Storage Account type,
            ``Standard_LRS``(HDD disks) or ``Premium_LRS``(SSD disks).
        :type ex_storage_account_type: str

        :return: The newly created node.
        :rtype: :class:`.Node`
        """

        if location is None:
            location = self.default_location
        if ex_nic is None:
            if ex_network is None:
                raise ValueError("Must provide either ex_network or ex_nic")
            if ex_subnet is None:
                ex_subnet = "default"

            subnet_id = "/Subscriptions/%s/resourceGroups/%s/providers" \
                        "/Microsoft.Network/virtualnetworks/%s/subnets/%s" % \
                        (self.subscription_id, ex_resource_group,
                         ex_network, ex_subnet)
            subnet = AzureSubnet(subnet_id, ex_subnet, {})
            ex_nic = self.ex_create_network_interface(name + "-nic",
                                                      subnet,
                                                      ex_resource_group,
                                                      location)

        auth = self._get_and_check_auth(auth)

        target = "/Subscriptions/%s/resourceGroups/%s/providers" \
                 "/Microsoft.Compute/virtualMachines/%s" % \
                 (self.subscription_id, ex_resource_group, name)

        def _get_instance_vhd():
            n = 0
            while True:
                try:
                    instance_vhd = "https://%s.blob.core.windows.net" \
                                   "/%s/%s-os_%i.vhd" \
                                   % (ex_storage_account,
                                      ex_blob_container,
                                      name,
                                      n)
                    self._ex_delete_old_vhd(ex_resource_group, instance_vhd)
                    return instance_vhd
                except LibcloudError:
                    n += 1

        if isinstance(image, AzureVhdImage):
            storage_profile = {
                "osDisk": {
                    "name": name,
                    "osType": "linux",
                    "caching": "ReadWrite",
                    "createOption": "FromImage",
                    "image": {
                        "uri": image.id
                    },
                    "vhd": {
                        "uri": _get_instance_vhd(),
                    }
                }
            }
            if ex_use_managed_disks:
                raise LibcloudError(
                    "Creating managed OS disk from %s image "
                    "type is not supported." % type(image))
        elif isinstance(image, AzureImage):
            storage_profile = {
                "imageReference": {
                    "publisher": image.publisher,
                    "offer": image.offer,
                    "sku": image.sku,
                    "version": image.version
                },
                "osDisk": {
                    "name": name,
                    "osType": "linux",
                    "caching": "ReadWrite",
                    "createOption": "FromImage"
                }
            }
            if ex_use_managed_disks:
                storage_profile["osDisk"]["managedDisk"] = {
                    "storageAccountType": ex_storage_account_type
                }
            else:
                storage_profile["osDisk"]["vhd"] = {
                    "uri": _get_instance_vhd()
                }
        else:
            raise LibcloudError(
                "Unknown image type %s, expected one of AzureImage, "
                "AzureVhdImage." % type(image))

        data = {
            "id": target,
            "name": name,
            "type": "Microsoft.Compute/virtualMachines",
            "location": location.id,
            "tags": ex_tags,
            "properties": {
                "hardwareProfile": {
                    "vmSize": size.id
                },
                "storageProfile": storage_profile,
                "osProfile": {
                    "computerName": name
                },
                "networkProfile": {
                    "networkInterfaces": [
                        {
                            "id": ex_nic.id
                        }
                    ]
                }
            }
        }

        if ex_customdata:
            data["properties"]["osProfile"]["customData"] = \
                base64.b64encode(ex_customdata)

        data["properties"]["osProfile"]["adminUsername"] = ex_user_name

        if isinstance(auth, NodeAuthSSHKey):
            data["properties"]["osProfile"]["adminPassword"] = \
                binascii.hexlify(os.urandom(20))
            data["properties"]["osProfile"]["linuxConfiguration"] = {
                "disablePasswordAuthentication": "true",
                "ssh": {
                    "publicKeys": [
                        {
                            "path": '/home/%s/.ssh/authorized_keys' % (
                                ex_user_name),
                            "keyData": auth.pubkey
                        }
                    ]
                }
            }
        elif isinstance(auth, NodeAuthPassword):
            data["properties"]["osProfile"]["linuxConfiguration"] = {
                "disablePasswordAuthentication": "false"
            }
            data["properties"]["osProfile"]["adminPassword"] = auth.password
        else:
            raise ValueError(
                "Must provide NodeAuthSSHKey or NodeAuthPassword in auth")

        r = self.connection.request(
            target,
            params={"api-version": RESOURCE_API_VERSION},
            data=data,
            method="PUT")

        node = self._to_node(r.object)
        node.size = size
        node.image = image
        return node

    def reboot_node(self, node):
        """
        Reboot a node.

        :param node: The node to be rebooted
        :type node: :class:`.Node`

        :return: True if the reboot was successful, otherwise False
        :rtype: ``bool``
        """

        target = "%s/restart" % node.id
        try:
            self.connection.request(
                target,
                params={"api-version": RESOURCE_API_VERSION},
                method='POST')
            return True
        except BaseHTTPError as h:
            if h.code == 202:
                return True
            else:
                return False

    def destroy_node(self, node, ex_destroy_nic=True, ex_destroy_vhd=True):
        """
        Destroy a node.

        :param node: The node to be destroyed
        :type node: :class:`.Node`

        :param ex_destroy_nic: Destroy the NICs associated with
        this node (default True).
        :type node: ``bool``

        :param ex_destroy_vhd: Destroy the OS disk blob associated with
        this node (default True).
        :type node: ``bool``

        :return: True if the destroy was successful, False otherwise.
        :rtype: ``bool``
        """

        # This returns a 202 (Accepted) which means that the delete happens
        # asynchronously.
        try:
            self.connection.request(node.id,
                                    params={"api-version": "2015-06-15"},
                                    method='DELETE')
        except BaseHTTPError as h:
            if h.code == 202:
                pass
            else:
                return False

        # Need to poll until the node actually goes away.
        while True:
            try:
                time.sleep(10)
                self.connection.request(
                    node.id,
                    params={"api-version": RESOURCE_API_VERSION})
            except BaseHTTPError as h:
                if h.code == 404:
                    break
                else:
                    return False

        # Optionally clean up the network
        # interfaces that were attached to this node.
        interfaces = \
            node.extra["properties"]["networkProfile"]["networkInterfaces"]
        if ex_destroy_nic:
            for nic in interfaces:
                while True:
                    try:
                        self.connection.request(
                            nic["id"],
                            params={"api-version": RESOURCE_API_VERSION},
                            method='DELETE')
                        break
                    except BaseHTTPError as h:
                        if h.code == 202:
                            break
                        inuse = h.message.startswith("[NicInUse]")
                        if h.code == 400 and inuse:
                            time.sleep(10)
                        else:
                            return False

        # Optionally clean up OS disk VHD.
        vhd = node.extra["properties"]["storageProfile"]["osDisk"].get("vhd")
        if ex_destroy_vhd and vhd is not None:
            while True:
                try:
                    resourceGroup = node.id.split("/")[4]
                    self._ex_delete_old_vhd(
                        resourceGroup,
                        vhd["uri"])
                    break
                except LibcloudError as e:
                    if "LeaseIdMissing" in str(e):
                        # Unfortunately lease errors
                        # (which occur if the vhd blob
                        # hasn't yet been released by the VM being destroyed)
                        # get raised as plain
                        # LibcloudError.  Wait a bit and try again.
                        time.sleep(10)
                    else:
                        raise

        return True

    def create_volume(self, size, name, location=None, snapshot=None,
                      ex_resource_group=None, ex_account_type=None,
                      ex_tags=None):
        """
        Create a new managed volume.

        :param size: Size of volume in gigabytes.
        :type size: ``int``

        :param name: Name of the volume to be created.
        :type name: ``str``

        :param location: Which data center to create a volume in. (required)
        :type location: :class:`NodeLocation`

        :param snapshot: Snapshot from which to create the new volume.
        :type snapshot: :class:`VolumeSnapshot`

        :param ex_resource_group: The name of resource group in which to
            create the volume. (required)
        :type ex_resource_group: ``str``

        :param ex_account_type: The Storage Account type,
            ``Standard_LRS``(HDD disks) or ``Premium_LRS``(SSD disks).
        :type ex_account_type: ``str``

        :param ex_tags: Optional tags to associate with this resource.
        :type ex_tags: ``dict``

        :return: The newly created volume.
        :rtype: :class:`StorageVolume`
        """
        if location is None:
            raise ValueError("Must provide `location` value.")

        if ex_resource_group is None:
            raise ValueError("Must provide `ex_resource_group` value.")

        action = (
            u'/subscriptions/{subscription_id}/resourceGroups/{resource_group}'
            u'/providers/Microsoft.Compute/disks/{volume_name}'
        ).format(
            subscription_id=self.subscription_id,
            resource_group=ex_resource_group,
            volume_name=name,
        )
        tags = ex_tags if ex_tags is not None else {}

        creation_data = {
            'createOption': 'Empty'
        } if snapshot is None else {
            'createOption': 'Copy',
            'sourceUri': snapshot.id
        }
        data = {
            'location': location.id,
            'tags': tags,
            'properties': {
                'creationData': creation_data,
                'diskSizeGB': size
            }
        }
        if ex_account_type is not None:
            data['properties']['accountType'] = ex_account_type

        response = self.connection.request(
            action,
            method='PUT',
            params={
                'api-version': RESOURCE_API_VERSION,
            },
            data=data
        )

        return self._to_volume(
            response.object,
            name=name,
            ex_resource_group=ex_resource_group
        )

    def list_volumes(self, ex_resource_group=None):
        """
        Lists all the disks under a resource group or subscription.

        :param ex_resource_group: The identifier of your subscription
            where the managed disks are located.
        :type ex_resource_group: ``str``

        :rtype: list of :class:`StorageVolume`
        """
        if ex_resource_group:
            action = u'/subscriptions/{subscription_id}/resourceGroups' \
                     u'/{resource_group}/providers/Microsoft.Compute/disks'
        else:
            action = u'/subscriptions/{subscription_id}' \
                     u'/providers/Microsoft.Compute/disks'

        action = action.format(
            subscription_id=self.subscription_id,
            resource_group=ex_resource_group
        )

        response = self.connection.request(
            action,
            method='GET',
            params={
                'api-version': RESOURCE_API_VERSION
            }
        )
        return [self._to_volume(volume) for volume in response.object['value']]

    def attach_volume(self, node, volume, ex_lun=None,
                      ex_vhd_uri=None, ex_vhd_create=False, **ex_kwargs):
        """
        Attach a volume to node.

        :param node: A node to attach volume.
        :type node: :class:`Node`

        :param volume: A volume to attach.
        :type volume: :class:`StorageVolume`

        :param ex_lun: Specifies the logical unit number (LUN) location for
            the data drive in the virtual machine. Each data disk must have
            a unique LUN.
        :type ex_lun: ``int``

        :param ex_vhd_uri: Attach old-style unmanaged disk from VHD
            blob. (optional)
        :type ex_vhd_uri: ``str``

        :param ex_vhd_create: Create a new VHD blob for unmanaged disk.
            (optional)
        :type ex_vhd_create: ``bool``

        :rtype: ``bool``
        """
        action = node.extra['id']
        location = node.extra['location']
        disks = node.extra['properties']['storageProfile']['dataDisks']

        if ex_lun is None:
            # find the smallest unused logical unit number
            used_luns = [disk['lun'] for disk in disks]
            free_luns = [lun for lun in range(0, 63) if lun not in used_luns]
            if len(free_luns) > 0:
                ex_lun = free_luns[0]
            else:
                raise LibcloudError("No LUN available to attach new disk.")

        if ex_vhd_uri is not None:
            new_disk = {
                'name': volume.name,
                'diskSizeGB': volume.size,
                'lun': ex_lun,
                'createOption': 'empty' if ex_vhd_create else 'attach',
                'vhd': {'uri': ex_vhd_uri},
            }
        else:
            # attach existing managed disk
            new_disk = {
                'lun': ex_lun,
                'createOption': 'attach',
                'managedDisk': {'id': volume.id}}

        disks.append(new_disk)
        self.connection.request(
            action,
            method='PUT',
            params={
                'api-version': RESOURCE_API_VERSION
            },
            data={
                'properties': {
                    'storageProfile': {
                        'dataDisks': disks
                    }
                },
                'location': location
            })
        return True

    def detach_volume(self, volume, ex_node=None):
        """
        Detach a managed volume from a node.
        """
        if ex_node is None:
            raise ValueError("Must provide `ex_node` value.")

        action = ex_node.extra['id']
        location = ex_node.extra['location']
        disks = ex_node.extra['properties']['storageProfile']['dataDisks']

        # remove volume from `properties.storageProfile.dataDisks`
        disks[:] = [
            disk for disk in disks if
            disk.get('name') != volume.name and
            disk.get('managedDisk', {}).get('id') != volume.id
        ]

        self.connection.request(
            action,
            method='PUT',
            params={
                'api-version': RESOURCE_API_VERSION
            },
            data={
                'properties': {
                    'storageProfile': {
                        'dataDisks': disks
                    }
                },
                'location': location
            }
        )
        return True

    def destroy_volume(self, volume):
        """
        Delete a volume.
        """
        self.ex_delete_resource(volume)
        return True

    def create_volume_snapshot(self, volume, name=None, location=None,
                               ex_resource_group=None, ex_tags=None):
        """
        Create snapshot from volume.

        :param volume: Instance of ``StorageVolume``.
        :type volume: :class`StorageVolume`

        :param name: Name of snapshot. (required)
        :type name: ``str``

        :param location: Which data center to create a volume in. (required)
        :type location: :class:`NodeLocation`

        :param ex_resource_group: The name of resource group in which to
            create the snapshot. (required)
        :type ex_resource_group: ``str``

        :param ex_tags: Optional tags to associate with this resource.
        :type ex_tags: ``dict``

        :rtype: :class:`VolumeSnapshot`
        """
        if name is None:
            raise ValueError("Must provide `name` value")
        if location is None:
            raise ValueError("Must provide `location` value")
        if ex_resource_group is None:
            raise ValueError("Must provide `ex_resource_group` value")

        snapshot_id = (
            u'/subscriptions/{subscription_id}'
            u'/resourceGroups/{resource_group}'
            u'/providers/Microsoft.Compute'
            u'/snapshots/{snapshot_name}'
        ).format(
            subscription_id=self.subscription_id,
            resource_group=ex_resource_group,
            snapshot_name=name,
        )
        tags = ex_tags if ex_tags is not None else {}

        data = {
            'location': location.id,
            'tags': tags,
            'properties': {
                'creationData': {
                    'createOption': 'Copy',
                    'sourceUri': volume.id
                },
            }
        }
        response = self.connection.request(
            snapshot_id,
            method='PUT',
            data=data,
            params={
                'api-version': RESOURCE_API_VERSION
            },
        )

        return self._to_snapshot(
            response.object,
            name=name,
            ex_resource_group=ex_resource_group
        )

    def list_volume_snapshots(self, volume):
        return [snapshot for snapshot in self.list_snapshots()
                if snapshot.extra['source_id'] == volume.id]

    def list_snapshots(self, ex_resource_group=None):
        """
        Lists all the snapshots under a resource group or subscription.

        :param ex_resource_group: The identifier of your subscription
            where the managed snapshots are located (optional).
        :type ex_resource_group: ``str``

        :rtype: list of :class:`VolumeSnapshot`
        """
        if ex_resource_group:
            action = u'/subscriptions/{subscription_id}/resourceGroups' \
                     u'/{resource_group}/providers/Microsoft.Compute/snapshots'
        else:
            action = u'/subscriptions/{subscription_id}' \
                     u'/providers/Microsoft.Compute/snapshots'

        action = action.format(
            subscription_id=self.subscription_id,
            resource_group=ex_resource_group
        )

        response = self.connection.request(
            action,
            method='GET',
            params={
                'api-version': RESOURCE_API_VERSION
            }
        )
        return [self._to_snapshot(snap) for snap in response.object['value']]

    def destroy_volume_snapshot(self, snapshot):
        """
        Delete a snapshot.
        """
        self.ex_delete_resource(snapshot)
        return True

    def _to_volume(self, volume_obj, name=None, ex_resource_group=None):
        """
        Parse the JSON element and return a StorageVolume object.

        :param volume_obj: A volume object from an azure response.
        :type volume_obj: ``dict``

        :param name: An optional name for the volume.
        :type name: ``str``

        :param ex_resource_group: An optional resource group for the volume.
        :type ex_resource_group: ``str``

        :rtype: :class:`StorageVolume`
        """
        volume_id = volume_obj.get('id')
        volume_name = volume_obj.get('name')
        extra = dict(volume_obj)
        properties = extra['properties']
        size = properties.get('diskSizeGB')
        if size is not None:
            size = int(size)

        provisioning_state = properties.get('provisioningState', '').lower()
        disk_state = properties.get('diskState', '').lower()

        if provisioning_state == 'creating':
            state = StorageVolumeState.CREATING
        elif provisioning_state == 'updating':
            state = StorageVolumeState.UPDATING
        elif provisioning_state == 'succeeded':
            if disk_state in ('attached', 'reserved', 'activesas'):
                state = StorageVolumeState.INUSE
            elif disk_state == 'unattached':
                state = StorageVolumeState.AVAILABLE
            else:
                state = StorageVolumeState.UNKNOWN
        else:
            state = StorageVolumeState.UNKNOWN

        if volume_id is None \
                and ex_resource_group is not None \
                and name is not None:
            volume_id = (
                u'/subscriptions/{subscription_id}'
                u'/resourceGroups/{resource_group}'
                u'/providers/Microsoft.Compute/disks/{volume_name}'
            ).format(
                subscription_id=self.subscription_id,
                resource_group=ex_resource_group,
                volume_name=name
            )
        if volume_name is None and \
                name is not None:
            volume_name = name

        return StorageVolume(
            id=volume_id,
            name=volume_name,
            size=size,
            driver=self,
            state=state,
            extra=extra
        )

    def _to_snapshot(self, snapshot_obj, name=None, ex_resource_group=None):
        """
        Parse the JSON element and return a VolumeSnapshot object.

        :param snapshot_obj: A snapshot object from an azure response.
        :type snapshot_obj: ``dict``

        :param name: An optional name for the volume.
        :type name: ``str``

        :param ex_resource_group: An optional resource group for the volume.
        :type ex_resource_group: ``str``

        :rtype: :class:`VolumeSnapshot`
        """
        snapshot_id = snapshot_obj.get('id')
        name = snapshot_obj.get('name', name)
        properties = snapshot_obj['properties']
        size = properties.get('diskSizeGB')
        if size is not None:
            size = int(size)
        extra = dict(snapshot_obj)
        extra['source_id'] = properties['creationData']['sourceUri']
        if '/providers/Microsoft.Compute/disks/' in extra['source_id']:
            extra['volume_id'] = extra['source_id']
        state = self.SNAPSHOT_STATE_MAP.get(
            properties.get('provisioningState', '').lower(),
            VolumeSnapshotState.UNKNOWN
        )
        try:
            created_at = iso8601.parse_date(properties.get('timeCreated'))
        except (TypeError, ValueError, iso8601.ParseError):
            created_at = None

        if snapshot_id is None \
                and ex_resource_group is not None \
                and name is not None:
            snapshot_id = (
                u'/subscriptions/{subscription_id}'
                u'/resourceGroups/{resource_group}'
                u'/providers/Microsoft.Compute/snapshots/{snapshot_name}'
            ).format(
                subscription_id=self.subscription_id,
                resource_group=ex_resource_group,
                snapshot_name=name
            )

        return VolumeSnapshot(
            snapshot_id,
            name=name,
            size=size,
            driver=self,
            state=state,
            extra=extra,
            created=created_at
        )

    def ex_delete_resource(self, resource):
        """
        Delete a resource.
        """
        if not isinstance(resource, basestring):
            resource = resource.id
        self.connection.request(
            resource,
            method='DELETE',
            params={
                'api-version': RESOURCE_API_VERSION
            },
        )

    def ex_get_ratecard(self, offer_durable_id, currency='USD',
                        locale='en-US', region='US'):
        """
        Get rate card

        :param offer_durable_id: ID of the offer applicable for this
        user account. (e.g. "0026P")
        See http://azure.microsoft.com/en-us/support/legal/offer-details/
        :type offer_durable_id: str

        :param currency: Desired currency for the response (default: "USD")
        :type currency: ``str``

        :param locale: Locale (default: "en-US")
        :type locale: ``str``

        :param region: Region (two-letter code) (default: "US")
        :type regions: ``str``

        :return: A dictionary of rates whose ID's correspond to nothing at all
        :rtype: ``dict``
        """

        action = "/Subscriptions/%s/Providers/Microsoft.Commerce/" \
                 "RateCard" % (self.subscription_id,)
        params = {"api-version": "2016-08-31-preview",
                  "$filter": "OfferDurableId eq 'MS-AZR-%s' and "
                             "Currency eq '%s' and "
                             "Locale eq '%s' and "
                             "RegionInfo eq '%s'" %
                             (offer_durable_id, currency, locale, region)}
        r = self.connection.request(action, params=params)
        return r.object

    def ex_list_publishers(self, location=None):
        """
        List node image publishers.

        :param location: The location at which to list publishers
        (if None, use default location specified as 'region' in __init__)
        :type location: :class:`.NodeLocation`

        :return: A list of tuples in the form
        ("publisher id", "publisher name")
        :rtype: ``list``
        """

        if location is None:
            if self.default_location:
                location = self.default_location
            else:
                raise ValueError("location is required.")

        action = "/Subscriptions/%s/Providers/Microsoft.Compute/" \
                 "locations/%s/publishers" \
                 % (self.subscription_id, location.id)
        r = self.connection.request(action,
                                    params={"api-version": "2015-06-15"})
        return [(p["id"], p["name"]) for p in r.object]

    def ex_list_offers(self, publisher):
        """
        List node image offers from a publisher.

        :param publisher: The complete resource path to a publisher
        (as returned by `ex_list_publishers`)
        :type publisher: ``str``

        :return: A list of tuples in the form
        ("offer id", "offer name")
        :rtype: ``list``
        """
        if isinstance(publisher, tuple):
            publisher = publisher[0]
        action = "%s/artifacttypes/vmimage/offers" % (publisher)
        r = self.connection.request(action,
                                    params={"api-version": "2015-06-15"})
        return [(p["id"], p["name"]) for p in r.object]

    def ex_list_skus(self, offer):
        """
        List node image skus in an offer.

        :param offer: The complete resource path to an offer (as returned by
        `ex_list_offers`)
        :type publisher: ``str``

        :return: A list of tuples in the form
        ("sku id", "sku name")
        :rtype: ``list``
        """
        if isinstance(offer, tuple):
            offer = offer[0]
        action = "%s/skus" % (offer)
        r = self.connection.request(action,
                                    params={"api-version": "2015-06-15"})
        return [(sku["id"], sku["name"]) for sku in r.object]

    def ex_list_image_versions(self, sku):
        """
        List node image versions in a sku.

        :param sku: The complete resource path to a sku (as returned by
        `ex_list_skus`)
        :type publisher: ``str``

        :return: A list of tuples in the form
        ("version id", "version name")
        :rtype: ``list``
        """
        if isinstance(sku, tuple):
            sku = sku[0]
        action = "%s/Versions" % (sku)
        r = self.connection.request(action,
                                    params={"api-version": "2015-06-15"})
        return [(img["id"], img["name"]) for img in r.object]

    def ex_list_resource_groups(self):
        """
        List resource groups.

        :return: A list of resource groups.
        :rtype: ``list`` of :class:`.AzureResourceGroup`
        """

        action = "/Subscriptions/%s/ResourceGroups" % (self.subscription_id)
        r = self.connection.request(action,
                                    params={"api-version": "2016-09-01"})
        return [AzureResourceGroup(grp["id"], grp["name"], grp["location"],
                                   grp["properties"])
                for grp in r.object["value"]]

    def ex_list_network_security_groups(self, resource_group):
        """
        List network security groups.

        :param resource_group: List security groups in a specific resource
        group.
        :type resource_group: ``str``

        :return: A list of network security groups.
        :rtype: ``list`` of :class:`.AzureNetworkSecurityGroup`
        """
        if isinstance(resource_group, AzureResourceGroup):
            resource_group = resource_group.name

        action = "/Subscriptions/%s/resourceGroups/%s/Providers/" \
                 "Microsoft.Network/networkSecurityGroups" \
                 % (self.subscription_id, resource_group)
        r = self.connection.request(action,
                                    params={"api-version": "2015-06-15"})
        return [AzureNetworkSecurityGroup(net["id"],
                                          net["name"],
                                          net["location"],
                                          net["properties"])
                for net in r.object["value"]]

    def ex_create_network_security_group(self, name, resource_group,
                                         location=None):
        """
        Update tags on any resource supporting tags.

        :param name: Name of the network security group to create
        :type name: ``str``

        :param resource_group: The resource group to create the network
        security group in
        :type resource_group: ``str``

        :param location: The location at which to create the network security
        group (if None, use default location specified as 'region' in __init__)
        :type location: :class:`.NodeLocation`
        """
        if isinstance(resource_group, AzureResourceGroup):
            resource_group = resource_group.name
        if location is None and self.default_location:
            location = self.default_location
        else:
            raise ValueError("location is required.")

        target = "/Subscriptions/%s/resourceGroups/%s/" \
                 "providers/Microsoft.Network/networkSecurityGroups/%s" \
                 % (self.subscription_id, resource_group, name)
        data = {
            "location": location.id,
        }
        self.connection.request(target,
                                params={"api-version": "2016-09-01"},
                                data=data,
                                method='PUT')

    def ex_delete_network_security_group(self, name, resource_group,
                                         location=None):
        """
        Update tags on any resource supporting tags.

        :param name: Name of the network security group to delete
        :type name: ``str``

        :param resource_group: The resource group to create the network
        security group in
        :type resource_group: ``str``

        :param location: The location at which to create the network security
        group (if None, use default location specified as 'region' in __init__)
        :type location: :class:`.NodeLocation`
        """
        if isinstance(resource_group, AzureResourceGroup):
            resource_group = resource_group.name
        if location is None and self.default_location:
            location = self.default_location
        else:
            raise ValueError("location is required.")

        target = "/Subscriptions/%s/resourceGroups/%s/" \
                 "providers/Microsoft.Network/networkSecurityGroups/%s" \
                 % (self.subscription_id, resource_group, name)
        data = {
            "location": location.id,
        }
        self.connection.request(target,
                                params={"api-version": "2016-09-01"},
                                data=data,
                                method='DELETE')

    def ex_list_networks(self, resource_group=None):
        """
        List virtual networks.

        :param resource_group: List Virtual Networks in a specific
        resource group.
        :type resource_group: ``str`` or :class:`AzureResourceGroup`

        :return: A list of virtual networks.
        :rtype: ``list`` of :class:`.AzureNetwork`
        """
        if isinstance(resource_group, AzureResourceGroup):
            resource_group = resource_group.name
        if resource_group is not None:
            action = "/Subscriptions/%s/resourceGroups/%s/providers/" \
                    "Microsoft.Network/virtualnetworks" \
                    % (self.subscription_id, resource_group)
        else:
            action = "/Subscriptions/%s/Providers/" \
                    "Microsoft.Network/virtualnetworks" \
                    % (self.subscription_id)
        r = self.connection.request(action,
                                    params={"api-version": "2017-03-01"})
        return [AzureNetwork(net["id"], net["name"], net["location"],
                             net["properties"]) for net in r.object["value"]]

    def ex_list_subnets(self, network):
        """
        List subnets of a virtual network.

        :param network: The virtual network containing the subnets.
        :type network: :class:`.AzureNetwork`

        :return: A list of subnets.
        :rtype: ``list`` of :class:`.AzureSubnet`
        """

        action = "%s/subnets" % (network.id)
        r = self.connection.request(action,
                                    params={"api-version": "2015-06-15"})
        return [AzureSubnet(net["id"], net["name"], net["properties"])
                for net in r.object["value"]]

    def ex_list_nics(self, resource_group=None):
        """
        List available virtual network interface controllers
        in a resource group

        :param resource_group: List NICS in a specific resource group
<<<<<<< HEAD
        containing the NICs.
        :type resource_group: ``str`` or :class:`AzureResourceGroup`
=======
            containing the NICs(optional).
        :type resource_group: ``str``
>>>>>>> 7c841938

        :return: A list of NICs.
        :rtype: ``list`` of :class:`.AzureNic`
        """
<<<<<<< HEAD
        if isinstance(resource_group, AzureResourceGroup):
            resource_group = resource_group.name
        action = "/Subscriptions/%s/resourceGroups/%s" \
                 "/Providers/Microsoft.Network/networkInterfaces" % \
                 (self.subscription_id, resource_group)
        r = self.connection.request(action,
                                    params={"api-version": "2015-06-15"})
=======
        if resource_group is None:
            action = "/subscriptions/%s/providers/Microsoft.Network" \
                     "/networkInterfaces" % self.subscription_id
        else:
            action = "/subscriptions/%s/resourceGroups/%s/providers" \
                     "/Microsoft.Network/networkInterfaces" % \
                     (self.subscription_id, resource_group)
        r = self.connection.request(
            action,
            params={"api-version": RESOURCE_API_VERSION})
>>>>>>> 7c841938
        return [self._to_nic(net) for net in r.object["value"]]

    def ex_get_nic(self, id):
        """
        Fetch information about a NIC.

        :param id: The complete resource path to the NIC resource.
        :type id: ``str``

        :return: The NIC object
        :rtype: :class:`.AzureNic`
        """

        r = self.connection.request(id, params={"api-version": "2015-06-15"})
        return self._to_nic(r.object)

    def ex_get_node(self, id):
        """
        Fetch information about a node.

        :param id: The complete resource path to the node resource.
        :type id: ``str``

        :return: The Node object
        :rtype: :class:`.Node`
        """

        r = self.connection.request(
            id, params={"api-version": RESOURCE_API_VERSION})
        return self._to_node(r.object)

    def ex_get_volume(self, id):
        """
        Fetch information about a volume.

        :param id: The complete resource path to the volume resource.
        :type id: ``str``

        :return: The StorageVolume object
        :rtype: :class:`.StorageVolume`
        """

        r = self.connection.request(
            id, params={"api-version": RESOURCE_API_VERSION})
        return self._to_volume(r.object)

    def ex_get_snapshot(self, id):
        """
        Fetch information about a snapshot.

        :param id: The complete resource path to the snapshot resource.
        :type id: ``str``

        :return: The VolumeSnapshot object
        :rtype: :class:`.VolumeSnapshot`
        """

        r = self.connection.request(
            id, params={"api-version": RESOURCE_API_VERSION})
        return self._to_snapshot(r.object)

    def ex_get_public_ip(self, id):
        """
        Fetch information about a public IP resource.

        :param id: The complete resource path to the public IP resource.
        :type id: ``str`

        :return: The public ip object
        :rtype: :class:`.AzureIPAddress`
        """

        r = self.connection.request(id, params={"api-version": "2015-06-15"})
        return self._to_ip_address(r.object)

    def ex_list_public_ips(self, resource_group=None):
        """
        List public IP resources.

        :param resource_group: List public IPs in a specific resource group.
        :type resource_group: ``str`` or :class:`AzureResourceGroup`

        :return: List of public ip objects
        :rtype: ``list`` of :class:`.AzureIPAddress`
        """
        if isinstance(resource_group, AzureResourceGroup):
            resource_group = resource_group.name
        if resource_group is not None:
            action = "/Subscriptions/%s/resourceGroups/%s/providers/" \
                    "Microsoft.Network/publicIPAddresses" \
                    % (self.subscription_id, resource_group)
        else:
            action = "/Subscriptions/%s/Providers/" \
                    "Microsoft.Network/publicIPAddresses" \
                    % (self.subscription_id)
        r = self.connection.request(action,
                                    params={"api-version": "2017-03-01"})
        return [self._to_ip_address(net) for net in r.object["value"]]

    def ex_create_public_ip(self, name, resource_group, location=None,
                            public_ip_allocation_method=None):
        """
        Create a public IP resources.

        :param name: Name of the public IP resource
        :type name: ``str``

        :param resource_group: The resource group to create the public IP
        :type resource_group: ``str`` or :class:`AzureResourceGroup`

        :param location: The location at which to create the public IP
        (if None, use default location specified as 'region' in __init__)
        :type location: :class:`.NodeLocation`

        :param public_ip_allocation_method: Call ex_create_public_ip with
        public_ip_allocation_method="Static" to create a static public
        IP address
        :type public_ip_allocation_method: ``str``

        :return: The newly created public ip object
        :rtype: :class:`.AzureIPAddress`
        """
        if isinstance(resource_group, AzureResourceGroup):
            resource_group = resource_group.name
        if location is None and self.default_location:
            location = self.default_location
        else:
            raise ValueError("location is required.")

        target = "/Subscriptions/%s/resourceGroups/%s/" \
                 "providers/Microsoft.Network/publicIPAddresses/%s" \
                 % (self.subscription_id, resource_group, name)
        data = {
            "location": location.id,
            "tags": {},
            "properties": {
                "publicIPAllocationMethod": "Dynamic"
            }
        }

        if public_ip_allocation_method == "Static":
            data['properties']['publicIPAllocationMethod'] = "Static"

        r = self.connection.request(target,
                                    params={"api-version": "2015-06-15"},
                                    data=data,
                                    method='PUT')
        return self._to_ip_address(r.object)

    def ex_create_network_interface(self, name, subnet, resource_group,
                                    location=None, public_ip=None):
        """
        Create a virtual network interface (NIC).

        :param name: Name of the NIC resource
        :type name: ``str``

        :param subnet: The subnet to attach the NIC
        :type subnet: :class:`.AzureSubnet`

        :param resource_group: The resource group to create the NIC
        :type resource_group: ``str`` or :class:`AzureResourceGroup`

        :param location: The location at which to create the NIC
        (if None, use default location specified as 'region' in __init__)
        :type location: :class:`.NodeLocation`

        :param public_ip: Associate a public IP resource with this NIC
        (optional).
        :type public_ip: :class:`.AzureIPAddress`

        :return: The newly created NIC
        :rtype: :class:`.AzureNic`
        """
        if isinstance(resource_group, AzureResourceGroup):
            resource_group = resource_group.name
        if location is None:
            if self.default_location:
                location = self.default_location
            else:
                raise ValueError("location is required.")

        target = "/Subscriptions/%s/resourceGroups/%s/providers" \
                 "/Microsoft.Network/networkInterfaces/%s" \
                 % (self.subscription_id, resource_group, name)

        data = {
            "location": location.id,
            "tags": {},
            "properties": {
                "ipConfigurations": [{
                    "name": "myip1",
                    "properties": {
                        "subnet": {
                            "id": subnet.id
                        },
                        "privateIPAllocationMethod": "Dynamic"
                    }
                }]
            }
        }

        if public_ip:
            ip_config = data["properties"]["ipConfigurations"][0]
            ip_config["properties"]["publicIPAddress"] = {
                "id": public_ip.id
            }

        r = self.connection.request(target,
                                    params={"api-version": "2015-06-15"},
                                    data=data,
                                    method='PUT')
        return AzureNic(r.object["id"], r.object["name"], r.object["location"],
                        r.object["properties"])

    def ex_create_tags(self, resource, tags, replace=False):
        """
        Update tags on any resource supporting tags.

        :param resource: The resource to update.
        :type resource: ``str`` or Azure object with an ``id`` attribute.

        :param tags: The tags to set.
        :type tags: ``dict``

        :param replace: If true, replace all tags with the new tags.
        If false (default) add or update tags.
        :type replace: ``bool``
        """

        if not isinstance(resource, basestring):
            resource = resource.id
        r = self.connection.request(
            resource,
            params={"api-version": RESOURCE_API_VERSION})
        if replace:
            r.object["tags"] = tags
        else:
            r.object["tags"].update(tags)
        self.connection.request(
            resource,
            data={"tags": r.object["tags"]},
            params={"api-version": RESOURCE_API_VERSION},
            method="PATCH")

    def ex_start_node(self, node):
        """
        Start a stopped node.

        :param node: The node to be started
        :type node: :class:`.Node`
        """

        target = "%s/start" % node.id
        r = self.connection.request(target,
                                    params={"api-version": "2015-06-15"},
                                    method='POST')
        return r.object

    def ex_stop_node(self, node, deallocate=True):
        """
        Stop a running node.

        :param node: The node to be stopped
        :type node: :class:`.Node`

        :param deallocate: If True (default) stop and then deallocate the node
        (release the hardware allocated to run the node).  If False, stop the
        node but maintain the hardware allocation.  If the node is not
        deallocated, the subscription will continue to be billed as if it
        were running.
        :type deallocate: ``bool``
        """

        if deallocate:
            target = "%s/deallocate" % node.id
        else:
            target = "%s/stop" % node.id
        r = self.connection.request(target,
                                    params={"api-version": "2015-06-15"},
                                    method='POST')
        return r.object

    def ex_get_storage_account_keys(self, resource_group, storage_account):
        """
        Get account keys required to access to a storage account
        (using AzureBlobsStorageDriver).

        :param resource_group: The resource group
            containing the storage account
        :type resource_group: ``str``

        :param storage_account: Storage account to access
        :type storage_account: ``str``

        :return: The account keys, in the form `{"key1": "XXX", "key2": "YYY"}`
        :rtype: ``.dict``
        """
        if isinstance(resource_group, AzureResourceGroup):
            resource_group = resource_group.name
        action = "/Subscriptions/%s/resourceGroups/%s/" \
                 "providers/Microsoft.Storage/storageAccounts/%s/listKeys" \
                 % (self.subscription_id,
                    resource_group,
                    storage_account)

        r = self.connection.request(action,
                                    params={
                                        "api-version": "2015-05-01-preview"},
                                    method="POST")
        return r.object

    def ex_run_command(self, node,
                       command,
                       filerefs=[],
                       timestamp=0,
                       storage_account_name=None,
                       storage_account_key=None,
                       location=None):
        """
        Run a command on the node as root.

        Does not require ssh to log in,
        uses Windows Azure Agent (waagent) running
        on the node.

        :param node: The node on which to run the command.
        :type node: :class:``.Node``

        :param command: The actual command to run.  Note this is parsed
        into separate arguments according to shell quoting rules but is
        executed directly as a subprocess, not a shell command.
        :type command: ``str``

        :param filerefs: Optional files to fetch by URI from Azure blob store
        (must provide storage_account_name and storage_account_key),
        or regular HTTP.
        :type command: ``list`` of ``str``

        :param location: The location of the virtual machine
        (if None, use default location specified as 'region' in __init__)
        :type location: :class:`.NodeLocation`

        :param storage_account_name: The storage account
            from which to fetch files in `filerefs`
        :type storage_account_name: ``str``

        :param storage_account_key: The storage key to
            authorize to the blob store.
        :type storage_account_key: ``str``

        :type: ``list`` of :class:`.NodeLocation`

        """

        if location is None:
            if self.default_location:
                location = self.default_location
            else:
                raise ValueError("location is required.")

        name = "init"

        target = node.id + "/extensions/" + name

        data = {
            "location": location.id,
            "name": name,
            "properties": {
                "publisher": "Microsoft.OSTCExtensions",
                "type": "CustomScriptForLinux",
                "typeHandlerVersion": "1.3",
                "settings": {
                    "fileUris": filerefs,
                    "commandToExecute": command,
                    "timestamp": timestamp
                }
            }
        }

        if storage_account_name and storage_account_key:
            data["properties"]["protectedSettings"] = {
                "storageAccountName": storage_account_name,
                "storageAccountKey": storage_account_key}

        r = self.connection.request(target,
                                    params={"api-version": "2015-06-15"},
                                    data=data,
                                    method='PUT')
        return r.object

    def _ex_delete_old_vhd(self, resource_group, uri):
        try:
            (storageAccount, blobContainer, blob) = _split_blob_uri(uri)
            keys = self.ex_get_storage_account_keys(resource_group,
                                                    storageAccount)
            blobdriver = AzureBlobsStorageDriver(
                storageAccount,
                keys["key1"],
                host="%s.blob%s" % (storageAccount,
                                    self.connection.storage_suffix))
            blobdriver.delete_object(blobdriver.get_object(blobContainer,
                                                           blob))
            return True
        except ObjectDoesNotExistError:
            return True

    def _ex_connection_class_kwargs(self):
        kwargs = super(AzureNodeDriver, self)._ex_connection_class_kwargs()
        kwargs['tenant_id'] = self.tenant_id
        kwargs['subscription_id'] = self.subscription_id
        kwargs["cloud_environment"] = self.cloud_environment
        return kwargs

    def _to_node(self, data, fetch_nic=True):
        private_ips = []
        public_ips = []
        nics = data["properties"]["networkProfile"]["networkInterfaces"]
        if fetch_nic:
            for nic in nics:
                try:
                    n = self.ex_get_nic(nic["id"])
                    priv = n.extra["ipConfigurations"][0]["properties"] \
                        .get("privateIPAddress")
                    if priv:
                        private_ips.append(priv)
                    pub = n.extra["ipConfigurations"][0]["properties"].get(
                        "publicIPAddress")
                    if pub:
                        pub_addr = self.ex_get_public_ip(pub["id"])
                        addr = pub_addr.extra.get("ipAddress")
                        if addr:
                            public_ips.append(addr)
                except BaseHTTPError:
                    pass

        state = NodeState.UNKNOWN
        try:
            action = "%s/InstanceView" % (data["id"])
            r = self.connection.request(action,
                                        params={"api-version": "2015-06-15"})
            for status in r.object["statuses"]:
                if status["code"] == "ProvisioningState/creating":
                    state = NodeState.PENDING
                    break
                elif status["code"] == "ProvisioningState/deleting":
                    state = NodeState.TERMINATED
                    break
                elif status["code"].startswith("ProvisioningState/failed"):
                    state = NodeState.ERROR
                    break
                elif status["code"] == "ProvisioningState/updating":
                    state = NodeState.UPDATING
                    break
                elif status["code"] == "ProvisioningState/succeeded":
                    pass

                if status["code"] == "PowerState/deallocated":
                    state = NodeState.STOPPED
                    break
                elif status["code"] == "PowerState/deallocating":
                    state = NodeState.PENDING
                    break
                elif status["code"] == "PowerState/running":
                    state = NodeState.RUNNING
        except BaseHTTPError:
            pass

        node = Node(data["id"],
                    data["name"],
                    state,
                    public_ips,
                    private_ips,
                    driver=self.connection.driver,
                    extra=data)

        return node

    def _to_node_size(self, data):
        return NodeSize(id=data["name"],
                        name=data["name"],
                        ram=data["memoryInMB"],
                        # convert to disk from MB to GB
                        disk=data["resourceDiskSizeInMB"] / 1024,
                        bandwidth=0,
                        price=0,
                        driver=self.connection.driver,
                        extra={"numberOfCores": data["numberOfCores"],
                               "osDiskSizeInMB": data["osDiskSizeInMB"],
                               "maxDataDiskCount": data["maxDataDiskCount"]})

    def _to_nic(self, data):
        return AzureNic(data["id"], data["name"], data["location"],
                        data["properties"])

    def _to_ip_address(self, data):
        return AzureIPAddress(data["id"], data["name"], data["properties"])

    def _to_location(self, loc):
        # XXX for some reason the API returns location names like
        # "East US" instead of "eastus" which is what is actually needed
        # for other API calls, so do a name->id fixup.
        loc_id = loc.lower().replace(" ", "")
        return NodeLocation(loc_id, loc, self._location_to_country.get(loc_id),
                            self.connection.driver)


def _split_blob_uri(uri):
    uri = uri.split('/')
    storage_account = uri[2].split('.')[0]
    blob_container = uri[3]
    blob_name = '/'.join(uri[4:])
    return storage_account, blob_container, blob_name<|MERGE_RESOLUTION|>--- conflicted
+++ resolved
@@ -1483,12 +1483,12 @@
             resource_group = resource_group.name
         if resource_group is not None:
             action = "/Subscriptions/%s/resourceGroups/%s/providers/" \
-                    "Microsoft.Network/virtualnetworks" \
-                    % (self.subscription_id, resource_group)
+                     "Microsoft.Network/virtualnetworks" \
+                     % (self.subscription_id, resource_group)
         else:
             action = "/Subscriptions/%s/Providers/" \
-                    "Microsoft.Network/virtualnetworks" \
-                    % (self.subscription_id)
+                     "Microsoft.Network/virtualnetworks" \
+                     % (self.subscription_id)
         r = self.connection.request(action,
                                     params={"api-version": "2017-03-01"})
         return [AzureNetwork(net["id"], net["name"], net["location"],
@@ -1517,37 +1517,24 @@
         in a resource group
 
         :param resource_group: List NICS in a specific resource group
-<<<<<<< HEAD
         containing the NICs.
         :type resource_group: ``str`` or :class:`AzureResourceGroup`
-=======
-            containing the NICs(optional).
-        :type resource_group: ``str``
->>>>>>> 7c841938
 
         :return: A list of NICs.
         :rtype: ``list`` of :class:`.AzureNic`
         """
-<<<<<<< HEAD
-        if isinstance(resource_group, AzureResourceGroup):
-            resource_group = resource_group.name
-        action = "/Subscriptions/%s/resourceGroups/%s" \
-                 "/Providers/Microsoft.Network/networkInterfaces" % \
-                 (self.subscription_id, resource_group)
-        r = self.connection.request(action,
-                                    params={"api-version": "2015-06-15"})
-=======
         if resource_group is None:
             action = "/subscriptions/%s/providers/Microsoft.Network" \
                      "/networkInterfaces" % self.subscription_id
         else:
+            if isinstance(resource_group, AzureResourceGroup):
+                resource_group = resource_group.name
             action = "/subscriptions/%s/resourceGroups/%s/providers" \
                      "/Microsoft.Network/networkInterfaces" % \
                      (self.subscription_id, resource_group)
         r = self.connection.request(
             action,
             params={"api-version": RESOURCE_API_VERSION})
->>>>>>> 7c841938
         return [self._to_nic(net) for net in r.object["value"]]
 
     def ex_get_nic(self, id):
@@ -1637,12 +1624,12 @@
             resource_group = resource_group.name
         if resource_group is not None:
             action = "/Subscriptions/%s/resourceGroups/%s/providers/" \
-                    "Microsoft.Network/publicIPAddresses" \
-                    % (self.subscription_id, resource_group)
+                     "Microsoft.Network/publicIPAddresses" \
+                     % (self.subscription_id, resource_group)
         else:
             action = "/Subscriptions/%s/Providers/" \
-                    "Microsoft.Network/publicIPAddresses" \
-                    % (self.subscription_id)
+                     "Microsoft.Network/publicIPAddresses" \
+                     % (self.subscription_id)
         r = self.connection.request(action,
                                     params={"api-version": "2017-03-01"})
         return [self._to_ip_address(net) for net in r.object["value"]]
