# Licensed to the Apache Software Foundation (ASF) under one or more
# contributor license agreements.  See the NOTICE file distributed with
# this work for additional information regarding copyright ownership.
# The ASF licenses this file to You under the Apache License, Version 2.0
# (the "License"); you may not use this file except in compliance with
# the License.  You may obtain a copy of the License at
#
#     http://www.apache.org/licenses/LICENSE-2.0
#
# Unless required by applicable law or agreed to in writing, software
# distributed under the License is distributed on an "AS IS" BASIS,
# WITHOUT WARRANTIES OR CONDITIONS OF ANY KIND, either express or implied.
# See the License for the specific language governing permissions and
# limitations under the License.

"""
Driver for Microsoft Azure Resource Manager (ARM) Virtual Machines provider.

http://azure.microsoft.com/en-us/services/virtual-machines/
"""

import base64
import binascii
import uuid
import os
import time

from libcloud.common.azure_arm import AzureResourceManagementConnection
from libcloud.compute.providers import Provider
from libcloud.compute.base import Node, NodeDriver, NodeLocation, NodeSize
from libcloud.compute.base import NodeImage, StorageVolume, VolumeSnapshot
from libcloud.compute.base import NodeAuthPassword, NodeAuthSSHKey
from libcloud.compute.types import (NodeState, StorageVolumeState,
                                    VolumeSnapshotState)
from libcloud.common.types import LibcloudError
from libcloud.storage.types import ObjectDoesNotExistError
from libcloud.common.exceptions import BaseHTTPError
from libcloud.storage.drivers.azure_blobs import AzureBlobsStorageDriver
from libcloud.utils.py3 import basestring
from libcloud.utils import iso8601


RESOURCE_API_VERSION = '2016-04-30-preview'
NIC_API_VERSION = '2016-09-01'


class AzureImage(NodeImage):
    """Represents a Marketplace node image that an Azure VM can boot from."""

    def __init__(self, version, sku, offer, publisher, location, driver):
        self.publisher = publisher
        self.offer = offer
        self.sku = sku
        self.version = version
        self.location = location
        urn = "%s:%s:%s:%s" % (self.publisher, self.offer,
                               self.sku, self.version)
        name = "%s %s %s %s" % (self.publisher, self.offer,
                                self.sku, self.version)
        super(AzureImage, self).__init__(urn, name, driver)

    def __repr__(self):
        return (('<AzureImage: id=%s, name=%s, location=%s>')
                % (self.id, self.name, self.location))


class AzureVhdImage(NodeImage):
    """Represents a VHD node image that an Azure VM can boot from."""

    def __init__(self, storage_account, blob_container, name, driver):
        urn = "https://%s.blob%s/%s/%s" % (storage_account,
                                           driver.connection.storage_suffix,
                                           blob_container,
                                           name)
        super(AzureVhdImage, self).__init__(urn, name, driver)

    def __repr__(self):
        return (('<AzureVhdImage: id=%s, name=%s>')
                % (self.id, self.name))


class AzureResourceGroup(object):
    """Represent an Azure resource group."""

    def __init__(self, id, name, location, extra):
        self.id = id
        self.name = name
        self.location = location
        self.extra = extra

    def __repr__(self):
        return (('<AzureResourceGroup: id=%s, name=%s, location=%s ...>')
                % (self.id, self.name, self.location))


class AzureNetworkSecurityGroup(object):
    """Represent an Azure network security group."""

    def __init__(self, id, name, location, extra):
        self.id = id
        self.name = name
        self.location = location
        self.extra = extra

    def __repr__(self):
        return (
            ('<AzureNetworkSecurityGroup: id=%s, name=%s, location=%s ...>')
            % (self.id, self.name, self.location))


class AzureNetwork(object):
    """Represent an Azure virtual network."""

    def __init__(self, id, name, location, extra):
        self.id = id
        self.name = name
        self.location = location
        self.extra = extra

    def __repr__(self):
        return (('<AzureNetwork: id=%s, name=%s, location=%s ...>')
                % (self.id, self.name, self.location))


class AzureSubnet(object):
    """Represents a subnet of an Azure virtual network."""

    def __init__(self, id, name, extra):
        self.id = id
        self.name = name
        self.extra = extra

    def __repr__(self):
        return (('<AzureSubnet: id=%s, name=%s ...>')
                % (self.id, self.name))


class AzureNic(object):
    """Represents an Azure virtual network interface controller (NIC)."""

    def __init__(self, id, name, location, extra):
        self.id = id
        self.name = name
        self.location = location
        self.extra = extra

    def __repr__(self):
        return (('<AzureNic: id=%s, name=%s ...>')
                % (self.id, self.name))


class AzureIPAddress(object):
    """Represents an Azure public IP address resource."""

    def __init__(self, id, name, extra):
        self.id = id
        self.name = name
        self.extra = extra

    def __repr__(self):
        return (('<AzureIPAddress: id=%s, name=%s ...>')
                % (self.id, self.name))


class AzureNodeDriver(NodeDriver):
    """Compute node driver for Azure Resource Manager."""

    connectionCls = AzureResourceManagementConnection
    name = 'Azure Virtual machines'
    website = 'http://azure.microsoft.com/en-us/services/virtual-machines/'
    type = Provider.AZURE_ARM
    features = {'create_node': ['ssh_key', 'password']}

    # The API doesn't provide state or country information, so fill it in.
    # Information from https://azure.microsoft.com/en-us/regions/
    _location_to_country = {
        "centralus": "Iowa, USA",
        "eastus": "Virginia, USA",
        "eastus2": "Virginia, USA",
        "usgoviowa": "Iowa, USA",
        "usgovvirginia": "Virginia, USA",
        "northcentralus": "Illinois, USA",
        "southcentralus": "Texas, USA",
        "westus": "California, USA",
        "northeurope": "Ireland",
        "westeurope": "Netherlands",
        "eastasia": "Hong Kong",
        "southeastasia": "Singapore",
        "japaneast": "Tokyo, Japan",
        "japanwest": "Osaka, Japan",
        "brazilsouth": "Sao Paulo State, Brazil",
        "australiaeast": "New South Wales, Australia",
        "australiasoutheast": "Victoria, Australia"
    }

    SNAPSHOT_STATE_MAP = {
        'creating': VolumeSnapshotState.CREATING,
        'updating': VolumeSnapshotState.UPDATING,
        'succeeded': VolumeSnapshotState.AVAILABLE,
        'failed': VolumeSnapshotState.ERROR
    }

    def __init__(self, tenant_id, subscription_id, key, secret,
                 secure=True, host=None, port=None,
                 api_version=None, region=None, **kwargs):
        self.tenant_id = tenant_id
        self.subscription_id = subscription_id
        self.cloud_environment = kwargs.get("cloud_environment")
        super(AzureNodeDriver, self).__init__(key=key, secret=secret,
                                              secure=secure,
                                              host=host, port=port,
                                              api_version=api_version,
                                              region=region, **kwargs)
        if self.region is not None:
            loc_id = self.region.lower().replace(" ", "")
            country = self._location_to_country.get(loc_id)
            self.default_location = NodeLocation(loc_id,
                                                 self.region,
                                                 country,
                                                 self)
        else:
            self.default_location = None

    def list_locations(self):
        """
        List data centers available with the current subscription.

        :return: list of node location objects
        :rtype: ``list`` of :class:`.NodeLocation`
        """

        action = "/subscriptions/%s/providers/Microsoft.Compute" % (
            self.subscription_id)
        r = self.connection.request(action,
                                    params={"api-version": "2015-01-01"})

        for rt in r.object["resourceTypes"]:
            if rt["resourceType"] == "virtualMachines":
                return [self._to_location(l) for l in rt["locations"]]

        return []

    def list_sizes(self, location=None):
        """
        List available VM sizes.

        :param location: The location at which to list sizes
        (if None, use default location specified as 'region' in __init__)
        :type location: :class:`.NodeLocation`

        :return: list of node size objects
        :rtype: ``list`` of :class:`.NodeSize`
        """

        if location is None:
            if self.default_location:
                location = self.default_location
            else:
                raise ValueError("location is required.")
        action = \
            "/subscriptions/%s/providers/Microsoft" \
            ".Compute/locations/%s/vmSizes" \
            % (self.subscription_id, location.id)
        r = self.connection.request(action,
                                    params={"api-version": "2015-06-15"})
        return [self._to_node_size(d) for d in r.object["value"]]

    def list_images(self, location=None, ex_publisher=None, ex_offer=None,
                    ex_sku=None, ex_version=None):
        """
        List available VM images to boot from.

        :param location: The location at which to list images
        (if None, use default location specified as 'region' in __init__)
        :type location: :class:`.NodeLocation`

        :param ex_publisher: Filter by publisher, or None to list
        all publishers.
        :type ex_publisher: ``str``

        :param ex_offer: Filter by offer, or None to list all offers.
        :type ex_offer: ``str``

        :param ex_sku: Filter by sku, or None to list all skus.
        :type ex_sku: ``str``

        :param ex_version: Filter by version, or None to list all versions.
        :type ex_version: ``str``

        :return: list of node image objects.
        :rtype: ``list`` of :class:`.AzureImage`
        """

        images = []

        if location is None:
            locations = [self.default_location]
        else:
            locations = [location]

        for loc in locations:
            if not ex_publisher:
                publishers = self.ex_list_publishers(loc)
            else:
                publishers = [(
                    "/subscriptions/%s/providers/Microsoft"
                    ".Compute/locations/%s/publishers/%s" %
                    (self.subscription_id, loc.id, ex_publisher),
                    ex_publisher)]

            for pub in publishers:
                if not ex_offer:
                    offers = self.ex_list_offers(pub[0])
                else:
                    offers = [("%s/artifacttypes/vmimage/offers/%s" % (
                        pub[0], ex_offer), ex_offer)]

                for off in offers:
                    if not ex_sku:
                        skus = self.ex_list_skus(off[0])
                    else:
                        skus = [("%s/skus/%s" % (off[0], ex_sku), ex_sku)]

                    for sku in skus:
                        if not ex_version:
                            versions = self.ex_list_image_versions(sku[0])
                        else:
                            versions = [("%s/versions/%s" % (
                                sku[0], ex_version), ex_version)]

                        for v in versions:
                            images.append(AzureImage(v[1], sku[1],
                                                     off[1], pub[1],
                                                     loc.id,
                                                     self.connection.driver))
        return images

    def get_image(self, image_id, location=None):
        """Returns a single node image from a provider.

        :param image_id: Either an image urn in the form
        `Publisher:Offer:Sku:Version` or a Azure blob store URI in the form
        `http://storageaccount.blob.core.windows.net/container/image.vhd`
        pointing to a VHD file.
        :type image_id: ``str``

        :param location: The location at which to search for the image
        (if None, use default location specified as 'region' in __init__)
        :type location: :class:`.NodeLocation`

        :rtype :class:`.AzureImage`: or :class:`.AzureVhdImage`:
        :return: AzureImage or AzureVhdImage instance on success.

        """

        if image_id.startswith("http"):
            (storageAccount, blobContainer, blob) = _split_blob_uri(image_id)
            return AzureVhdImage(storageAccount, blobContainer, blob, self)
        else:
            (ex_publisher, ex_offer, ex_sku, ex_version) = image_id.split(":")
            i = self.list_images(location, ex_publisher,
                                 ex_offer, ex_sku, ex_version)
            return i[0] if i else None

    def list_nodes(self, ex_resource_group=None,
                   ex_fetch_nic=True,
                   ex_fetch_power_state=True):
        """
        List all nodes.

        :param ex_resource_group: List nodes in a specific resource group.
        :type ex_urn: ``str``

        :param ex_fetch_nic: Fetch NIC resources in order to get
        IP address information for nodes.  If True, requires an extra API
        call for each NIC of each node.  If False, IP addresses will not
        be returned.
        :type ex_urn: ``bool``

        :param ex_fetch_power_state: Fetch node power state.  If True, requires
        an extra API call for each node.  If False, node state
        will be returned based on provisioning state only.
        :type ex_urn: ``bool``

        :return:  list of node objects
        :rtype: ``list`` of :class:`.Node`
        """

        if ex_resource_group:
            action = "/subscriptions/%s/resourceGroups/%s/" \
                     "providers/Microsoft.Compute/virtualMachines" \
                     % (self.subscription_id, ex_resource_group)
        else:
            action = "/subscriptions/%s/providers/Microsoft.Compute/" \
                     "virtualMachines" \
                     % (self.subscription_id)
        r = self.connection.request(action,
                                    params={"api-version": "2015-06-15"})
        return [self._to_node(n,
                              fetch_nic=ex_fetch_nic,
                              fetch_power_state=ex_fetch_power_state)
                for n in r.object["value"]]

    def create_node(self,
                    name,
                    size,
                    image,
                    auth,
                    ex_resource_group,
                    ex_storage_account,
                    ex_blob_container="vhds",
                    location=None,
                    ex_user_name="azureuser",
                    ex_network=None,
                    ex_subnet=None,
                    ex_nic=None,
                    ex_tags={},
                    ex_customdata="",
                    ex_use_managed_disks=False,
                    ex_storage_account_type="Standard_LRS"):
        """Create a new node instance. This instance will be started
        automatically.

        This driver supports the ``ssh_key`` feature flag for ``created_node``
        so you can upload a public key into the new instance::

            >>> from libcloud.compute.drivers.azure_arm import AzureNodeDriver
            >>> driver = AzureNodeDriver(...)
            >>> auth = NodeAuthSSHKey('pubkey data here')
            >>> node = driver.create_node("test_node", auth=auth)

        This driver also supports the ``password`` feature flag for
        ``create_node``
        so you can set a password::

            >>> driver = AzureNodeDriver(...)
            >>> auth = NodeAuthPassword('mysecretpassword')
            >>> node = driver.create_node("test_node", auth=auth, ...)

        If you don't provide the ``auth`` argument libcloud will assign
        a password:

            >>> driver = AzureNodeDriver(...)
            >>> node = driver.create_node("test_node", ...)
            >>> password = node.extra["properties"] \
                           ["osProfile"]["adminPassword"]

        :param name:   String with a name for this new node (required)
        :type name:   ``str``

        :param size:   The size of resources allocated to this node.
                            (required)
        :type size:   :class:`.NodeSize`

        :param image:  OS Image to boot on node. (required)
        :type image:  :class:`.AzureImage`

        :param location: Which data center to create a node in.
        (if None, use default location specified as 'region' in __init__)
        :type location: :class:`.NodeLocation`

        :param auth:   Initial authentication information for the node
                            (optional)
        :type auth:   :class:`.NodeAuthSSHKey` or :class:`NodeAuthPassword`

        :param ex_resource_group:  The resource group in which to create the
        node
        :type ex_resource_group: ``str``

        :param ex_storage_account:  The storage account id in which to store
        the node's disk image.
        Note: when booting from a user image (AzureVhdImage)
        the source image and the node image must use the same storage account.
        :type ex_storage_account: ``str``

        :param ex_blob_container:  The name of the blob container on the
        storage account in which to store the node's disk image (optional,
        default "vhds")
        :type ex_blob_container: ``str``

        :param ex_user_name:  User name for the initial admin user
        (optional, default "azureuser")
        :type ex_user_name: ``str``

        :param ex_network: The virtual network the node will be attached to.
        Must provide either `ex_network` (to create a default NIC for the
        node on the given network) or `ex_nic` (to supply the NIC explicitly).
        :type ex_network: ``str``

        :param ex_subnet: If ex_network is provided, the subnet of the
        virtual network the node will be attached to.  Optional, default
        is the "default" subnet.
        :type ex_subnet: ``str``

        :param ex_nic: A virtual NIC to attach to this Node, from
        `ex_create_network_interface` or `ex_get_nic`.
        Must provide either `ex_nic` (to supply the NIC explicitly) or
        ex_network (to create a default NIC for the node on the
        given network).
        :type ex_nic: :class:`AzureNic`

        :param ex_tags: Optional tags to associate with this node.
        :type ex_tags: ``dict``

        :param ex_customdata: Custom data that will
            be placed in the file /var/lib/waagent/CustomData
            https://azure.microsoft.com/en-us/documentation/ \
            articles/virtual-machines-how-to-inject-custom-data/
        :type ex_customdata: ``str``

        :param ex_use_managed_disks: Enable this feature to have Azure
            automatically manage the availability of disks to provide data
            redundancy and fault tolerance, without creating and managing
            storage accounts on your own. Managed disks may not be available
            in all regions (default False).
        :type ex_use_managed_disks: ``bool``

        :param ex_storage_account_type: The Storage Account type,
            ``Standard_LRS``(HDD disks) or ``Premium_LRS``(SSD disks).
        :type ex_storage_account_type: str

        :return: The newly created node.
        :rtype: :class:`.Node`
        """

        if location is None:
            location = self.default_location
        if ex_nic is None:
            if ex_network is None:
                raise ValueError("Must provide either ex_network or ex_nic")
            if ex_subnet is None:
                ex_subnet = "default"

            subnet_id = "/subscriptions/%s/resourceGroups/%s/providers" \
                        "/Microsoft.Network/virtualnetworks/%s/subnets/%s" % \
                        (self.subscription_id, ex_resource_group,
                         ex_network, ex_subnet)
            subnet = AzureSubnet(subnet_id, ex_subnet, {})
            ex_nic = self.ex_create_network_interface(name + "-nic",
                                                      subnet,
                                                      ex_resource_group,
                                                      location)

        auth = self._get_and_check_auth(auth)

        target = "/subscriptions/%s/resourceGroups/%s/providers" \
                 "/Microsoft.Compute/virtualMachines/%s" % \
                 (self.subscription_id, ex_resource_group, name)

        if isinstance(image, AzureVhdImage):
            instance_vhd = self._get_instance_vhd(
                name=name,
                ex_resource_group=ex_resource_group,
                ex_storage_account=ex_storage_account,
                ex_blob_container=ex_blob_container)
            storage_profile = {
                "osDisk": {
                    "name": name,
                    "osType": "linux",
                    "caching": "ReadWrite",
                    "createOption": "FromImage",
                    "image": {
                        "uri": image.id
                    },
                    "vhd": {
                        "uri": instance_vhd,
                    }
                }
            }
            if ex_use_managed_disks:
                raise LibcloudError(
                    "Creating managed OS disk from %s image "
                    "type is not supported." % type(image))
        elif isinstance(image, AzureImage):
            storage_profile = {
                "imageReference": {
                    "publisher": image.publisher,
                    "offer": image.offer,
                    "sku": image.sku,
                    "version": image.version
                },
                "osDisk": {
                    "name": name,
                    "osType": "linux",
                    "caching": "ReadWrite",
                    "createOption": "FromImage"
                }
            }
            if ex_use_managed_disks:
                storage_profile["osDisk"]["managedDisk"] = {
                    "storageAccountType": ex_storage_account_type
                }
            else:
                instance_vhd = self._get_instance_vhd(
                    name=name,
                    ex_resource_group=ex_resource_group,
                    ex_storage_account=ex_storage_account,
                    ex_blob_container=ex_blob_container)
                storage_profile["osDisk"]["vhd"] = {
                    "uri": instance_vhd
                }
        else:
            raise LibcloudError(
                "Unknown image type %s, expected one of AzureImage, "
                "AzureVhdImage." % type(image))

        data = {
            "id": target,
            "name": name,
            "type": "Microsoft.Compute/virtualMachines",
            "location": location.id,
            "tags": ex_tags,
            "properties": {
                "hardwareProfile": {
                    "vmSize": size.id
                },
                "storageProfile": storage_profile,
                "osProfile": {
                    "computerName": name
                },
                "networkProfile": {
                    "networkInterfaces": [
                        {
                            "id": ex_nic.id
                        }
                    ]
                }
            }
        }

        if ex_customdata:
            data["properties"]["osProfile"]["customData"] = \
                base64.b64encode(ex_customdata)

        data["properties"]["osProfile"]["adminUsername"] = ex_user_name

        if isinstance(auth, NodeAuthSSHKey):
            data["properties"]["osProfile"]["adminPassword"] = \
                binascii.hexlify(os.urandom(20)).decode("utf-8")
            data["properties"]["osProfile"]["linuxConfiguration"] = {
                "disablePasswordAuthentication": "true",
                "ssh": {
                    "publicKeys": [
                        {
                            "path": '/home/%s/.ssh/authorized_keys' % (
                                ex_user_name),
                            "keyData": auth.pubkey
                        }
                    ]
                }
            }
        elif isinstance(auth, NodeAuthPassword):
            data["properties"]["osProfile"]["linuxConfiguration"] = {
                "disablePasswordAuthentication": "false"
            }
            data["properties"]["osProfile"]["adminPassword"] = auth.password
        else:
            raise ValueError(
                "Must provide NodeAuthSSHKey or NodeAuthPassword in auth")

        r = self.connection.request(
            target,
            params={"api-version": RESOURCE_API_VERSION},
            data=data,
            method="PUT")

        node = self._to_node(r.object)
        node.size = size
        node.image = image
        return node

    def reboot_node(self, node):
        """
        Reboot a node.

        :param node: The node to be rebooted
        :type node: :class:`.Node`

        :return: True if the reboot was successful, otherwise False
        :rtype: ``bool``
        """

        target = "%s/restart" % node.id
        try:
            self.connection.request(
                target,
                params={"api-version": RESOURCE_API_VERSION},
                method='POST')
            return True
        except BaseHTTPError as h:
            if h.code == 202:
                return True
            else:
                return False

    def destroy_node(self, node,
                     ex_destroy_nic=True,
                     ex_destroy_vhd=True,
                     ex_poll_qty=10,
                     ex_poll_wait=10):
        """
        Destroy a node.

        :param node: The node to be destroyed
        :type node: :class:`.Node`

        :param ex_destroy_nic: Destroy the NICs associated with
        this node (default True).
        :type node: ``bool``

        :param ex_destroy_vhd: Destroy the OS disk blob associated with
        this node (default True).
        :type node: ``bool``

        :param ex_poll_qty: Number of retries checking if the node
        is gone, destroying the NIC or destroying the VHD (default 10).
        :type node: ``int``

        :param ex_poll_wait: Delay in seconds between retries (default 10).
        :type node: ``int``

        :return: True if the destroy was successful, raises exception
        otherwise.
        :rtype: ``bool``
        """

        do_node_polling = (ex_destroy_nic or ex_destroy_vhd)

        # This returns a 202 (Accepted) which means that the delete happens
        # asynchronously.
        # If returns 404, we may be retrying a previous destroy_node call that
        # failed to clean up its related resources, so it isn't taken as a
        # failure.
        try:
            self.connection.request(node.id,
                                    params={"api-version": "2015-06-15"},
                                    method='DELETE')
        except BaseHTTPError as h:
            if h.code == 202:
                pass
            elif h.code == 204:
                # Returns 204 if node already deleted.
                do_node_polling = False
            else:
                raise

        # Poll until the node actually goes away (otherwise attempt to delete
        # NIC and VHD will fail with "resource in use" errors).
        retries = ex_poll_qty
        while do_node_polling and retries > 0:
            try:
                time.sleep(ex_poll_wait)
                self.connection.request(
                    node.id,
                    params={"api-version": RESOURCE_API_VERSION})
                retries -= 1
            except BaseHTTPError as h:
                if h.code in (204, 404):
                    # Node is gone
                    break
                else:
                    raise

        # Optionally clean up the network
        # interfaces that were attached to this node.
        interfaces = \
            node.extra["properties"]["networkProfile"]["networkInterfaces"]
        if ex_destroy_nic:
            for nic in interfaces:
                retries = ex_poll_qty
                while retries > 0:
                    try:
<<<<<<< HEAD
                        self.connection.request(
                            nic["id"],
                            params={"api-version": NIC_API_VERSION},
                            method='DELETE')
=======
                        self.ex_destroy_nic(self._to_nic(nic))
>>>>>>> 0c5bee8b
                        break
                    except BaseHTTPError as h:
                        retries -= 1
                        if (h.code == 400 and
                                h.message.startswith("[NicInUse]") and
                                retries > 0):
                            time.sleep(ex_poll_wait)
                        else:
                            raise

        # Optionally clean up OS disk VHD.
        vhd = node.extra["properties"]["storageProfile"]["osDisk"].get("vhd")
        if ex_destroy_vhd and vhd is not None:
            retries = ex_poll_qty
            resourceGroup = node.id.split("/")[4]
            while retries > 0:
                try:
                    if self._ex_delete_old_vhd(resourceGroup, vhd["uri"]):
                        break
                    # Unfortunately lease errors usually result in it returning
                    # "False" with no more information.  Need to wait and try
                    # again.
                except LibcloudError as e:
                    retries -= 1
                    if "LeaseIdMissing" in str(e) and retries > 0:
                        # Unfortunately lease errors
                        # (which occur if the vhd blob
                        # hasn't yet been released by the VM being destroyed)
                        # get raised as plain
                        # LibcloudError.  Wait a bit and try again.
                        time.sleep(ex_poll_wait)
                    else:
                        raise
                time.sleep(10)

        return True

    def create_volume(self, size, name, location=None, snapshot=None,
                      ex_resource_group=None, ex_account_type=None,
                      ex_tags=None):
        """
        Create a new managed volume.

        :param size: Size of volume in gigabytes.
        :type size: ``int``

        :param name: Name of the volume to be created.
        :type name: ``str``

        :param location: Which data center to create a volume in. (required)
        :type location: :class:`NodeLocation`

        :param snapshot: Snapshot from which to create the new volume.
        :type snapshot: :class:`VolumeSnapshot`

        :param ex_resource_group: The name of resource group in which to
            create the volume. (required)
        :type ex_resource_group: ``str``

        :param ex_account_type: The Storage Account type,
            ``Standard_LRS``(HDD disks) or ``Premium_LRS``(SSD disks).
        :type ex_account_type: ``str``

        :param ex_tags: Optional tags to associate with this resource.
        :type ex_tags: ``dict``

        :return: The newly created volume.
        :rtype: :class:`StorageVolume`
        """
        if location is None:
            raise ValueError("Must provide `location` value.")

        if ex_resource_group is None:
            raise ValueError("Must provide `ex_resource_group` value.")

        action = (
            u'/subscriptions/{subscription_id}/resourceGroups/{resource_group}'
            u'/providers/Microsoft.Compute/disks/{volume_name}'
        ).format(
            subscription_id=self.subscription_id,
            resource_group=ex_resource_group,
            volume_name=name,
        )
        tags = ex_tags if ex_tags is not None else {}

        creation_data = {
            'createOption': 'Empty'
        } if snapshot is None else {
            'createOption': 'Copy',
            'sourceUri': snapshot.id
        }
        data = {
            'location': location.id,
            'tags': tags,
            'properties': {
                'creationData': creation_data,
                'diskSizeGB': size
            }
        }
        if ex_account_type is not None:
            data['properties']['accountType'] = ex_account_type

        response = self.connection.request(
            action,
            method='PUT',
            params={
                'api-version': RESOURCE_API_VERSION,
            },
            data=data
        )

        return self._to_volume(
            response.object,
            name=name,
            ex_resource_group=ex_resource_group
        )

    def list_volumes(self, ex_resource_group=None):
        """
        Lists all the disks under a resource group or subscription.

        :param ex_resource_group: The identifier of your subscription
            where the managed disks are located.
        :type ex_resource_group: ``str``

        :rtype: list of :class:`StorageVolume`
        """
        if ex_resource_group:
            action = u'/subscriptions/{subscription_id}/resourceGroups' \
                     u'/{resource_group}/providers/Microsoft.Compute/disks'
        else:
            action = u'/subscriptions/{subscription_id}' \
                     u'/providers/Microsoft.Compute/disks'

        action = action.format(
            subscription_id=self.subscription_id,
            resource_group=ex_resource_group
        )

        response = self.connection.request(
            action,
            method='GET',
            params={
                'api-version': RESOURCE_API_VERSION
            }
        )
        return [self._to_volume(volume) for volume in response.object['value']]

    def attach_volume(self, node, volume, ex_lun=None,
                      ex_vhd_uri=None, ex_vhd_create=False, **ex_kwargs):
        """
        Attach a volume to node.

        :param node: A node to attach volume.
        :type node: :class:`Node`

        :param volume: A volume to attach.
        :type volume: :class:`StorageVolume`

        :param ex_lun: Specifies the logical unit number (LUN) location for
            the data drive in the virtual machine. Each data disk must have
            a unique LUN.
        :type ex_lun: ``int``

        :param ex_vhd_uri: Attach old-style unmanaged disk from VHD
            blob. (optional)
        :type ex_vhd_uri: ``str``

        :param ex_vhd_create: Create a new VHD blob for unmanaged disk.
            (optional)
        :type ex_vhd_create: ``bool``

        :rtype: ``bool``
        """
        action = node.extra['id']
        location = node.extra['location']
        disks = node.extra['properties']['storageProfile']['dataDisks']

        if ex_lun is None:
            # find the smallest unused logical unit number
            used_luns = [disk['lun'] for disk in disks]
            free_luns = [lun for lun in range(0, 63) if lun not in used_luns]
            if len(free_luns) > 0:
                ex_lun = free_luns[0]
            else:
                raise LibcloudError("No LUN available to attach new disk.")

        if ex_vhd_uri is not None:
            new_disk = {
                'name': volume.name,
                'diskSizeGB': volume.size,
                'lun': ex_lun,
                'createOption': 'empty' if ex_vhd_create else 'attach',
                'vhd': {'uri': ex_vhd_uri},
            }
        else:
            # attach existing managed disk
            new_disk = {
                'lun': ex_lun,
                'createOption': 'attach',
                'managedDisk': {'id': volume.id}}

        disks.append(new_disk)
        self.connection.request(
            action,
            method='PUT',
            params={
                'api-version': RESOURCE_API_VERSION
            },
            data={
                'properties': {
                    'storageProfile': {
                        'dataDisks': disks
                    }
                },
                'location': location
            })
        return True

    def detach_volume(self, volume, ex_node=None):
        """
        Detach a managed volume from a node.
        """
        if ex_node is None:
            raise ValueError("Must provide `ex_node` value.")

        action = ex_node.extra['id']
        location = ex_node.extra['location']
        disks = ex_node.extra['properties']['storageProfile']['dataDisks']

        # remove volume from `properties.storageProfile.dataDisks`
        disks[:] = [
            disk for disk in disks if
            disk.get('name') != volume.name and
            disk.get('managedDisk', {}).get('id') != volume.id
        ]

        self.connection.request(
            action,
            method='PUT',
            params={
                'api-version': RESOURCE_API_VERSION
            },
            data={
                'properties': {
                    'storageProfile': {
                        'dataDisks': disks
                    }
                },
                'location': location
            }
        )
        return True

    def destroy_volume(self, volume):
        """
        Delete a volume.
        """
        self.ex_delete_resource(volume)
        return True

    def create_volume_snapshot(self, volume, name=None, location=None,
                               ex_resource_group=None, ex_tags=None):
        """
        Create snapshot from volume.

        :param volume: Instance of ``StorageVolume``.
        :type volume: :class`StorageVolume`

        :param name: Name of snapshot. (required)
        :type name: ``str``

        :param location: Which data center to create a volume in. (required)
        :type location: :class:`NodeLocation`

        :param ex_resource_group: The name of resource group in which to
            create the snapshot. (required)
        :type ex_resource_group: ``str``

        :param ex_tags: Optional tags to associate with this resource.
        :type ex_tags: ``dict``

        :rtype: :class:`VolumeSnapshot`
        """
        if name is None:
            raise ValueError("Must provide `name` value")
        if location is None:
            raise ValueError("Must provide `location` value")
        if ex_resource_group is None:
            raise ValueError("Must provide `ex_resource_group` value")

        snapshot_id = (
            u'/subscriptions/{subscription_id}'
            u'/resourceGroups/{resource_group}'
            u'/providers/Microsoft.Compute'
            u'/snapshots/{snapshot_name}'
        ).format(
            subscription_id=self.subscription_id,
            resource_group=ex_resource_group,
            snapshot_name=name,
        )
        tags = ex_tags if ex_tags is not None else {}

        data = {
            'location': location.id,
            'tags': tags,
            'properties': {
                'creationData': {
                    'createOption': 'Copy',
                    'sourceUri': volume.id
                },
            }
        }
        response = self.connection.request(
            snapshot_id,
            method='PUT',
            data=data,
            params={
                'api-version': RESOURCE_API_VERSION
            },
        )

        return self._to_snapshot(
            response.object,
            name=name,
            ex_resource_group=ex_resource_group
        )

    def list_volume_snapshots(self, volume):
        return [snapshot for snapshot in self.list_snapshots()
                if snapshot.extra['source_id'] == volume.id]

    def list_snapshots(self, ex_resource_group=None):
        """
        Lists all the snapshots under a resource group or subscription.

        :param ex_resource_group: The identifier of your subscription
            where the managed snapshots are located (optional).
        :type ex_resource_group: ``str``

        :rtype: list of :class:`VolumeSnapshot`
        """
        if ex_resource_group:
            action = u'/subscriptions/{subscription_id}/resourceGroups' \
                     u'/{resource_group}/providers/Microsoft.Compute/snapshots'
        else:
            action = u'/subscriptions/{subscription_id}' \
                     u'/providers/Microsoft.Compute/snapshots'

        action = action.format(
            subscription_id=self.subscription_id,
            resource_group=ex_resource_group
        )

        response = self.connection.request(
            action,
            method='GET',
            params={
                'api-version': RESOURCE_API_VERSION
            }
        )
        return [self._to_snapshot(snap) for snap in response.object['value']]

    def destroy_volume_snapshot(self, snapshot):
        """
        Delete a snapshot.
        """
        self.ex_delete_resource(snapshot)
        return True

    def _to_volume(self, volume_obj, name=None, ex_resource_group=None):
        """
        Parse the JSON element and return a StorageVolume object.

        :param volume_obj: A volume object from an azure response.
        :type volume_obj: ``dict``

        :param name: An optional name for the volume.
        :type name: ``str``

        :param ex_resource_group: An optional resource group for the volume.
        :type ex_resource_group: ``str``

        :rtype: :class:`StorageVolume`
        """
        volume_id = volume_obj.get('id')
        volume_name = volume_obj.get('name')
        extra = dict(volume_obj)
        properties = extra['properties']
        size = properties.get('diskSizeGB')
        if size is not None:
            size = int(size)

        provisioning_state = properties.get('provisioningState', '').lower()
        disk_state = properties.get('diskState', '').lower()

        if provisioning_state == 'creating':
            state = StorageVolumeState.CREATING
        elif provisioning_state == 'updating':
            state = StorageVolumeState.UPDATING
        elif provisioning_state == 'succeeded':
            if disk_state in ('attached', 'reserved', 'activesas'):
                state = StorageVolumeState.INUSE
            elif disk_state == 'unattached':
                state = StorageVolumeState.AVAILABLE
            else:
                state = StorageVolumeState.UNKNOWN
        else:
            state = StorageVolumeState.UNKNOWN

        if volume_id is None \
                and ex_resource_group is not None \
                and name is not None:
            volume_id = (
                u'/subscriptions/{subscription_id}'
                u'/resourceGroups/{resource_group}'
                u'/providers/Microsoft.Compute/disks/{volume_name}'
            ).format(
                subscription_id=self.subscription_id,
                resource_group=ex_resource_group,
                volume_name=name
            )
        if volume_name is None and \
                name is not None:
            volume_name = name

        return StorageVolume(
            id=volume_id,
            name=volume_name,
            size=size,
            driver=self,
            state=state,
            extra=extra
        )

    def _to_snapshot(self, snapshot_obj, name=None, ex_resource_group=None):
        """
        Parse the JSON element and return a VolumeSnapshot object.

        :param snapshot_obj: A snapshot object from an azure response.
        :type snapshot_obj: ``dict``

        :param name: An optional name for the volume.
        :type name: ``str``

        :param ex_resource_group: An optional resource group for the volume.
        :type ex_resource_group: ``str``

        :rtype: :class:`VolumeSnapshot`
        """
        snapshot_id = snapshot_obj.get('id')
        name = snapshot_obj.get('name', name)
        properties = snapshot_obj['properties']
        size = properties.get('diskSizeGB')
        if size is not None:
            size = int(size)
        extra = dict(snapshot_obj)
        extra['source_id'] = properties['creationData']['sourceUri']
        if '/providers/Microsoft.Compute/disks/' in extra['source_id']:
            extra['volume_id'] = extra['source_id']
        state = self.SNAPSHOT_STATE_MAP.get(
            properties.get('provisioningState', '').lower(),
            VolumeSnapshotState.UNKNOWN
        )
        try:
            created_at = iso8601.parse_date(properties.get('timeCreated'))
        except (TypeError, ValueError, iso8601.ParseError):
            created_at = None

        if snapshot_id is None \
                and ex_resource_group is not None \
                and name is not None:
            snapshot_id = (
                u'/subscriptions/{subscription_id}'
                u'/resourceGroups/{resource_group}'
                u'/providers/Microsoft.Compute/snapshots/{snapshot_name}'
            ).format(
                subscription_id=self.subscription_id,
                resource_group=ex_resource_group,
                snapshot_name=name
            )

        return VolumeSnapshot(
            snapshot_id,
            name=name,
            size=size,
            driver=self,
            state=state,
            extra=extra,
            created=created_at
        )

    def ex_delete_resource(self, resource):
        """
        Delete a resource.
        """
        if not isinstance(resource, basestring):
            resource = resource.id
        self.connection.request(
            resource,
            method='DELETE',
            params={
                'api-version': RESOURCE_API_VERSION
            },
        )

    def ex_get_ratecard(self, offer_durable_id, currency='USD',
                        locale='en-US', region='US'):
        """
        Get rate card

        :param offer_durable_id: ID of the offer applicable for this
        user account. (e.g. "0026P")
        See http://azure.microsoft.com/en-us/support/legal/offer-details/
        :type offer_durable_id: str

        :param currency: Desired currency for the response (default: "USD")
        :type currency: ``str``

        :param locale: Locale (default: "en-US")
        :type locale: ``str``

        :param region: Region (two-letter code) (default: "US")
        :type regions: ``str``

        :return: A dictionary of rates whose ID's correspond to nothing at all
        :rtype: ``dict``
        """

        action = "/subscriptions/%s/providers/Microsoft.Commerce/" \
                 "RateCard" % (self.subscription_id,)
        params = {"api-version": "2016-08-31-preview",
                  "$filter": "OfferDurableId eq 'MS-AZR-%s' and "
                             "Currency eq '%s' and "
                             "Locale eq '%s' and "
                             "RegionInfo eq '%s'" %
                             (offer_durable_id, currency, locale, region)}
        r = self.connection.request(action, params=params)
        return r.object

    def ex_list_publishers(self, location=None):
        """
        List node image publishers.

        :param location: The location at which to list publishers
        (if None, use default location specified as 'region' in __init__)
        :type location: :class:`.NodeLocation`

        :return: A list of tuples in the form
        ("publisher id", "publisher name")
        :rtype: ``list``
        """

        if location is None:
            if self.default_location:
                location = self.default_location
            else:
                raise ValueError("location is required.")

        action = "/subscriptions/%s/providers/Microsoft.Compute/" \
                 "locations/%s/publishers" \
                 % (self.subscription_id, location.id)
        r = self.connection.request(action,
                                    params={"api-version": "2015-06-15"})
        return [(p["id"], p["name"]) for p in r.object]

    def ex_list_offers(self, publisher):
        """
        List node image offers from a publisher.

        :param publisher: The complete resource path to a publisher
        (as returned by `ex_list_publishers`)
        :type publisher: ``str``

        :return: A list of tuples in the form
        ("offer id", "offer name")
        :rtype: ``list``
        """

        action = "%s/artifacttypes/vmimage/offers" % (publisher)
        r = self.connection.request(action,
                                    params={"api-version": "2015-06-15"})
        return [(p["id"], p["name"]) for p in r.object]

    def ex_list_skus(self, offer):
        """
        List node image skus in an offer.

        :param offer: The complete resource path to an offer (as returned by
        `ex_list_offers`)
        :type publisher: ``str``

        :return: A list of tuples in the form
        ("sku id", "sku name")
        :rtype: ``list``
        """

        action = "%s/skus" % (offer)
        r = self.connection.request(action,
                                    params={"api-version": "2015-06-15"})
        return [(sku["id"], sku["name"]) for sku in r.object]

    def ex_list_image_versions(self, sku):
        """
        List node image versions in a sku.

        :param sku: The complete resource path to a sku (as returned by
        `ex_list_skus`)
        :type publisher: ``str``

        :return: A list of tuples in the form
        ("version id", "version name")
        :rtype: ``list``
        """

        action = "%s/versions" % (sku)
        r = self.connection.request(action,
                                    params={"api-version": "2015-06-15"})
        return [(img["id"], img["name"]) for img in r.object]

    def ex_list_resource_groups(self):
        """
        List resource groups.

        :return: A list of resource groups.
        :rtype: ``list`` of :class:`.AzureResourceGroup`
        """

        action = "/subscriptions/%s/resourceGroups/" % (self.subscription_id)
        r = self.connection.request(action,
                                    params={"api-version": "2016-09-01"})
        return [AzureResourceGroup(grp["id"], grp["name"], grp["location"],
                                   grp["properties"])
                for grp in r.object["value"]]

    def ex_list_network_security_groups(self, resource_group):
        """
        List network security groups.

        :param resource_group: List security groups in a specific resource
        group.
        :type resource_group: ``str``

        :return: A list of network security groups.
        :rtype: ``list`` of :class:`.AzureNetworkSecurityGroup`
        """

        action = "/subscriptions/%s/resourceGroups/%s/providers/" \
                 "Microsoft.Network/networkSecurityGroups" \
                 % (self.subscription_id, resource_group)
        r = self.connection.request(action,
                                    params={"api-version": "2015-06-15"})
        return [AzureNetworkSecurityGroup(net["id"],
                                          net["name"],
                                          net["location"],
                                          net["properties"])
                for net in r.object["value"]]

    def ex_create_network_security_group(self, name, resource_group,
                                         location=None):
        """
        Update tags on any resource supporting tags.

        :param name: Name of the network security group to create
        :type name: ``str``

        :param resource_group: The resource group to create the network
        security group in
        :type resource_group: ``str``

        :param location: The location at which to create the network security
        group (if None, use default location specified as 'region' in __init__)
        :type location: :class:`.NodeLocation`
        """

        if location is None:
            if self.default_location:
                location = self.default_location
            else:
                raise ValueError("location is required.")

        target = "/subscriptions/%s/resourceGroups/%s/" \
                 "providers/Microsoft.Network/networkSecurityGroups/%s" \
                 % (self.subscription_id, resource_group, name)
        data = {
            "location": location.id,
        }
        self.connection.request(target,
                                params={"api-version": "2016-09-01"},
                                data=data,
                                method='PUT')

    def ex_delete_network_security_group(self, name, resource_group,
                                         location=None):
        """
        Update tags on any resource supporting tags.

        :param name: Name of the network security group to delete
        :type name: ``str``

        :param resource_group: The resource group to create the network
        security group in
        :type resource_group: ``str``

        :param location: The location at which to create the network security
        group (if None, use default location specified as 'region' in __init__)
        :type location: :class:`.NodeLocation`
        """

        if location is None:
            if self.default_location:
                location = self.default_location
            else:
                raise ValueError("location is required.")

        target = "/subscriptions/%s/resourceGroups/%s/" \
                 "providers/Microsoft.Network/networkSecurityGroups/%s" \
                 % (self.subscription_id, resource_group, name)
        data = {
            "location": location.id,
        }
        self.connection.request(target,
                                params={"api-version": "2016-09-01"},
                                data=data,
                                method='DELETE')

    def ex_list_networks(self):
        """
        List virtual networks.

        :return: A list of virtual networks.
        :rtype: ``list`` of :class:`.AzureNetwork`
        """

        action = "/subscriptions/%s/providers/" \
                 "Microsoft.Network/virtualnetworks" \
                 % (self.subscription_id)
        r = self.connection.request(action,
                                    params={"api-version": "2015-06-15"})
        return [AzureNetwork(net["id"], net["name"], net["location"],
                             net["properties"]) for net in r.object["value"]]

    def ex_list_subnets(self, network):
        """
        List subnets of a virtual network.

        :param network: The virtual network containing the subnets.
        :type network: :class:`.AzureNetwork`

        :return: A list of subnets.
        :rtype: ``list`` of :class:`.AzureSubnet`
        """

        action = "%s/subnets" % (network.id)
        r = self.connection.request(action,
                                    params={"api-version": "2015-06-15"})
        return [AzureSubnet(net["id"], net["name"], net["properties"])
                for net in r.object["value"]]

    def ex_list_nics(self, resource_group=None):
        """
        List available virtual network interface controllers
        in a resource group

        :param resource_group: List NICS in a specific resource group
            containing the NICs(optional).
        :type resource_group: ``str``

        :return: A list of NICs.
        :rtype: ``list`` of :class:`.AzureNic`
        """
        if resource_group is None:
            action = "/subscriptions/%s/providers/Microsoft.Network" \
                     "/networkInterfaces" % self.subscription_id
        else:
            action = "/subscriptions/%s/resourceGroups/%s/providers" \
                     "/Microsoft.Network/networkInterfaces" % \
                     (self.subscription_id, resource_group)
        r = self.connection.request(
            action,
<<<<<<< HEAD
            params={"api-version": NIC_API_VERSION})
=======
            params={"api-version": "2015-06-15"})
>>>>>>> 0c5bee8b
        return [self._to_nic(net) for net in r.object["value"]]

    def ex_get_nic(self, id):
        """
        Fetch information about a NIC.

        :param id: The complete resource path to the NIC resource.
        :type id: ``str``

        :return: The NIC object
        :rtype: :class:`.AzureNic`
        """

        r = self.connection.request(id, params={"api-version": NIC_API_VERSION})
        return self._to_nic(r.object)

    def ex_destroy_nic(self, nic):
        """
        Destroy a NIC.

        :param id: The NIC to destroy.
        :type id: ``.AzureNic``

        :return: True on success
        :rtype: ``bool``
        """

        try:
            self.connection.request(
                nic.id,
                params={"api-version": "2015-06-15"},
                method='DELETE')
            return True
        except BaseHTTPError as h:
            if h.code in (202, 204):
                # Deletion is accepted (but deferred), or NIC is already
                # deleted
                return True
            else:
                raise

    def ex_get_node(self, id):
        """
        Fetch information about a node.

        :param id: The complete resource path to the node resource.
        :type id: ``str``

        :return: The Node object
        :rtype: :class:`.Node`
        """

        r = self.connection.request(
            id, params={"api-version": RESOURCE_API_VERSION})
        return self._to_node(r.object)

    def ex_get_volume(self, id):
        """
        Fetch information about a volume.

        :param id: The complete resource path to the volume resource.
        :type id: ``str``

        :return: The StorageVolume object
        :rtype: :class:`.StorageVolume`
        """

        r = self.connection.request(
            id, params={"api-version": RESOURCE_API_VERSION})
        return self._to_volume(r.object)

    def ex_get_snapshot(self, id):
        """
        Fetch information about a snapshot.

        :param id: The complete resource path to the snapshot resource.
        :type id: ``str``

        :return: The VolumeSnapshot object
        :rtype: :class:`.VolumeSnapshot`
        """

        r = self.connection.request(
            id, params={"api-version": RESOURCE_API_VERSION})
        return self._to_snapshot(r.object)

    def ex_get_public_ip(self, id):
        """
        Fetch information about a public IP resource.

        :param id: The complete resource path to the public IP resource.
        :type id: ``str`

        :return: The public ip object
        :rtype: :class:`.AzureIPAddress`
        """

        r = self.connection.request(id, params={"api-version": "2015-06-15"})
        return self._to_ip_address(r.object)

    def ex_list_public_ips(self, resource_group=None):
        """
        List public IP resources.

        :param resource_group: List public IPs in a specific resource group.
        :type resource_group: ``str``

        :return: List of public ip objects
        :rtype: ``list`` of :class:`.AzureIPAddress`
        """

        if resource_group:
            action = "/subscriptions/%s/resourceGroups/%s/" \
                     "providers/Microsoft.Network/publicIPAddresses" \
                     % (self.subscription_id, resource_group)
        else:
            action = "/subscriptions/%s/providers/Microsoft.Network/publicIPAddresses" \
                     % self.subscription_id
        r = self.connection.request(action,
                                    params={"api-version": "2015-06-15"})
        return [self._to_ip_address(net) for net in r.object["value"]]

    def ex_create_public_ip(self, name, resource_group, location=None,
                            public_ip_allocation_method=None):
        """
        Create a public IP resources.

        :param name: Name of the public IP resource
        :type name: ``str``

        :param resource_group: The resource group to create the public IP
        :type resource_group: ``str``

        :param location: The location at which to create the public IP
        (if None, use default location specified as 'region' in __init__)
        :type location: :class:`.NodeLocation`

        :param public_ip_allocation_method: Call ex_create_public_ip with
        public_ip_allocation_method="Static" to create a static public
        IP address
        :type public_ip_allocation_method: ``str``

        :return: The newly created public ip object
        :rtype: :class:`.AzureIPAddress`
        """

        if location is None:
            if self.default_location:
                location = self.default_location
            else:
                raise ValueError("location is required.")

        target = "/subscriptions/%s/resourceGroups/%s/" \
                 "providers/Microsoft.Network/publicIPAddresses/%s" \
                 % (self.subscription_id, resource_group, name)
        data = {
            "location": location.id,
            "tags": {},
            "properties": {
                "publicIPAllocationMethod": "Dynamic"
            }
        }

        if public_ip_allocation_method == "Static":
            data['properties']['publicIPAllocationMethod'] = "Static"

        r = self.connection.request(target,
                                    params={"api-version": "2015-06-15"},
                                    data=data,
                                    method='PUT')
        return self._to_ip_address(r.object)

    def ex_create_network_interface(self, name, subnet, resource_group,
                                    location=None, public_ip=None):
        """
        Create a virtual network interface (NIC).

        :param name: Name of the NIC resource
        :type name: ``str``

        :param subnet: The subnet to attach the NIC
        :type subnet: :class:`.AzureSubnet`

        :param resource_group: The resource group to create the NIC
        :type resource_group: ``str``

        :param location: The location at which to create the NIC
        (if None, use default location specified as 'region' in __init__)
        :type location: :class:`.NodeLocation`

        :param public_ip: Associate a public IP resource with this NIC
        (optional).
        :type public_ip: :class:`.AzureIPAddress`

        :return: The newly created NIC
        :rtype: :class:`.AzureNic`
        """

        if location is None:
            if self.default_location:
                location = self.default_location
            else:
                raise ValueError("location is required.")

        target = "/subscriptions/%s/resourceGroups/%s/providers" \
                 "/Microsoft.Network/networkInterfaces/%s" \
                 % (self.subscription_id, resource_group, name)

        data = {
            "location": location.id,
            "tags": {},
            "properties": {
                "ipConfigurations": [{
                    "name": "myip1",
                    "properties": {
                        "subnet": {
                            "id": subnet.id
                        },
                        "privateIPAllocationMethod": "Dynamic"
                    }
                }]
            }
        }

        if public_ip:
            ip_config = data["properties"]["ipConfigurations"][0]
            ip_config["properties"]["publicIPAddress"] = {
                "id": public_ip.id
            }

        r = self.connection.request(target,
                                    params={"api-version": NIC_API_VERSION},
                                    data=data,
                                    method='PUT')
        return AzureNic(r.object["id"], r.object["name"], r.object["location"],
                        r.object["properties"])

    def ex_create_tags(self, resource, tags, replace=False):
        """
        Update tags on any resource supporting tags.

        :param resource: The resource to update.
        :type resource: ``str`` or Azure object with an ``id`` attribute.

        :param tags: The tags to set.
        :type tags: ``dict``

        :param replace: If true, replace all tags with the new tags.
        If false (default) add or update tags.
        :type replace: ``bool``
        """

        if not isinstance(resource, basestring):
            resource = resource.id
        r = self.connection.request(
            resource,
            params={"api-version": RESOURCE_API_VERSION})
        if replace:
            r.object["tags"] = tags
        else:
            r.object["tags"].update(tags)
        self.connection.request(
            resource,
            data={"tags": r.object["tags"]},
            params={"api-version": RESOURCE_API_VERSION},
            method="PATCH")

    def ex_start_node(self, node):
        """
        Start a stopped node.

        :param node: The node to be started
        :type node: :class:`.Node`
        """

        target = "%s/start" % node.id
        r = self.connection.request(target,
                                    params={"api-version": "2015-06-15"},
                                    method='POST')
        return r.object

    def ex_stop_node(self, node, deallocate=True):
        """
        Stop a running node.

        :param node: The node to be stopped
        :type node: :class:`.Node`

        :param deallocate: If True (default) stop and then deallocate the node
        (release the hardware allocated to run the node).  If False, stop the
        node but maintain the hardware allocation.  If the node is not
        deallocated, the subscription will continue to be billed as if it
        were running.
        :type deallocate: ``bool``
        """

        if deallocate:
            target = "%s/deallocate" % node.id
        else:
            target = "%s/powerOff" % node.id
        r = self.connection.request(target,
                                    params={"api-version": "2015-06-15"},
                                    method='POST')
        return r.object

    def ex_get_storage_account_keys(self, resource_group, storage_account):
        """
        Get account keys required to access to a storage account
        (using AzureBlobsStorageDriver).

        :param resource_group: The resource group
            containing the storage account
        :type resource_group: ``str``

        :param storage_account: Storage account to access
        :type storage_account: ``str``

        :return: The account keys, in the form `{"key1": "XXX", "key2": "YYY"}`
        :rtype: ``.dict``
        """

        action = "/subscriptions/%s/resourceGroups/%s/" \
                 "providers/Microsoft.Storage/storageAccounts/%s/listKeys" \
                 % (self.subscription_id,
                    resource_group,
                    storage_account)

        r = self.connection.request(action,
                                    params={
                                        "api-version": "2015-05-01-preview"},
                                    method="POST")
        return r.object

    def ex_run_command(self, node,
                       command,
                       filerefs=[],
                       timestamp=0,
                       storage_account_name=None,
                       storage_account_key=None,
                       location=None):
        """
        Run a command on the node as root.

        Does not require ssh to log in,
        uses Windows Azure Agent (waagent) running
        on the node.

        :param node: The node on which to run the command.
        :type node: :class:``.Node``

        :param command: The actual command to run.  Note this is parsed
        into separate arguments according to shell quoting rules but is
        executed directly as a subprocess, not a shell command.
        :type command: ``str``

        :param filerefs: Optional files to fetch by URI from Azure blob store
        (must provide storage_account_name and storage_account_key),
        or regular HTTP.
        :type command: ``list`` of ``str``

        :param location: The location of the virtual machine
        (if None, use default location specified as 'region' in __init__)
        :type location: :class:`.NodeLocation`

        :param storage_account_name: The storage account
            from which to fetch files in `filerefs`
        :type storage_account_name: ``str``

        :param storage_account_key: The storage key to
            authorize to the blob store.
        :type storage_account_key: ``str``

        :type: ``list`` of :class:`.NodeLocation`

        """

        if location is None:
            if self.default_location:
                location = self.default_location
            else:
                raise ValueError("location is required.")

        name = "init"

        target = node.id + "/extensions/" + name

        data = {
            "location": location.id,
            "name": name,
            "properties": {
                "publisher": "Microsoft.OSTCExtensions",
                "type": "CustomScriptForLinux",
                "typeHandlerVersion": "1.3",
                "settings": {
                    "fileUris": filerefs,
                    "commandToExecute": command,
                    "timestamp": timestamp
                }
            }
        }

        if storage_account_name and storage_account_key:
            data["properties"]["protectedSettings"] = {
                "storageAccountName": storage_account_name,
                "storageAccountKey": storage_account_key}

        r = self.connection.request(target,
                                    params={"api-version": "2015-06-15"},
                                    data=data,
                                    method='PUT')
        return r.object

    def _ex_delete_old_vhd(self, resource_group, uri):
        try:
            (storageAccount, blobContainer, blob) = _split_blob_uri(uri)
            keys = self.ex_get_storage_account_keys(resource_group,
                                                    storageAccount)
            blobdriver = AzureBlobsStorageDriver(
                storageAccount,
                keys["key1"],
                host="%s.blob%s" % (storageAccount,
                                    self.connection.storage_suffix))
            return blobdriver.delete_object(
                blobdriver.get_object(blobContainer, blob))
        except ObjectDoesNotExistError:
            return True

    def _ex_connection_class_kwargs(self):
        kwargs = super(AzureNodeDriver, self)._ex_connection_class_kwargs()
        kwargs['tenant_id'] = self.tenant_id
        kwargs['subscription_id'] = self.subscription_id
        kwargs["cloud_environment"] = self.cloud_environment
        return kwargs

    def _fetch_power_state(self, data):
        state = NodeState.UNKNOWN
        try:
            action = "%s/InstanceView" % (data["id"])
            r = self.connection.request(action,
                                        params={"api-version": "2015-06-15"})
            for status in r.object["statuses"]:
                if status["code"] in ["ProvisioningState/creating"]:
                    state = NodeState.PENDING
                    break
                elif status["code"] == "ProvisioningState/deleting":
                    state = NodeState.TERMINATED
                    break
                elif status["code"].startswith("ProvisioningState/failed"):
                    state = NodeState.ERROR
                    break
                elif status["code"] == "ProvisioningState/updating":
                    state = NodeState.UPDATING
                    break
                elif status["code"] == "ProvisioningState/succeeded":
                    pass

                if status["code"] == "PowerState/deallocated":
                    state = NodeState.STOPPED
                    break
                elif status["code"] == "PowerState/stopped":
                    state = NodeState.PAUSED
                    break
                elif status["code"] == "PowerState/deallocating":
                    state = NodeState.PENDING
                    break
                elif status["code"] == "PowerState/running":
                    state = NodeState.RUNNING
        except BaseHTTPError:
            pass
        return state

    def _to_node(self, data, fetch_nic=True, fetch_power_state=True):
        private_ips = []
        public_ips = []
        nics = data["properties"]["networkProfile"]["networkInterfaces"]
        if fetch_nic:
            for nic in nics:
                try:
                    n = self.ex_get_nic(nic["id"])
                    priv = n.extra["ipConfigurations"][0]["properties"] \
                        .get("privateIPAddress")
                    if priv:
                        private_ips.append(priv)
                    pub = n.extra["ipConfigurations"][0]["properties"].get(
                        "publicIPAddress")
                    if pub:
                        pub_addr = self.ex_get_public_ip(pub["id"])
                        addr = pub_addr.extra.get("ipAddress")
                        if addr:
                            public_ips.append(addr)
                except BaseHTTPError:
                    pass

        state = NodeState.UNKNOWN
        if fetch_power_state:
            state = self._fetch_power_state(data)
        else:
            ps = data["properties"]["provisioningState"].lower()
            if ps == "creating":
                state = NodeState.PENDING
            elif ps == "deleting":
                state = NodeState.TERMINATED
            elif ps == "failed":
                state = NodeState.ERROR
            elif ps == "updating":
                state = NodeState.UPDATING
            elif ps == "succeeded":
                state = NodeState.RUNNING

        node = Node(data["id"],
                    data["name"],
                    state,
                    public_ips,
                    private_ips,
                    driver=self.connection.driver,
                    extra=data)

        return node

    def _to_node_size(self, data):
        return NodeSize(id=data["name"],
                        name=data["name"],
                        ram=data["memoryInMB"],
                        # convert to disk from MB to GB
                        disk=data["resourceDiskSizeInMB"] / 1024,
                        bandwidth=0,
                        price=0,
                        driver=self.connection.driver,
                        extra={"numberOfCores": data["numberOfCores"],
                               "osDiskSizeInMB": data["osDiskSizeInMB"],
                               "maxDataDiskCount": data["maxDataDiskCount"]})

    def _to_nic(self, data):
        return AzureNic(data["id"], data.get("name"), data.get("location"),
                        data.get("properties"))

    def _to_ip_address(self, data):
        return AzureIPAddress(data["id"], data["name"], data["properties"])

    def _to_location(self, loc):
        # XXX for some reason the API returns location names like
        # "East US" instead of "eastus" which is what is actually needed
        # for other API calls, so do a name->id fixup.
        loc_id = loc.lower().replace(" ", "")
        return NodeLocation(loc_id, loc, self._location_to_country.get(loc_id),
                            self.connection.driver)

    def _get_instance_vhd(self, name, ex_resource_group, ex_storage_account,
                          ex_blob_container="vhds"):
        n = 0
        errors = []
        while n < 10:
            try:
                instance_vhd = "https://%s.blob%s" \
                               "/%s/%s-os_%i.vhd" \
                               % (ex_storage_account,
                                  self.connection.storage_suffix,
                                  ex_blob_container,
                                  name,
                                  n)
                if self._ex_delete_old_vhd(ex_resource_group, instance_vhd):
                    # We were able to remove it or it doesn't exist,
                    # so we can use it.
                    return instance_vhd
            except LibcloudError as lce:
                errors.append(str(lce))
            n += 1
        raise LibcloudError("Unable to find a name for a VHD to use for "
                            "instance in 10 tries, errors were:\n  - %s" %
                            ("\n  - ".join(errors)))


def _split_blob_uri(uri):
    uri = uri.split('/')
    storage_account = uri[2].split('.')[0]
    blob_container = uri[3]
    blob_name = '/'.join(uri[4:])
    return storage_account, blob_container, blob_name<|MERGE_RESOLUTION|>--- conflicted
+++ resolved
@@ -770,14 +770,7 @@
                 retries = ex_poll_qty
                 while retries > 0:
                     try:
-<<<<<<< HEAD
-                        self.connection.request(
-                            nic["id"],
-                            params={"api-version": NIC_API_VERSION},
-                            method='DELETE')
-=======
                         self.ex_destroy_nic(self._to_nic(nic))
->>>>>>> 0c5bee8b
                         break
                     except BaseHTTPError as h:
                         retries -= 1
@@ -1558,11 +1551,7 @@
                      (self.subscription_id, resource_group)
         r = self.connection.request(
             action,
-<<<<<<< HEAD
             params={"api-version": NIC_API_VERSION})
-=======
-            params={"api-version": "2015-06-15"})
->>>>>>> 0c5bee8b
         return [self._to_nic(net) for net in r.object["value"]]
 
     def ex_get_nic(self, id):
