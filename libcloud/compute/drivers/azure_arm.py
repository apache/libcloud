# Licensed to the Apache Software Foundation (ASF) under one or more
# contributor license agreements.  See the NOTICE file distributed with
# this work for additional information regarding copyright ownership.
# The ASF licenses this file to You under the Apache License, Version 2.0
# (the "License"); you may not use this file except in compliance with
# the License.  You may obtain a copy of the License at
#
#     http://www.apache.org/licenses/LICENSE-2.0
#
# Unless required by applicable law or agreed to in writing, software
# distributed under the License is distributed on an "AS IS" BASIS,
# WITHOUT WARRANTIES OR CONDITIONS OF ANY KIND, either express or implied.
# See the License for the specific language governing permissions and
# limitations under the License.

"""
Driver for Microsoft Azure Resource Manager (ARM) Virtual Machines provider.

http://azure.microsoft.com/en-us/services/virtual-machines/
"""

import base64
import binascii
import os
import time

from libcloud.common.azure_arm import AzureResourceManagementConnection
from libcloud.compute.providers import Provider
from libcloud.compute.base import Node, NodeDriver, NodeLocation, NodeSize
from libcloud.compute.base import NodeImage, StorageVolume, VolumeSnapshot
from libcloud.compute.base import NodeAuthPassword, NodeAuthSSHKey
from libcloud.compute.types import (NodeState, StorageVolumeState,
                                    VolumeSnapshotState)
from libcloud.common.types import LibcloudError
from libcloud.storage.types import ObjectDoesNotExistError
from libcloud.common.exceptions import BaseHTTPError
from libcloud.storage.drivers.azure_blobs import AzureBlobsStorageDriver
from libcloud.utils.py3 import basestring
from libcloud.utils import iso8601


RESOURCE_API_VERSION = '2016-04-30-preview'


class AzureImage(NodeImage):
    """Represents a Marketplace node image that an Azure VM can boot from."""

    def __init__(self, version, sku, offer, publisher, location, driver):
        self.publisher = publisher
        self.offer = offer
        self.sku = sku
        self.version = version
        self.location = location
        urn = "%s:%s:%s:%s" % (self.publisher, self.offer,
                               self.sku, self.version)
        name = "%s %s %s %s" % (self.publisher, self.offer,
                                self.sku, self.version)
        super(AzureImage, self).__init__(urn, name, driver)

    def __repr__(self):
        return (('<AzureImage: id=%s, name=%s, location=%s>')
                % (self.id, self.name, self.location))


class AzureVhdImage(NodeImage):
    """Represents a VHD node image that an Azure VM can boot from."""

    def __init__(self, storage_account, blob_container, name, driver):
        urn = "https://%s.blob%s/%s/%s" % (storage_account,
                                           driver.connection.storage_suffix,
                                           blob_container,
                                           name)
        super(AzureVhdImage, self).__init__(urn, name, driver)

    def __repr__(self):
        return (('<AzureVhdImage: id=%s, name=%s>')
                % (self.id, self.name))


class AzureResourceGroup(object):
    """Represent an Azure resource group."""

    def __init__(self, id, name, location, extra):
        self.id = id
        self.name = name
        self.location = location
        self.extra = extra

    def __repr__(self):
        return (('<AzureResourceGroup: id=%s, name=%s, location=%s ...>')
                % (self.id, self.name, self.location))


class AzureNetworkSecurityGroup(object):
    """Represent an Azure network security group."""

    def __init__(self, id, name, location, extra):
        self.id = id
        self.name = name
        self.location = location
        self.extra = extra

    def __repr__(self):
        return (
            ('<AzureNetworkSecurityGroup: id=%s, name=%s, location=%s ...>')
            % (self.id, self.name, self.location))


class AzureNetwork(object):
    """Represent an Azure virtual network."""

    def __init__(self, id, name, location, extra):
        self.id = id
        self.name = name
        self.location = location
        self.extra = extra

    def __repr__(self):
        return (('<AzureNetwork: id=%s, name=%s, location=%s ...>')
                % (self.id, self.name, self.location))


class AzureSubnet(object):
    """Represents a subnet of an Azure virtual network."""

    def __init__(self, id, name, extra):
        self.id = id
        self.name = name
        self.extra = extra

    def __repr__(self):
        return (('<AzureSubnet: id=%s, name=%s ...>')
                % (self.id, self.name))


class AzureNic(object):
    """Represents an Azure virtual network interface controller (NIC)."""

    def __init__(self, id, name, location, extra):
        self.id = id
        self.name = name
        self.location = location
        self.extra = extra

    def __repr__(self):
        return (('<AzureNic: id=%s, name=%s ...>')
                % (self.id, self.name))


class AzureIPAddress(object):
    """Represents an Azure public IP address resource."""

    def __init__(self, id, name, extra):
        self.id = id
        self.name = name
        self.extra = extra

    def __repr__(self):
        return (('<AzureIPAddress: id=%s, name=%s ...>')
                % (self.id, self.name))


class AzureNodeDriver(NodeDriver):
    """Compute node driver for Azure Resource Manager."""

    connectionCls = AzureResourceManagementConnection
    name = 'Azure Virtual machines'
    website = 'http://azure.microsoft.com/en-us/services/virtual-machines/'
    type = Provider.AZURE_ARM
    features = {'create_node': ['ssh_key', 'password']}

    # The API doesn't provide state or country information, so fill it in.
    # Information from https://azure.microsoft.com/en-us/regions/
    _location_to_country = {
        "centralus": "Iowa, USA",
        "eastus": "Virginia, USA",
        "eastus2": "Virginia, USA",
        "usgoviowa": "Iowa, USA",
        "usgovvirginia": "Virginia, USA",
        "northcentralus": "Illinois, USA",
        "southcentralus": "Texas, USA",
        "westus": "California, USA",
        "northeurope": "Ireland",
        "westeurope": "Netherlands",
        "eastasia": "Hong Kong",
        "southeastasia": "Singapore",
        "japaneast": "Tokyo, Japan",
        "japanwest": "Osaka, Japan",
        "brazilsouth": "Sao Paulo State, Brazil",
        "australiaeast": "New South Wales, Australia",
        "australiasoutheast": "Victoria, Australia"
    }

    SNAPSHOT_STATE_MAP = {
        'creating': VolumeSnapshotState.CREATING,
        'updating': VolumeSnapshotState.UPDATING,
        'succeeded': VolumeSnapshotState.AVAILABLE,
        'failed': VolumeSnapshotState.ERROR
    }

    def __init__(self, tenant_id, subscription_id, key, secret,
                 secure=True, host=None, port=None,
                 api_version=None, region=None, **kwargs):
        self.tenant_id = tenant_id
        self.subscription_id = subscription_id
        self.cloud_environment = kwargs.get("cloud_environment")
        super(AzureNodeDriver, self).__init__(key=key, secret=secret,
                                              secure=secure,
                                              host=host, port=port,
                                              api_version=api_version,
                                              region=region, **kwargs)
        if self.region is not None:
            loc_id = self.region.lower().replace(" ", "")
            country = self._location_to_country.get(loc_id)
            self.default_location = NodeLocation(loc_id,
                                                 self.region,
                                                 country,
                                                 self)
        else:
            self.default_location = None

    def list_locations(self):
        """
        List data centers available with the current subscription.

        :return: list of node location objects
        :rtype: ``list`` of :class:`.NodeLocation`
        """

        action = "/subscriptions/%s/providers/Microsoft.Compute" % (
            self.subscription_id)
        r = self.connection.request(action,
                                    params={"api-version": "2015-01-01"})

        for rt in r.object["resourceTypes"]:
            if rt["resourceType"] == "virtualMachines":
                return [self._to_location(l) for l in rt["locations"]]

        return []

    def list_sizes(self, location=None):
        """
        List available VM sizes.

        :param location: The location at which to list sizes
        (if None, use default location specified as 'region' in __init__)
        :type location: :class:`.NodeLocation`

        :return: list of node size objects
        :rtype: ``list`` of :class:`.NodeSize`
        """

        if location is None:
            if self.default_location:
                location = self.default_location
            else:
                raise ValueError("location is required.")
        action = \
            "/subscriptions/%s/providers/Microsoft" \
            ".Compute/locations/%s/vmSizes" \
            % (self.subscription_id, location.id)
        r = self.connection.request(action,
                                    params={"api-version": "2015-06-15"})
        return [self._to_node_size(d) for d in r.object["value"]]

    def list_images(self, location=None, ex_publisher=None, ex_offer=None,
                    ex_sku=None, ex_version=None):
        """
        List available VM images to boot from.

        :param location: The location at which to list images
        (if None, use default location specified as 'region' in __init__)
        :type location: :class:`.NodeLocation`

        :param ex_publisher: Filter by publisher, or None to list
        all publishers.
        :type ex_publisher: ``str``

        :param ex_offer: Filter by offer, or None to list all offers.
        :type ex_offer: ``str``

        :param ex_sku: Filter by sku, or None to list all skus.
        :type ex_sku: ``str``

        :param ex_version: Filter by version, or None to list all versions.
        :type ex_version: ``str``

        :return: list of node image objects.
        :rtype: ``list`` of :class:`.AzureImage`
        """

        images = []

        if location is None:
            locations = [self.default_location]
        else:
            locations = [location]

        for loc in locations:
            if not ex_publisher:
                publishers = self.ex_list_publishers(loc)
            else:
                publishers = [(
                    "/subscriptions/%s/providers/Microsoft"
                    ".Compute/locations/%s/publishers/%s" %
                    (self.subscription_id, loc.id, ex_publisher),
                    ex_publisher)]

            for pub in publishers:
                if not ex_offer:
                    offers = self.ex_list_offers(pub[0])
                else:
                    offers = [("%s/artifacttypes/vmimage/offers/%s" % (
                        pub[0], ex_offer), ex_offer)]

                for off in offers:
                    if not ex_sku:
                        skus = self.ex_list_skus(off[0])
                    else:
                        skus = [("%s/skus/%s" % (off[0], ex_sku), ex_sku)]

                    for sku in skus:
                        if not ex_version:
                            versions = self.ex_list_image_versions(sku[0])
                        else:
                            versions = [("%s/versions/%s" % (
                                sku[0], ex_version), ex_version)]

                        for v in versions:
                            images.append(AzureImage(v[1], sku[1],
                                                     off[1], pub[1],
                                                     loc.id,
                                                     self.connection.driver))
        return images

    def get_image(self, image_id, location=None):
        """Returns a single node image from a provider.

        :param image_id: Either an image urn in the form
        `Publisher:Offer:Sku:Version` or a Azure blob store URI in the form
        `http://storageaccount.blob.core.windows.net/container/image.vhd`
        pointing to a VHD file.
        :type image_id: ``str``

        :param location: The location at which to search for the image
        (if None, use default location specified as 'region' in __init__)
        :type location: :class:`.NodeLocation`

        :rtype :class:`.AzureImage`: or :class:`.AzureVhdImage`:
        :return: AzureImage or AzureVhdImage instance on success.

        """

        if image_id.startswith("http"):
            (storageAccount, blobContainer, blob) = _split_blob_uri(image_id)
            return AzureVhdImage(storageAccount, blobContainer, blob, self)
        else:
            (ex_publisher, ex_offer, ex_sku, ex_version) = image_id.split(":")
            i = self.list_images(location, ex_publisher,
                                 ex_offer, ex_sku, ex_version)
            return i[0] if i else None

    def list_nodes(self, ex_resource_group=None,
                   ex_fetch_nic=True,
                   ex_fetch_power_state=True):
        """
        List all nodes.

        :param ex_resource_group: List nodes in a specific resource group.
        :type ex_urn: ``str``

        :param ex_fetch_nic: Fetch NIC resources in order to get
        IP address information for nodes.  If True, requires an extra API
        call for each NIC of each node.  If False, IP addresses will not
        be returned.
        :type ex_urn: ``bool``

        :param ex_fetch_power_state: Fetch node power state.  If True, requires
        an extra API call for each node.  If False, node state
        will be returned based on provisioning state only.
        :type ex_urn: ``bool``

        :return:  list of node objects
        :rtype: ``list`` of :class:`.Node`
        """

        if ex_resource_group:
            action = "/subscriptions/%s/resourceGroups/%s/" \
                     "providers/Microsoft.Compute/virtualMachines" \
                     % (self.subscription_id, ex_resource_group)
        else:
            action = "/subscriptions/%s/providers/Microsoft.Compute/" \
                     "virtualMachines" \
                     % (self.subscription_id)
        r = self.connection.request(action,
                                    params={"api-version": "2015-06-15"})
        return [self._to_node(n,
                              fetch_nic=ex_fetch_nic,
                              fetch_power_state=ex_fetch_power_state)
                for n in r.object["value"]]

    def create_node(self,
                    name,
                    size,
                    image,
                    auth,
                    ex_resource_group,
                    ex_storage_account,
                    ex_blob_container="vhds",
                    location=None,
                    ex_user_name="azureuser",
                    ex_network=None,
                    ex_subnet=None,
                    ex_nic=None,
                    ex_tags={},
                    ex_customdata="",
                    ex_use_managed_disks=False,
                    ex_storage_account_type="Standard_LRS"):
        """Create a new node instance. This instance will be started
        automatically.

        This driver supports the ``ssh_key`` feature flag for ``created_node``
        so you can upload a public key into the new instance::

            >>> from libcloud.compute.drivers.azure_arm import AzureNodeDriver
            >>> driver = AzureNodeDriver(...)
            >>> auth = NodeAuthSSHKey('pubkey data here')
            >>> node = driver.create_node("test_node", auth=auth)

        This driver also supports the ``password`` feature flag for
        ``create_node``
        so you can set a password::

            >>> driver = AzureNodeDriver(...)
            >>> auth = NodeAuthPassword('mysecretpassword')
            >>> node = driver.create_node("test_node", auth=auth, ...)

        If you don't provide the ``auth`` argument libcloud will assign
        a password:

            >>> driver = AzureNodeDriver(...)
            >>> node = driver.create_node("test_node", ...)
            >>> password = node.extra["properties"] \
                           ["osProfile"]["adminPassword"]

        :param name:   String with a name for this new node (required)
        :type name:   ``str``

        :param size:   The size of resources allocated to this node.
                            (required)
        :type size:   :class:`.NodeSize`

        :param image:  OS Image to boot on node. (required)
        :type image:  :class:`.AzureImage`

        :param location: Which data center to create a node in.
        (if None, use default location specified as 'region' in __init__)
        :type location: :class:`.NodeLocation`

        :param auth:   Initial authentication information for the node
                            (optional)
        :type auth:   :class:`.NodeAuthSSHKey` or :class:`NodeAuthPassword`

        :param ex_resource_group:  The resource group in which to create the
        node
        :type ex_resource_group: ``str``

        :param ex_storage_account:  The storage account id in which to store
        the node's disk image.
        Note: when booting from a user image (AzureVhdImage)
        the source image and the node image must use the same storage account.
        :type ex_storage_account: ``str``

        :param ex_blob_container:  The name of the blob container on the
        storage account in which to store the node's disk image (optional,
        default "vhds")
        :type ex_blob_container: ``str``

        :param ex_user_name:  User name for the initial admin user
        (optional, default "azureuser")
        :type ex_user_name: ``str``

        :param ex_network: The virtual network the node will be attached to.
        Must provide either `ex_network` (to create a default NIC for the
        node on the given network) or `ex_nic` (to supply the NIC explicitly).
        :type ex_network: ``str``

        :param ex_subnet: If ex_network is provided, the subnet of the
        virtual network the node will be attached to.  Optional, default
        is the "default" subnet.
        :type ex_subnet: ``str``

        :param ex_nic: A virtual NIC to attach to this Node, from
        `ex_create_network_interface` or `ex_get_nic`.
        Must provide either `ex_nic` (to supply the NIC explicitly) or
        ex_network (to create a default NIC for the node on the
        given network).
        :type ex_nic: :class:`AzureNic`

        :param ex_tags: Optional tags to associate with this node.
        :type ex_tags: ``dict``

        :param ex_customdata: Custom data that will
            be placed in the file /var/lib/waagent/CustomData
            https://azure.microsoft.com/en-us/documentation/ \
            articles/virtual-machines-how-to-inject-custom-data/
        :type ex_customdata: ``str``

        :param ex_use_managed_disks: Enable this feature to have Azure
            automatically manage the availability of disks to provide data
            redundancy and fault tolerance, without creating and managing
            storage accounts on your own. Managed disks may not be available
            in all regions (default False).
        :type ex_use_managed_disks: ``bool``

        :param ex_storage_account_type: The Storage Account type,
            ``Standard_LRS``(HDD disks) or ``Premium_LRS``(SSD disks).
        :type ex_storage_account_type: str

        :return: The newly created node.
        :rtype: :class:`.Node`
        """

        if location is None:
            location = self.default_location
        if ex_nic is None:
            if ex_network is None:
                raise ValueError("Must provide either ex_network or ex_nic")
            if ex_subnet is None:
                ex_subnet = "default"

            subnet_id = "/subscriptions/%s/resourceGroups/%s/providers" \
                        "/Microsoft.Network/virtualnetworks/%s/subnets/%s" % \
                        (self.subscription_id, ex_resource_group,
                         ex_network, ex_subnet)
            subnet = AzureSubnet(subnet_id, ex_subnet, {})
            ex_nic = self.ex_create_network_interface(name + "-nic",
                                                      subnet,
                                                      ex_resource_group,
                                                      location)

        auth = self._get_and_check_auth(auth)

        target = "/subscriptions/%s/resourceGroups/%s/providers" \
                 "/Microsoft.Compute/virtualMachines/%s" % \
                 (self.subscription_id, ex_resource_group, name)

        if isinstance(image, AzureVhdImage):
            instance_vhd = self._get_instance_vhd(
                name=name,
                ex_resource_group=ex_resource_group,
                ex_storage_account=ex_storage_account,
                ex_blob_container=ex_blob_container)
            storage_profile = {
                "osDisk": {
                    "name": name,
                    "osType": "linux",
                    "caching": "ReadWrite",
                    "createOption": "FromImage",
                    "image": {
                        "uri": image.id
                    },
                    "vhd": {
                        "uri": instance_vhd,
                    }
                }
            }
            if ex_use_managed_disks:
                raise LibcloudError(
                    "Creating managed OS disk from %s image "
                    "type is not supported." % type(image))
        elif isinstance(image, AzureImage):
            storage_profile = {
                "imageReference": {
                    "publisher": image.publisher,
                    "offer": image.offer,
                    "sku": image.sku,
                    "version": image.version
                },
                "osDisk": {
                    "name": name,
                    "osType": "linux",
                    "caching": "ReadWrite",
                    "createOption": "FromImage"
                }
            }
            if ex_use_managed_disks:
                storage_profile["osDisk"]["managedDisk"] = {
                    "storageAccountType": ex_storage_account_type
                }
            else:
                instance_vhd = self._get_instance_vhd(
                    name=name,
                    ex_resource_group=ex_resource_group,
                    ex_storage_account=ex_storage_account,
                    ex_blob_container=ex_blob_container)
                storage_profile["osDisk"]["vhd"] = {
                    "uri": instance_vhd
                }
        else:
            raise LibcloudError(
                "Unknown image type %s, expected one of AzureImage, "
                "AzureVhdImage." % type(image))

        data = {
            "id": target,
            "name": name,
            "type": "Microsoft.Compute/virtualMachines",
            "location": location.id,
            "tags": ex_tags,
            "properties": {
                "hardwareProfile": {
                    "vmSize": size.id
                },
                "storageProfile": storage_profile,
                "osProfile": {
                    "computerName": name
                },
                "networkProfile": {
                    "networkInterfaces": [
                        {
                            "id": ex_nic.id
                        }
                    ]
                }
            }
        }

        if ex_customdata:
            data["properties"]["osProfile"]["customData"] = \
                base64.b64encode(ex_customdata)

        data["properties"]["osProfile"]["adminUsername"] = ex_user_name

        if isinstance(auth, NodeAuthSSHKey):
            data["properties"]["osProfile"]["adminPassword"] = \
                binascii.hexlify(os.urandom(20)).decode("utf-8")
            data["properties"]["osProfile"]["linuxConfiguration"] = {
                "disablePasswordAuthentication": "true",
                "ssh": {
                    "publicKeys": [
                        {
                            "path": '/home/%s/.ssh/authorized_keys' % (
                                ex_user_name),
                            "keyData": auth.pubkey
                        }
                    ]
                }
            }
        elif isinstance(auth, NodeAuthPassword):
            data["properties"]["osProfile"]["linuxConfiguration"] = {
                "disablePasswordAuthentication": "false"
            }
            data["properties"]["osProfile"]["adminPassword"] = auth.password
        else:
            raise ValueError(
                "Must provide NodeAuthSSHKey or NodeAuthPassword in auth")

        r = self.connection.request(
            target,
            params={"api-version": RESOURCE_API_VERSION},
            data=data,
            method="PUT")

        node = self._to_node(r.object)
        node.size = size
        node.image = image
        return node

    def reboot_node(self, node):
        """
        Reboot a node.

        :param node: The node to be rebooted
        :type node: :class:`.Node`

        :return: True if the reboot was successful, otherwise False
        :rtype: ``bool``
        """

        target = "%s/restart" % node.id
        try:
            self.connection.request(
                target,
                params={"api-version": RESOURCE_API_VERSION},
                method='POST')
            return True
        except BaseHTTPError as h:
            if h.code == 202:
                return True
            else:
                return False

    def destroy_node(self, node,
                     ex_destroy_nic=True,
                     ex_destroy_vhd=True,
                     ex_poll_qty=10,
                     ex_poll_wait=10):
        """
        Destroy a node.

        :param node: The node to be destroyed
        :type node: :class:`.Node`

        :param ex_destroy_nic: Destroy the NICs associated with
        this node (default True).
        :type node: ``bool``

        :param ex_destroy_vhd: Destroy the OS disk blob associated with
        this node (default True).
        :type node: ``bool``

        :param ex_poll_qty: Number of retries checking if the node
        is gone, destroying the NIC or destroying the VHD (default 10).
        :type node: ``int``

        :param ex_poll_wait: Delay in seconds between retries (default 10).
        :type node: ``int``

        :return: True if the destroy was successful, raises exception
        otherwise.
        :rtype: ``bool``
        """

        do_node_polling = (ex_destroy_nic or ex_destroy_vhd)

        # This returns a 202 (Accepted) which means that the delete happens
        # asynchronously.
        # If returns 404, we may be retrying a previous destroy_node call that
        # failed to clean up its related resources, so it isn't taken as a
        # failure.
        try:
            self.connection.request(node.id,
                                    params={"api-version": "2015-06-15"},
                                    method='DELETE')
        except BaseHTTPError as h:
            if h.code == 202:
                pass
            elif h.code == 204:
                # Returns 204 if node already deleted.
                do_node_polling = False
            else:
                raise

        # Poll until the node actually goes away (otherwise attempt to delete
        # NIC and VHD will fail with "resource in use" errors).
        retries = ex_poll_qty
        while do_node_polling and retries > 0:
            try:
                time.sleep(ex_poll_wait)
                self.connection.request(
                    node.id,
                    params={"api-version": RESOURCE_API_VERSION})
                retries -= 1
            except BaseHTTPError as h:
                if h.code in (204, 404):
                    # Node is gone
                    break
                else:
                    raise

        # Optionally clean up the network
        # interfaces that were attached to this node.
        interfaces = \
            node.extra["properties"]["networkProfile"]["networkInterfaces"]
        if ex_destroy_nic:
            for nic in interfaces:
                retries = ex_poll_qty
                while retries > 0:
                    try:
                        self.ex_destroy_nic(self._to_nic(nic))
                        break
                    except BaseHTTPError as h:
                        retries -= 1
                        if (h.code == 400 and
                                h.message.startswith("[NicInUse]") and
                                retries > 0):
                            time.sleep(ex_poll_wait)
                        else:
                            raise

        # Optionally clean up OS disk VHD.
        vhd = node.extra["properties"]["storageProfile"]["osDisk"].get("vhd")
        if ex_destroy_vhd and vhd is not None:
<<<<<<< HEAD
            retries = ex_poll_qty
            while retries > 0:
=======
            resourceGroup = node.id.split("/")[4]
            while True:
>>>>>>> 42709622
                try:
                    if self._ex_delete_old_vhd(
                            resourceGroup,
                            vhd["uri"]):
                        break
                    # Unfortunately lease errors usually result in it returning
                    # "False" with no more information.  Need to wait and try
                    # again.
                except LibcloudError as e:
<<<<<<< HEAD
                    retries -= 1
                    if "LeaseIdMissing" in str(e) and retries > 0:
                        # Unfortunately lease errors
                        # (which occur if the vhd blob
                        # hasn't yet been released by the VM being destroyed)
                        # get raised as plain
                        # LibcloudError.  Wait a bit and try again.
                        time.sleep(ex_poll_wait)
=======
                    if "LeaseIdMissing" in str(e):
                        # If we get an lease error, need to wait and try again.
                        pass
>>>>>>> 42709622
                    else:
                        raise
                time.sleep(10)

        return True

    def create_volume(self, size, name, location=None, snapshot=None,
                      ex_resource_group=None, ex_account_type=None,
                      ex_tags=None):
        """
        Create a new managed volume.

        :param size: Size of volume in gigabytes.
        :type size: ``int``

        :param name: Name of the volume to be created.
        :type name: ``str``

        :param location: Which data center to create a volume in. (required)
        :type location: :class:`NodeLocation`

        :param snapshot: Snapshot from which to create the new volume.
        :type snapshot: :class:`VolumeSnapshot`

        :param ex_resource_group: The name of resource group in which to
            create the volume. (required)
        :type ex_resource_group: ``str``

        :param ex_account_type: The Storage Account type,
            ``Standard_LRS``(HDD disks) or ``Premium_LRS``(SSD disks).
        :type ex_account_type: ``str``

        :param ex_tags: Optional tags to associate with this resource.
        :type ex_tags: ``dict``

        :return: The newly created volume.
        :rtype: :class:`StorageVolume`
        """
        if location is None:
            raise ValueError("Must provide `location` value.")

        if ex_resource_group is None:
            raise ValueError("Must provide `ex_resource_group` value.")

        action = (
            u'/subscriptions/{subscription_id}/resourceGroups/{resource_group}'
            u'/providers/Microsoft.Compute/disks/{volume_name}'
        ).format(
            subscription_id=self.subscription_id,
            resource_group=ex_resource_group,
            volume_name=name,
        )
        tags = ex_tags if ex_tags is not None else {}

        creation_data = {
            'createOption': 'Empty'
        } if snapshot is None else {
            'createOption': 'Copy',
            'sourceUri': snapshot.id
        }
        data = {
            'location': location.id,
            'tags': tags,
            'properties': {
                'creationData': creation_data,
                'diskSizeGB': size
            }
        }
        if ex_account_type is not None:
            data['properties']['accountType'] = ex_account_type

        response = self.connection.request(
            action,
            method='PUT',
            params={
                'api-version': RESOURCE_API_VERSION,
            },
            data=data
        )

        return self._to_volume(
            response.object,
            name=name,
            ex_resource_group=ex_resource_group
        )

    def list_volumes(self, ex_resource_group=None):
        """
        Lists all the disks under a resource group or subscription.

        :param ex_resource_group: The identifier of your subscription
            where the managed disks are located.
        :type ex_resource_group: ``str``

        :rtype: list of :class:`StorageVolume`
        """
        if ex_resource_group:
            action = u'/subscriptions/{subscription_id}/resourceGroups' \
                     u'/{resource_group}/providers/Microsoft.Compute/disks'
        else:
            action = u'/subscriptions/{subscription_id}' \
                     u'/providers/Microsoft.Compute/disks'

        action = action.format(
            subscription_id=self.subscription_id,
            resource_group=ex_resource_group
        )

        response = self.connection.request(
            action,
            method='GET',
            params={
                'api-version': RESOURCE_API_VERSION
            }
        )
        return [self._to_volume(volume) for volume in response.object['value']]

    def attach_volume(self, node, volume, ex_lun=None,
                      ex_vhd_uri=None, ex_vhd_create=False, **ex_kwargs):
        """
        Attach a volume to node.

        :param node: A node to attach volume.
        :type node: :class:`Node`

        :param volume: A volume to attach.
        :type volume: :class:`StorageVolume`

        :param ex_lun: Specifies the logical unit number (LUN) location for
            the data drive in the virtual machine. Each data disk must have
            a unique LUN.
        :type ex_lun: ``int``

        :param ex_vhd_uri: Attach old-style unmanaged disk from VHD
            blob. (optional)
        :type ex_vhd_uri: ``str``

        :param ex_vhd_create: Create a new VHD blob for unmanaged disk.
            (optional)
        :type ex_vhd_create: ``bool``

        :rtype: ``bool``
        """
        action = node.extra['id']
        location = node.extra['location']
        disks = node.extra['properties']['storageProfile']['dataDisks']

        if ex_lun is None:
            # find the smallest unused logical unit number
            used_luns = [disk['lun'] for disk in disks]
            free_luns = [lun for lun in range(0, 63) if lun not in used_luns]
            if len(free_luns) > 0:
                ex_lun = free_luns[0]
            else:
                raise LibcloudError("No LUN available to attach new disk.")

        if ex_vhd_uri is not None:
            new_disk = {
                'name': volume.name,
                'diskSizeGB': volume.size,
                'lun': ex_lun,
                'createOption': 'empty' if ex_vhd_create else 'attach',
                'vhd': {'uri': ex_vhd_uri},
            }
        else:
            # attach existing managed disk
            new_disk = {
                'lun': ex_lun,
                'createOption': 'attach',
                'managedDisk': {'id': volume.id}}

        disks.append(new_disk)
        self.connection.request(
            action,
            method='PUT',
            params={
                'api-version': RESOURCE_API_VERSION
            },
            data={
                'properties': {
                    'storageProfile': {
                        'dataDisks': disks
                    }
                },
                'location': location
            })
        return True

    def detach_volume(self, volume, ex_node=None):
        """
        Detach a managed volume from a node.
        """
        if ex_node is None:
            raise ValueError("Must provide `ex_node` value.")

        action = ex_node.extra['id']
        location = ex_node.extra['location']
        disks = ex_node.extra['properties']['storageProfile']['dataDisks']

        # remove volume from `properties.storageProfile.dataDisks`
        disks[:] = [
            disk for disk in disks if
            disk.get('name') != volume.name and
            disk.get('managedDisk', {}).get('id') != volume.id
        ]

        self.connection.request(
            action,
            method='PUT',
            params={
                'api-version': RESOURCE_API_VERSION
            },
            data={
                'properties': {
                    'storageProfile': {
                        'dataDisks': disks
                    }
                },
                'location': location
            }
        )
        return True

    def destroy_volume(self, volume):
        """
        Delete a volume.
        """
        self.ex_delete_resource(volume)
        return True

    def create_volume_snapshot(self, volume, name=None, location=None,
                               ex_resource_group=None, ex_tags=None):
        """
        Create snapshot from volume.

        :param volume: Instance of ``StorageVolume``.
        :type volume: :class`StorageVolume`

        :param name: Name of snapshot. (required)
        :type name: ``str``

        :param location: Which data center to create a volume in. (required)
        :type location: :class:`NodeLocation`

        :param ex_resource_group: The name of resource group in which to
            create the snapshot. (required)
        :type ex_resource_group: ``str``

        :param ex_tags: Optional tags to associate with this resource.
        :type ex_tags: ``dict``

        :rtype: :class:`VolumeSnapshot`
        """
        if name is None:
            raise ValueError("Must provide `name` value")
        if location is None:
            raise ValueError("Must provide `location` value")
        if ex_resource_group is None:
            raise ValueError("Must provide `ex_resource_group` value")

        snapshot_id = (
            u'/subscriptions/{subscription_id}'
            u'/resourceGroups/{resource_group}'
            u'/providers/Microsoft.Compute'
            u'/snapshots/{snapshot_name}'
        ).format(
            subscription_id=self.subscription_id,
            resource_group=ex_resource_group,
            snapshot_name=name,
        )
        tags = ex_tags if ex_tags is not None else {}

        data = {
            'location': location.id,
            'tags': tags,
            'properties': {
                'creationData': {
                    'createOption': 'Copy',
                    'sourceUri': volume.id
                },
            }
        }
        response = self.connection.request(
            snapshot_id,
            method='PUT',
            data=data,
            params={
                'api-version': RESOURCE_API_VERSION
            },
        )

        return self._to_snapshot(
            response.object,
            name=name,
            ex_resource_group=ex_resource_group
        )

    def list_volume_snapshots(self, volume):
        return [snapshot for snapshot in self.list_snapshots()
                if snapshot.extra['source_id'] == volume.id]

    def list_snapshots(self, ex_resource_group=None):
        """
        Lists all the snapshots under a resource group or subscription.

        :param ex_resource_group: The identifier of your subscription
            where the managed snapshots are located (optional).
        :type ex_resource_group: ``str``

        :rtype: list of :class:`VolumeSnapshot`
        """
        if ex_resource_group:
            action = u'/subscriptions/{subscription_id}/resourceGroups' \
                     u'/{resource_group}/providers/Microsoft.Compute/snapshots'
        else:
            action = u'/subscriptions/{subscription_id}' \
                     u'/providers/Microsoft.Compute/snapshots'

        action = action.format(
            subscription_id=self.subscription_id,
            resource_group=ex_resource_group
        )

        response = self.connection.request(
            action,
            method='GET',
            params={
                'api-version': RESOURCE_API_VERSION
            }
        )
        return [self._to_snapshot(snap) for snap in response.object['value']]

    def destroy_volume_snapshot(self, snapshot):
        """
        Delete a snapshot.
        """
        self.ex_delete_resource(snapshot)
        return True

    def _to_volume(self, volume_obj, name=None, ex_resource_group=None):
        """
        Parse the JSON element and return a StorageVolume object.

        :param volume_obj: A volume object from an azure response.
        :type volume_obj: ``dict``

        :param name: An optional name for the volume.
        :type name: ``str``

        :param ex_resource_group: An optional resource group for the volume.
        :type ex_resource_group: ``str``

        :rtype: :class:`StorageVolume`
        """
        volume_id = volume_obj.get('id')
        volume_name = volume_obj.get('name')
        extra = dict(volume_obj)
        properties = extra['properties']
        size = properties.get('diskSizeGB')
        if size is not None:
            size = int(size)

        provisioning_state = properties.get('provisioningState', '').lower()
        disk_state = properties.get('diskState', '').lower()

        if provisioning_state == 'creating':
            state = StorageVolumeState.CREATING
        elif provisioning_state == 'updating':
            state = StorageVolumeState.UPDATING
        elif provisioning_state == 'succeeded':
            if disk_state in ('attached', 'reserved', 'activesas'):
                state = StorageVolumeState.INUSE
            elif disk_state == 'unattached':
                state = StorageVolumeState.AVAILABLE
            else:
                state = StorageVolumeState.UNKNOWN
        else:
            state = StorageVolumeState.UNKNOWN

        if volume_id is None \
                and ex_resource_group is not None \
                and name is not None:
            volume_id = (
                u'/subscriptions/{subscription_id}'
                u'/resourceGroups/{resource_group}'
                u'/providers/Microsoft.Compute/disks/{volume_name}'
            ).format(
                subscription_id=self.subscription_id,
                resource_group=ex_resource_group,
                volume_name=name
            )
        if volume_name is None and \
                name is not None:
            volume_name = name

        return StorageVolume(
            id=volume_id,
            name=volume_name,
            size=size,
            driver=self,
            state=state,
            extra=extra
        )

    def _to_snapshot(self, snapshot_obj, name=None, ex_resource_group=None):
        """
        Parse the JSON element and return a VolumeSnapshot object.

        :param snapshot_obj: A snapshot object from an azure response.
        :type snapshot_obj: ``dict``

        :param name: An optional name for the volume.
        :type name: ``str``

        :param ex_resource_group: An optional resource group for the volume.
        :type ex_resource_group: ``str``

        :rtype: :class:`VolumeSnapshot`
        """
        snapshot_id = snapshot_obj.get('id')
        name = snapshot_obj.get('name', name)
        properties = snapshot_obj['properties']
        size = properties.get('diskSizeGB')
        if size is not None:
            size = int(size)
        extra = dict(snapshot_obj)
        extra['source_id'] = properties['creationData']['sourceUri']
        if '/providers/Microsoft.Compute/disks/' in extra['source_id']:
            extra['volume_id'] = extra['source_id']
        state = self.SNAPSHOT_STATE_MAP.get(
            properties.get('provisioningState', '').lower(),
            VolumeSnapshotState.UNKNOWN
        )
        try:
            created_at = iso8601.parse_date(properties.get('timeCreated'))
        except (TypeError, ValueError, iso8601.ParseError):
            created_at = None

        if snapshot_id is None \
                and ex_resource_group is not None \
                and name is not None:
            snapshot_id = (
                u'/subscriptions/{subscription_id}'
                u'/resourceGroups/{resource_group}'
                u'/providers/Microsoft.Compute/snapshots/{snapshot_name}'
            ).format(
                subscription_id=self.subscription_id,
                resource_group=ex_resource_group,
                snapshot_name=name
            )

        return VolumeSnapshot(
            snapshot_id,
            name=name,
            size=size,
            driver=self,
            state=state,
            extra=extra,
            created=created_at
        )

    def ex_delete_resource(self, resource):
        """
        Delete a resource.
        """
        if not isinstance(resource, basestring):
            resource = resource.id
        self.connection.request(
            resource,
            method='DELETE',
            params={
                'api-version': RESOURCE_API_VERSION
            },
        )

    def ex_get_ratecard(self, offer_durable_id, currency='USD',
                        locale='en-US', region='US'):
        """
        Get rate card

        :param offer_durable_id: ID of the offer applicable for this
        user account. (e.g. "0026P")
        See http://azure.microsoft.com/en-us/support/legal/offer-details/
        :type offer_durable_id: str

        :param currency: Desired currency for the response (default: "USD")
        :type currency: ``str``

        :param locale: Locale (default: "en-US")
        :type locale: ``str``

        :param region: Region (two-letter code) (default: "US")
        :type regions: ``str``

        :return: A dictionary of rates whose ID's correspond to nothing at all
        :rtype: ``dict``
        """

        action = "/subscriptions/%s/providers/Microsoft.Commerce/" \
                 "RateCard" % (self.subscription_id,)
        params = {"api-version": "2016-08-31-preview",
                  "$filter": "OfferDurableId eq 'MS-AZR-%s' and "
                             "Currency eq '%s' and "
                             "Locale eq '%s' and "
                             "RegionInfo eq '%s'" %
                             (offer_durable_id, currency, locale, region)}
        r = self.connection.request(action, params=params)
        return r.object

    def ex_list_publishers(self, location=None):
        """
        List node image publishers.

        :param location: The location at which to list publishers
        (if None, use default location specified as 'region' in __init__)
        :type location: :class:`.NodeLocation`

        :return: A list of tuples in the form
        ("publisher id", "publisher name")
        :rtype: ``list``
        """

        if location is None:
            if self.default_location:
                location = self.default_location
            else:
                raise ValueError("location is required.")

        action = "/subscriptions/%s/providers/Microsoft.Compute/" \
                 "locations/%s/publishers" \
                 % (self.subscription_id, location.id)
        r = self.connection.request(action,
                                    params={"api-version": "2015-06-15"})
        return [(p["id"], p["name"]) for p in r.object]

    def ex_list_offers(self, publisher):
        """
        List node image offers from a publisher.

        :param publisher: The complete resource path to a publisher
        (as returned by `ex_list_publishers`)
        :type publisher: ``str``

        :return: A list of tuples in the form
        ("offer id", "offer name")
        :rtype: ``list``
        """

        action = "%s/artifacttypes/vmimage/offers" % (publisher)
        r = self.connection.request(action,
                                    params={"api-version": "2015-06-15"})
        return [(p["id"], p["name"]) for p in r.object]

    def ex_list_skus(self, offer):
        """
        List node image skus in an offer.

        :param offer: The complete resource path to an offer (as returned by
        `ex_list_offers`)
        :type publisher: ``str``

        :return: A list of tuples in the form
        ("sku id", "sku name")
        :rtype: ``list``
        """

        action = "%s/skus" % (offer)
        r = self.connection.request(action,
                                    params={"api-version": "2015-06-15"})
        return [(sku["id"], sku["name"]) for sku in r.object]

    def ex_list_image_versions(self, sku):
        """
        List node image versions in a sku.

        :param sku: The complete resource path to a sku (as returned by
        `ex_list_skus`)
        :type publisher: ``str``

        :return: A list of tuples in the form
        ("version id", "version name")
        :rtype: ``list``
        """

        action = "%s/versions" % (sku)
        r = self.connection.request(action,
                                    params={"api-version": "2015-06-15"})
        return [(img["id"], img["name"]) for img in r.object]

    def ex_list_resource_groups(self):
        """
        List resource groups.

        :return: A list of resource groups.
        :rtype: ``list`` of :class:`.AzureResourceGroup`
        """

        action = "/subscriptions/%s/resourceGroups/" % (self.subscription_id)
        r = self.connection.request(action,
                                    params={"api-version": "2016-09-01"})
        return [AzureResourceGroup(grp["id"], grp["name"], grp["location"],
                                   grp["properties"])
                for grp in r.object["value"]]

    def ex_list_network_security_groups(self, resource_group):
        """
        List network security groups.

        :param resource_group: List security groups in a specific resource
        group.
        :type resource_group: ``str``

        :return: A list of network security groups.
        :rtype: ``list`` of :class:`.AzureNetworkSecurityGroup`
        """

        action = "/subscriptions/%s/resourceGroups/%s/providers/" \
                 "Microsoft.Network/networkSecurityGroups" \
                 % (self.subscription_id, resource_group)
        r = self.connection.request(action,
                                    params={"api-version": "2015-06-15"})
        return [AzureNetworkSecurityGroup(net["id"],
                                          net["name"],
                                          net["location"],
                                          net["properties"])
                for net in r.object["value"]]

    def ex_create_network_security_group(self, name, resource_group,
                                         location=None):
        """
        Update tags on any resource supporting tags.

        :param name: Name of the network security group to create
        :type name: ``str``

        :param resource_group: The resource group to create the network
        security group in
        :type resource_group: ``str``

        :param location: The location at which to create the network security
        group (if None, use default location specified as 'region' in __init__)
        :type location: :class:`.NodeLocation`
        """

        if location is None:
            if self.default_location:
                location = self.default_location
            else:
                raise ValueError("location is required.")

        target = "/subscriptions/%s/resourceGroups/%s/" \
                 "providers/Microsoft.Network/networkSecurityGroups/%s" \
                 % (self.subscription_id, resource_group, name)
        data = {
            "location": location.id,
        }
        self.connection.request(target,
                                params={"api-version": "2016-09-01"},
                                data=data,
                                method='PUT')

    def ex_delete_network_security_group(self, name, resource_group,
                                         location=None):
        """
        Update tags on any resource supporting tags.

        :param name: Name of the network security group to delete
        :type name: ``str``

        :param resource_group: The resource group to create the network
        security group in
        :type resource_group: ``str``

        :param location: The location at which to create the network security
        group (if None, use default location specified as 'region' in __init__)
        :type location: :class:`.NodeLocation`
        """

        if location is None:
            if self.default_location:
                location = self.default_location
            else:
                raise ValueError("location is required.")

        target = "/subscriptions/%s/resourceGroups/%s/" \
                 "providers/Microsoft.Network/networkSecurityGroups/%s" \
                 % (self.subscription_id, resource_group, name)
        data = {
            "location": location.id,
        }
        self.connection.request(target,
                                params={"api-version": "2016-09-01"},
                                data=data,
                                method='DELETE')

    def ex_list_networks(self):
        """
        List virtual networks.

        :return: A list of virtual networks.
        :rtype: ``list`` of :class:`.AzureNetwork`
        """

        action = "/subscriptions/%s/providers/" \
                 "Microsoft.Network/virtualnetworks" \
                 % (self.subscription_id)
        r = self.connection.request(action,
                                    params={"api-version": "2015-06-15"})
        return [AzureNetwork(net["id"], net["name"], net["location"],
                             net["properties"]) for net in r.object["value"]]

    def ex_list_subnets(self, network):
        """
        List subnets of a virtual network.

        :param network: The virtual network containing the subnets.
        :type network: :class:`.AzureNetwork`

        :return: A list of subnets.
        :rtype: ``list`` of :class:`.AzureSubnet`
        """

        action = "%s/subnets" % (network.id)
        r = self.connection.request(action,
                                    params={"api-version": "2015-06-15"})
        return [AzureSubnet(net["id"], net["name"], net["properties"])
                for net in r.object["value"]]

    def ex_list_nics(self, resource_group=None):
        """
        List available virtual network interface controllers
        in a resource group

        :param resource_group: List NICS in a specific resource group
            containing the NICs(optional).
        :type resource_group: ``str``

        :return: A list of NICs.
        :rtype: ``list`` of :class:`.AzureNic`
        """
        if resource_group is None:
            action = "/subscriptions/%s/providers/Microsoft.Network" \
                     "/networkInterfaces" % self.subscription_id
        else:
            action = "/subscriptions/%s/resourceGroups/%s/providers" \
                     "/Microsoft.Network/networkInterfaces" % \
                     (self.subscription_id, resource_group)
        r = self.connection.request(
            action,
            params={"api-version": "2015-06-15"})
        return [self._to_nic(net) for net in r.object["value"]]

    def ex_get_nic(self, id):
        """
        Fetch information about a NIC.

        :param id: The complete resource path to the NIC resource.
        :type id: ``str``

        :return: The NIC object
        :rtype: :class:`.AzureNic`
        """

        r = self.connection.request(id, params={"api-version": "2015-06-15"})
        return self._to_nic(r.object)

    def ex_destroy_nic(self, nic):
        """
        Destroy a NIC.

        :param id: The NIC to destroy.
        :type id: ``.AzureNic``

        :return: True on success
        :rtype: ``bool``
        """

        try:
            self.connection.request(
                nic.id,
                params={"api-version": "2015-06-15"},
                method='DELETE')
            return True
        except BaseHTTPError as h:
            if h.code in (202, 204):
                # Deletion is accepted (but deferred), or NIC is already
                # deleted
                return True
            else:
                raise

    def ex_get_node(self, id):
        """
        Fetch information about a node.

        :param id: The complete resource path to the node resource.
        :type id: ``str``

        :return: The Node object
        :rtype: :class:`.Node`
        """

        r = self.connection.request(
            id, params={"api-version": RESOURCE_API_VERSION})
        return self._to_node(r.object)

    def ex_get_volume(self, id):
        """
        Fetch information about a volume.

        :param id: The complete resource path to the volume resource.
        :type id: ``str``

        :return: The StorageVolume object
        :rtype: :class:`.StorageVolume`
        """

        r = self.connection.request(
            id, params={"api-version": RESOURCE_API_VERSION})
        return self._to_volume(r.object)

    def ex_get_snapshot(self, id):
        """
        Fetch information about a snapshot.

        :param id: The complete resource path to the snapshot resource.
        :type id: ``str``

        :return: The VolumeSnapshot object
        :rtype: :class:`.VolumeSnapshot`
        """

        r = self.connection.request(
            id, params={"api-version": RESOURCE_API_VERSION})
        return self._to_snapshot(r.object)

    def ex_get_public_ip(self, id):
        """
        Fetch information about a public IP resource.

        :param id: The complete resource path to the public IP resource.
        :type id: ``str`

        :return: The public ip object
        :rtype: :class:`.AzureIPAddress`
        """

        r = self.connection.request(id, params={"api-version": "2015-06-15"})
        return self._to_ip_address(r.object)

    def ex_list_public_ips(self, resource_group):
        """
        List public IP resources.

        :param resource_group: List public IPs in a specific resource group.
        :type resource_group: ``str``

        :return: List of public ip objects
        :rtype: ``list`` of :class:`.AzureIPAddress`
        """

        action = "/subscriptions/%s/resourceGroups/%s/" \
                 "providers/Microsoft.Network/publicIPAddresses" \
                 % (self.subscription_id, resource_group)
        r = self.connection.request(action,
                                    params={"api-version": "2015-06-15"})
        return [self._to_ip_address(net) for net in r.object["value"]]

    def ex_create_public_ip(self, name, resource_group, location=None,
                            public_ip_allocation_method=None):
        """
        Create a public IP resources.

        :param name: Name of the public IP resource
        :type name: ``str``

        :param resource_group: The resource group to create the public IP
        :type resource_group: ``str``

        :param location: The location at which to create the public IP
        (if None, use default location specified as 'region' in __init__)
        :type location: :class:`.NodeLocation`

        :param public_ip_allocation_method: Call ex_create_public_ip with
        public_ip_allocation_method="Static" to create a static public
        IP address
        :type public_ip_allocation_method: ``str``

        :return: The newly created public ip object
        :rtype: :class:`.AzureIPAddress`
        """

        if location is None:
            if self.default_location:
                location = self.default_location
            else:
                raise ValueError("location is required.")

        target = "/subscriptions/%s/resourceGroups/%s/" \
                 "providers/Microsoft.Network/publicIPAddresses/%s" \
                 % (self.subscription_id, resource_group, name)
        data = {
            "location": location.id,
            "tags": {},
            "properties": {
                "publicIPAllocationMethod": "Dynamic"
            }
        }

        if public_ip_allocation_method == "Static":
            data['properties']['publicIPAllocationMethod'] = "Static"

        r = self.connection.request(target,
                                    params={"api-version": "2015-06-15"},
                                    data=data,
                                    method='PUT')
        return self._to_ip_address(r.object)

    def ex_create_network_interface(self, name, subnet, resource_group,
                                    location=None, public_ip=None):
        """
        Create a virtual network interface (NIC).

        :param name: Name of the NIC resource
        :type name: ``str``

        :param subnet: The subnet to attach the NIC
        :type subnet: :class:`.AzureSubnet`

        :param resource_group: The resource group to create the NIC
        :type resource_group: ``str``

        :param location: The location at which to create the NIC
        (if None, use default location specified as 'region' in __init__)
        :type location: :class:`.NodeLocation`

        :param public_ip: Associate a public IP resource with this NIC
        (optional).
        :type public_ip: :class:`.AzureIPAddress`

        :return: The newly created NIC
        :rtype: :class:`.AzureNic`
        """

        if location is None:
            if self.default_location:
                location = self.default_location
            else:
                raise ValueError("location is required.")

        target = "/subscriptions/%s/resourceGroups/%s/providers" \
                 "/Microsoft.Network/networkInterfaces/%s" \
                 % (self.subscription_id, resource_group, name)

        data = {
            "location": location.id,
            "tags": {},
            "properties": {
                "ipConfigurations": [{
                    "name": "myip1",
                    "properties": {
                        "subnet": {
                            "id": subnet.id
                        },
                        "privateIPAllocationMethod": "Dynamic"
                    }
                }]
            }
        }

        if public_ip:
            ip_config = data["properties"]["ipConfigurations"][0]
            ip_config["properties"]["publicIPAddress"] = {
                "id": public_ip.id
            }

        r = self.connection.request(target,
                                    params={"api-version": "2015-06-15"},
                                    data=data,
                                    method='PUT')
        return AzureNic(r.object["id"], r.object["name"], r.object["location"],
                        r.object["properties"])

    def ex_create_tags(self, resource, tags, replace=False):
        """
        Update tags on any resource supporting tags.

        :param resource: The resource to update.
        :type resource: ``str`` or Azure object with an ``id`` attribute.

        :param tags: The tags to set.
        :type tags: ``dict``

        :param replace: If true, replace all tags with the new tags.
        If false (default) add or update tags.
        :type replace: ``bool``
        """

        if not isinstance(resource, basestring):
            resource = resource.id
        r = self.connection.request(
            resource,
            params={"api-version": RESOURCE_API_VERSION})
        if replace:
            r.object["tags"] = tags
        else:
            r.object["tags"].update(tags)
        self.connection.request(
            resource,
            data={"tags": r.object["tags"]},
            params={"api-version": RESOURCE_API_VERSION},
            method="PATCH")

    def ex_start_node(self, node):
        """
        Start a stopped node.

        :param node: The node to be started
        :type node: :class:`.Node`
        """

        target = "%s/start" % node.id
        r = self.connection.request(target,
                                    params={"api-version": "2015-06-15"},
                                    method='POST')
        return r.object

    def ex_stop_node(self, node, deallocate=True):
        """
        Stop a running node.

        :param node: The node to be stopped
        :type node: :class:`.Node`

        :param deallocate: If True (default) stop and then deallocate the node
        (release the hardware allocated to run the node).  If False, stop the
        node but maintain the hardware allocation.  If the node is not
        deallocated, the subscription will continue to be billed as if it
        were running.
        :type deallocate: ``bool``
        """

        if deallocate:
            target = "%s/deallocate" % node.id
        else:
            target = "%s/powerOff" % node.id
        r = self.connection.request(target,
                                    params={"api-version": "2015-06-15"},
                                    method='POST')
        return r.object

    def ex_get_storage_account_keys(self, resource_group, storage_account):
        """
        Get account keys required to access to a storage account
        (using AzureBlobsStorageDriver).

        :param resource_group: The resource group
            containing the storage account
        :type resource_group: ``str``

        :param storage_account: Storage account to access
        :type storage_account: ``str``

        :return: The account keys, in the form `{"key1": "XXX", "key2": "YYY"}`
        :rtype: ``.dict``
        """

        action = "/subscriptions/%s/resourceGroups/%s/" \
                 "providers/Microsoft.Storage/storageAccounts/%s/listKeys" \
                 % (self.subscription_id,
                    resource_group,
                    storage_account)

        r = self.connection.request(action,
                                    params={
                                        "api-version": "2015-05-01-preview"},
                                    method="POST")
        return r.object

    def ex_run_command(self, node,
                       command,
                       filerefs=[],
                       timestamp=0,
                       storage_account_name=None,
                       storage_account_key=None,
                       location=None):
        """
        Run a command on the node as root.

        Does not require ssh to log in,
        uses Windows Azure Agent (waagent) running
        on the node.

        :param node: The node on which to run the command.
        :type node: :class:``.Node``

        :param command: The actual command to run.  Note this is parsed
        into separate arguments according to shell quoting rules but is
        executed directly as a subprocess, not a shell command.
        :type command: ``str``

        :param filerefs: Optional files to fetch by URI from Azure blob store
        (must provide storage_account_name and storage_account_key),
        or regular HTTP.
        :type command: ``list`` of ``str``

        :param location: The location of the virtual machine
        (if None, use default location specified as 'region' in __init__)
        :type location: :class:`.NodeLocation`

        :param storage_account_name: The storage account
            from which to fetch files in `filerefs`
        :type storage_account_name: ``str``

        :param storage_account_key: The storage key to
            authorize to the blob store.
        :type storage_account_key: ``str``

        :type: ``list`` of :class:`.NodeLocation`

        """

        if location is None:
            if self.default_location:
                location = self.default_location
            else:
                raise ValueError("location is required.")

        name = "init"

        target = node.id + "/extensions/" + name

        data = {
            "location": location.id,
            "name": name,
            "properties": {
                "publisher": "Microsoft.OSTCExtensions",
                "type": "CustomScriptForLinux",
                "typeHandlerVersion": "1.3",
                "settings": {
                    "fileUris": filerefs,
                    "commandToExecute": command,
                    "timestamp": timestamp
                }
            }
        }

        if storage_account_name and storage_account_key:
            data["properties"]["protectedSettings"] = {
                "storageAccountName": storage_account_name,
                "storageAccountKey": storage_account_key}

        r = self.connection.request(target,
                                    params={"api-version": "2015-06-15"},
                                    data=data,
                                    method='PUT')
        return r.object

    def _ex_delete_old_vhd(self, resource_group, uri):
        try:
            (storageAccount, blobContainer, blob) = _split_blob_uri(uri)
            keys = self.ex_get_storage_account_keys(resource_group,
                                                    storageAccount)
            blobdriver = AzureBlobsStorageDriver(
                storageAccount,
                keys["key1"],
                host="%s.blob%s" % (storageAccount,
                                    self.connection.storage_suffix))
            return blobdriver.delete_object(
                blobdriver.get_object(blobContainer, blob))
        except ObjectDoesNotExistError:
            return True

    def _ex_connection_class_kwargs(self):
        kwargs = super(AzureNodeDriver, self)._ex_connection_class_kwargs()
        kwargs['tenant_id'] = self.tenant_id
        kwargs['subscription_id'] = self.subscription_id
        kwargs["cloud_environment"] = self.cloud_environment
        return kwargs

    def _fetch_power_state(self, data):
        state = NodeState.UNKNOWN
        try:
            action = "%s/InstanceView" % (data["id"])
            r = self.connection.request(action,
                                        params={"api-version": "2015-06-15"})
            for status in r.object["statuses"]:
                if status["code"] in ["ProvisioningState/creating"]:
                    state = NodeState.PENDING
                    break
                elif status["code"] == "ProvisioningState/deleting":
                    state = NodeState.TERMINATED
                    break
                elif status["code"].startswith("ProvisioningState/failed"):
                    state = NodeState.ERROR
                    break
                elif status["code"] == "ProvisioningState/updating":
                    state = NodeState.UPDATING
                    break
                elif status["code"] == "ProvisioningState/succeeded":
                    pass

                if status["code"] == "PowerState/deallocated":
                    state = NodeState.STOPPED
                    break
                elif status["code"] == "PowerState/stopped":
                    state = NodeState.PAUSED
                    break
                elif status["code"] == "PowerState/deallocating":
                    state = NodeState.PENDING
                    break
                elif status["code"] == "PowerState/running":
                    state = NodeState.RUNNING
        except BaseHTTPError:
            pass
        return state

    def _to_node(self, data, fetch_nic=True, fetch_power_state=True):
        private_ips = []
        public_ips = []
        nics = data["properties"]["networkProfile"]["networkInterfaces"]
        if fetch_nic:
            for nic in nics:
                try:
                    n = self.ex_get_nic(nic["id"])
                    priv = n.extra["ipConfigurations"][0]["properties"] \
                        .get("privateIPAddress")
                    if priv:
                        private_ips.append(priv)
                    pub = n.extra["ipConfigurations"][0]["properties"].get(
                        "publicIPAddress")
                    if pub:
                        pub_addr = self.ex_get_public_ip(pub["id"])
                        addr = pub_addr.extra.get("ipAddress")
                        if addr:
                            public_ips.append(addr)
                except BaseHTTPError:
                    pass

        state = NodeState.UNKNOWN
        if fetch_power_state:
            state = self._fetch_power_state(data)
        else:
            ps = data["properties"]["provisioningState"].lower()
            if ps == "creating":
                state = NodeState.PENDING
            elif ps == "deleting":
                state = NodeState.TERMINATED
            elif ps == "failed":
                state = NodeState.ERROR
            elif ps == "updating":
                state = NodeState.UPDATING
            elif ps == "succeeded":
                state = NodeState.RUNNING

        node = Node(data["id"],
                    data["name"],
                    state,
                    public_ips,
                    private_ips,
                    driver=self.connection.driver,
                    extra=data)

        return node

    def _to_node_size(self, data):
        return NodeSize(id=data["name"],
                        name=data["name"],
                        ram=data["memoryInMB"],
                        # convert to disk from MB to GB
                        disk=data["resourceDiskSizeInMB"] / 1024,
                        bandwidth=0,
                        price=0,
                        driver=self.connection.driver,
                        extra={"numberOfCores": data["numberOfCores"],
                               "osDiskSizeInMB": data["osDiskSizeInMB"],
                               "maxDataDiskCount": data["maxDataDiskCount"]})

    def _to_nic(self, data):
        return AzureNic(data["id"], data.get("name"), data.get("location"),
                        data.get("properties"))

    def _to_ip_address(self, data):
        return AzureIPAddress(data["id"], data["name"], data["properties"])

    def _to_location(self, loc):
        # XXX for some reason the API returns location names like
        # "East US" instead of "eastus" which is what is actually needed
        # for other API calls, so do a name->id fixup.
        loc_id = loc.lower().replace(" ", "")
        return NodeLocation(loc_id, loc, self._location_to_country.get(loc_id),
                            self.connection.driver)

    def _get_instance_vhd(self, name, ex_resource_group, ex_storage_account,
                          ex_blob_container="vhds"):
        n = 0
        errors = []
        while n < 10:
            try:
                instance_vhd = "https://%s.blob%s" \
                               "/%s/%s-os_%i.vhd" \
                               % (ex_storage_account,
                                  self.connection.storage_suffix,
                                  ex_blob_container,
                                  name,
                                  n)
                if self._ex_delete_old_vhd(ex_resource_group, instance_vhd):
                    # We were able to remove it or it doesn't exist,
                    # so we can use it.
                    return instance_vhd
            except LibcloudError as lce:
                errors.append(str(lce))
            n += 1
        raise LibcloudError("Unable to find a name for a VHD to use for "
                            "instance in 10 tries, errors were:\n  - %s" %
                            ("\n  - ".join(errors)))


def _split_blob_uri(uri):
    uri = uri.split('/')
    storage_account = uri[2].split('.')[0]
    blob_container = uri[3]
    blob_name = '/'.join(uri[4:])
    return storage_account, blob_container, blob_name<|MERGE_RESOLUTION|>--- conflicted
+++ resolved
@@ -782,23 +782,16 @@
         # Optionally clean up OS disk VHD.
         vhd = node.extra["properties"]["storageProfile"]["osDisk"].get("vhd")
         if ex_destroy_vhd and vhd is not None:
-<<<<<<< HEAD
             retries = ex_poll_qty
+            resourceGroup = node.id.split("/")[4]
             while retries > 0:
-=======
-            resourceGroup = node.id.split("/")[4]
-            while True:
->>>>>>> 42709622
                 try:
-                    if self._ex_delete_old_vhd(
-                            resourceGroup,
-                            vhd["uri"]):
+                    if self._ex_delete_old_vhd(resourceGroup, vhd["uri"]):
                         break
                     # Unfortunately lease errors usually result in it returning
                     # "False" with no more information.  Need to wait and try
                     # again.
                 except LibcloudError as e:
-<<<<<<< HEAD
                     retries -= 1
                     if "LeaseIdMissing" in str(e) and retries > 0:
                         # Unfortunately lease errors
@@ -807,11 +800,6 @@
                         # get raised as plain
                         # LibcloudError.  Wait a bit and try again.
                         time.sleep(ex_poll_wait)
-=======
-                    if "LeaseIdMissing" in str(e):
-                        # If we get an lease error, need to wait and try again.
-                        pass
->>>>>>> 42709622
                     else:
                         raise
                 time.sleep(10)
