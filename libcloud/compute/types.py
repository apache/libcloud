--- conflicted
+++ resolved
@@ -57,8 +57,6 @@
     @cvar BLUEBOX: Bluebox
     @cvar OPSOURCE: Opsource Cloud
     @cvar NINEFOLD: Ninefold
-<<<<<<< HEAD
-=======
     @cvar TERREMARK: Terremark
     @cvar EC2_US_WEST_OREGON: Amazon AWS US West 2 (Oregon)
     @cvar CLOUDSTACK: CloudStack
@@ -71,7 +69,6 @@
     @cvar VCL: VCL driver
     @cvar KTUCLOUD: kt ucloud driver
     @cvar GRIDSPOT: Gridspot driver
->>>>>>> f11b3d78
     """
     DUMMY = 0
     EC2 = 1  # deprecated name
@@ -110,8 +107,6 @@
     SKALICLOUD = 32
     SERVERLOVE = 33
     NINEFOLD = 34
-<<<<<<< HEAD
-=======
     TERREMARK = 35
     EC2_US_WEST_OREGON = 36
     CLOUDSTACK = 37
@@ -128,7 +123,6 @@
     RACKSPACE_NOVA_LON = 48
     GRIDSPOT = 49
 
->>>>>>> f11b3d78
 
 class NodeState(object):
     """
