# Licensed to the Apache Software Foundation (ASF) under one or more
# contributor license agreements.  See the NOTICE file distributed with
# this work for additional information regarding copyright ownership.
# The ASF licenses this file to You under the Apache License, Version 2.0
# (the "License"); you may not use this file except in compliance with
# the License.  You may obtain a copy of the License at
#
#     http://www.apache.org/licenses/LICENSE-2.0
#
# Unless required by applicable law or agreed to in writing, software
# distributed under the License is distributed on an "AS IS" BASIS,
# WITHOUT WARRANTIES OR CONDITIONS OF ANY KIND, either express or implied.
# See the License for the specific language governing permissions and
# limitations under the License.
"""
Base types used by other parts of libcloud
"""

from libcloud.common.types import LibcloudError, MalformedResponseError
from libcloud.common.types import InvalidCredsError, InvalidCredsException

__all__ = [
    "Provider",
    "NodeState",
    "DeploymentError",
    "DeploymentException",

    # @@TR: should the unused imports below be exported?
    "LibcloudError",
    "MalformedResponseError",
    "InvalidCredsError",
    "InvalidCredsException",
    "DEPRECATED_RACKSPACE_PROVIDERS",
    "OLD_CONSTANT_TO_NEW_MAPPING"
    ]


class Provider(object):
    """
    Defines for each of the supported providers

    @cvar DUMMY: Example provider
    @cvar EC2_US_EAST: Amazon AWS US N. Virgina
    @cvar EC2_US_WEST: Amazon AWS US N. California
    @cvar EC2_EU_WEST: Amazon AWS EU Ireland
    @cvar RACKSPACE: Rackspace next-gen OpenStack based Cloud Servers
    @cvar RACKSPACE_FIRST_GEN: Rackspace First Gen Cloud Servers
    @cvar SLICEHOST: Slicehost.com
    @cvar GOGRID: GoGrid
    @cvar VPSNET: VPS.net
    @cvar LINODE: Linode.com
    @cvar VCLOUD: vmware vCloud
    @cvar RIMUHOSTING: RimuHosting.com
    @cvar ECP: Enomaly
    @cvar IBM: IBM Developer Cloud
    @cvar OPENNEBULA: OpenNebula.org
    @cvar DREAMHOST: DreamHost Private Server
    @cvar CLOUDSIGMA: CloudSigma
    @cvar NIMBUS: Nimbus
    @cvar BLUEBOX: Bluebox
    @cvar OPSOURCE: Opsource Cloud
    @cvar NINEFOLD: Ninefold
    @cvar TERREMARK: Terremark
    @cvar EC2_US_WEST_OREGON: Amazon AWS US West 2 (Oregon)
    @cvar CLOUDSTACK: CloudStack
    @cvar CLOUDSIGMA_US: CloudSigma US Las Vegas
    @cvar LIBVIRT: Libvirt driver
    @cvar JOYENT: Joyent driver
    @cvar VCL: VCL driver
    @cvar KTUCLOUD: kt ucloud driver
    @cvar GRIDSPOT: Gridspot driver
<<<<<<< HEAD
    @cvar GCE: Google Compute Engine driver
=======
    @cvar ABIQUO: Abiquo driver
>>>>>>> a6a2f285
    """
    DUMMY = 'dummy'
    EC2 = 'ec2_us_east'
    RACKSPACE = 'rackspace'
    SLICEHOST = 'slicehost'
    GOGRID = 'gogrid'
    VPSNET = 'vpsnet'
    LINODE = 'linode'
    VCLOUD = 'vcloud'
    RIMUHOSTING = 'rimuhosting'
    VOXEL = 'voxel'
    SOFTLAYER = 'softlayer'
    EUCALYPTUS = 'eucalyptus'
    ECP = 'ecp'
    IBM = 'ibm'
    OPENNEBULA = 'opennebula'
    DREAMHOST = 'dreamhost'
    ELASTICHOSTS = 'elastichosts'
    ELASTICHOSTS_UK1 = 'elastichosts_uk1'
    ELASTICHOSTS_UK2 = 'elastichosts_uk2'
    ELASTICHOSTS_US1 = 'elastichosts_us1'
    BRIGHTBOX = 'brightbox'
    CLOUDSIGMA = 'cloudsigma'
    NIMBUS = 'nimbus'
    BLUEBOX = 'bluebox'
    GANDI = 'gandi'
    OPSOURCE = 'opsource'
    OPENSTACK = 'openstack'
    SKALICLOUD = 'skalicloud'
    SERVERLOVE = 'serverlove'
    NINEFOLD = 'ninefold'
    TERREMARK = 'terremark'
    CLOUDSTACK = 'cloudstack'
    CLOUDSIGMA_US = 'cloudsigma_us'
    LIBVIRT = 'libvirt'
    ELASTICHOSTS_US2 = 'elastichosts_us2'
    ELASTICHOSTS_CA1 = 'elastichosts_ca1'
    JOYENT = 'joyent'
    VCL = 'vcl'
    KTUCLOUD = 'ktucloud'
    GRIDSPOT = 'gridspot'
    RACKSPACE_FIRST_GEN = 'rackspace_first_gen'
    HOSTVIRTUAL = 'hostvirtual'
<<<<<<< HEAD
    GCE = 'gce'
=======
    ABIQUO = 'abiquo'
>>>>>>> a6a2f285

    # Deprecated constants which are still supported
    EC2_US_EAST = 'ec2_us_east'
    EC2_EU = 'ec2_eu_west'  # deprecated name
    EC2_EU_WEST = 'ec2_eu_west'
    EC2_US_WEST = 'ec2_us_west'
    EC2_AP_SOUTHEAST = 'ec2_ap_southeast'
    EC2_AP_NORTHEAST = 'ec2_ap_northeast'
    EC2_US_WEST_OREGON = 'ec2_us_west_oregon'
    EC2_SA_EAST = 'ec2_sa_east'
    EC2_AP_SOUTHEAST2 = 'ec2_ap_southeast_2'

    # Deprecated constants which aren't supported anymore
    RACKSPACE_UK = 'rackspace_uk'
    RACKSPACE_NOVA_BETA = 'rackspace_nova_beta'
    RACKSPACE_NOVA_DFW = 'rackspace_nova_dfw'
    RACKSPACE_NOVA_LON = 'rackspace_nova_lon'
    RACKSPACE_NOVA_ORD = 'rackspace_nova_ord'


DEPRECATED_RACKSPACE_PROVIDERS = [Provider.RACKSPACE_UK,
                                  Provider.RACKSPACE_NOVA_BETA,
                                  Provider.RACKSPACE_NOVA_DFW,
                                  Provider.RACKSPACE_NOVA_LON,
                                  Provider.RACKSPACE_NOVA_ORD]
OLD_CONSTANT_TO_NEW_MAPPING = {
    Provider.RACKSPACE: Provider.RACKSPACE_FIRST_GEN,
    Provider.RACKSPACE_UK: Provider.RACKSPACE_FIRST_GEN,

    Provider.RACKSPACE_NOVA_BETA: Provider.RACKSPACE,
    Provider.RACKSPACE_NOVA_DFW: Provider.RACKSPACE,
    Provider.RACKSPACE_NOVA_LON: Provider.RACKSPACE,
    Provider.RACKSPACE_NOVA_ORD: Provider.RACKSPACE
}


class NodeState(object):
    """
    Standard states for a node

    @cvar RUNNING: Node is running
    @cvar REBOOTING: Node is rebooting
    @cvar TERMINATED: Node is terminated
    @cvar PENDING: Node is pending
    @cvar UNKNOWN: Node state is unknown
    """
    RUNNING = 0
    REBOOTING = 1
    TERMINATED = 2
    PENDING = 3
    UNKNOWN = 4


class Architecture(object):
    """
    Image and size architectures.

    @cvar I386: i386 (32 bt)
    @cvar X86_64: x86_64 (64 bit)
    """
    I386 = 0
    X86_X64 = 1


class DeploymentError(LibcloudError):
    """
    Exception used when a Deployment Task failed.

    @ivar node: L{Node} on which this exception happened, you might want to call L{Node.destroy}
    """
    def __init__(self, node, original_exception=None, driver=None):
        self.node = node
        self.value = original_exception
        self.driver = driver

    def __str__(self):
        return self.__repr__()

    def __repr__(self):
        return (('<DeploymentError: node=%s, error=%s, driver=%s>'
                % (self.node.id, str(self.value), str(self.driver))))


"""Deprecated alias of L{DeploymentException}"""
DeploymentException = DeploymentError<|MERGE_RESOLUTION|>--- conflicted
+++ resolved
@@ -69,11 +69,8 @@
     @cvar VCL: VCL driver
     @cvar KTUCLOUD: kt ucloud driver
     @cvar GRIDSPOT: Gridspot driver
-<<<<<<< HEAD
     @cvar GCE: Google Compute Engine driver
-=======
     @cvar ABIQUO: Abiquo driver
->>>>>>> a6a2f285
     """
     DUMMY = 'dummy'
     EC2 = 'ec2_us_east'
@@ -117,11 +114,8 @@
     GRIDSPOT = 'gridspot'
     RACKSPACE_FIRST_GEN = 'rackspace_first_gen'
     HOSTVIRTUAL = 'hostvirtual'
-<<<<<<< HEAD
     GCE = 'gce'
-=======
     ABIQUO = 'abiquo'
->>>>>>> a6a2f285
 
     # Deprecated constants which are still supported
     EC2_US_EAST = 'ec2_us_east'
