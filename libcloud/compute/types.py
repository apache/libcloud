--- conflicted
+++ resolved
@@ -39,41 +39,6 @@
     """
     Defines for each of the supported providers
 
-<<<<<<< HEAD
-    @cvar DUMMY: Example provider
-    @cvar EC2_US_EAST: Amazon AWS US N. Virgina
-    @cvar EC2_US_WEST: Amazon AWS US N. California
-    @cvar EC2_EU_WEST: Amazon AWS EU Ireland
-    @cvar RACKSPACE: Rackspace next-gen OpenStack based Cloud Servers
-    @cvar RACKSPACE_FIRST_GEN: Rackspace First Gen Cloud Servers
-    @cvar SLICEHOST: Slicehost.com
-    @cvar GCE: Google Compute Engine
-    @cvar GOGRID: GoGrid
-    @cvar VPSNET: VPS.net
-    @cvar LINODE: Linode.com
-    @cvar VCLOUD: vmware vCloud
-    @cvar RIMUHOSTING: RimuHosting.com
-    @cvar ECP: Enomaly
-    @cvar IBM: IBM Developer Cloud
-    @cvar OPENNEBULA: OpenNebula.org
-    @cvar DREAMHOST: DreamHost Private Server
-    @cvar CLOUDSIGMA: CloudSigma
-    @cvar NIMBUS: Nimbus
-    @cvar BLUEBOX: Bluebox
-    @cvar OPSOURCE: Opsource Cloud
-    @cvar NINEFOLD: Ninefold
-    @cvar TERREMARK: Terremark
-    @cvar EC2_US_WEST_OREGON: Amazon AWS US West 2 (Oregon)
-    @cvar CLOUDSTACK: CloudStack
-    @cvar CLOUDSIGMA_US: CloudSigma US Las Vegas
-    @cvar LIBVIRT: Libvirt driver
-    @cvar JOYENT: Joyent driver
-    @cvar VCL: VCL driver
-    @cvar KTUCLOUD: kt ucloud driver
-    @cvar GRIDSPOT: Gridspot driver
-    @cvar GCE: Google Compute Engine driver
-    @cvar ABIQUO: Abiquo driver
-=======
     :cvar DUMMY: Example provider
     :cvar EC2_US_EAST: Amazon AWS US N. Virgina
     :cvar EC2_US_WEST: Amazon AWS US N. California
@@ -107,7 +72,6 @@
     :cvar GRIDSPOT: Gridspot driver
     :cvar ABIQUO: Abiquo driver
     @cvar NEPHOSCALE: NephoScale driver
->>>>>>> 2af40a89
     """
     DUMMY = 'dummy'
     EC2 = 'ec2_us_east'
@@ -152,7 +116,6 @@
     GRIDSPOT = 'gridspot'
     RACKSPACE_FIRST_GEN = 'rackspace_first_gen'
     HOSTVIRTUAL = 'hostvirtual'
-    GCE = 'gce'
     ABIQUO = 'abiquo'
     DIGITAL_OCEAN = 'digitalocean'
     NEPHOSCALE = 'nephoscale'
