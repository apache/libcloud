--- conflicted
+++ resolved
@@ -392,14 +392,8 @@
             context = self.connection.context
             driver = self.connection.driver
             key_pair_name = context.get('key_pair_name', None)
-<<<<<<< HEAD
             if len(values) > 0 and hasattr(values[0], 'get') and \
                 values[0].get('code') == 404 and key_pair_name:
-=======
-
-            if len(values) > 0 and 'code' in values[0] and \
-                    values[0]['code'] == 404 and key_pair_name:
->>>>>>> b7be7b3f
                 raise KeyPairDoesNotExistError(name=key_pair_name,
                                                driver=driver)
             elif len(values) > 0 and 'message' in values[0]:
