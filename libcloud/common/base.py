--- conflicted
+++ resolved
@@ -469,12 +469,7 @@
 
         # Removed terrible hack...this a less-bad hack that doesn't execute a
         # request twice, but it's still a hack.
-<<<<<<< HEAD
-        self.connect(host=host)
-
-=======
         self.connect()
->>>>>>> 17126e37
         try:
             # @TODO: Should we just pass File object as body to request method
             # instead of dealing with splitting and sending the file ourselves?
