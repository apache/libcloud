--- conflicted
+++ resolved
@@ -56,10 +56,7 @@
     "ap-south-1",
     "sa-east-1",
     "cn-north-1",
-<<<<<<< HEAD
-=======
     "ap-east-1",
->>>>>>> 46087653
 ]
 
 EC2_INSTANCE_TYPES = [
