--- conflicted
+++ resolved
@@ -178,8 +178,6 @@
         "api_name": "ec2_ap_northeast",
         "country": "Japan",
         "signature_version": "4",
-<<<<<<< HEAD
-=======
     },
     "Asia Pacific (Hong Kong)": {
         "id": "ap-east-1",
@@ -187,7 +185,6 @@
         "api_name": "ec2_ap_east",
         "country": "Hong Kong",
         "signature_version": "2",
->>>>>>> 46087653
     },
     # Not in JSON
     "China (Beijing)": {
